{
  "10khalothemebeta": {
    "hog1": {
      "seat": 0,
      "vehicle": "vehicles\\warthog\\mp_warthog"
    },
    "hog2": {
      "seat": 7,
      "vehicle": "vehicles\\warthog\\mp_warthog"
    },
    "rhog1": {
      "seat": 0,
      "vehicle": "vehicles\\rwarthog\\rwarthog"
    },
    "rhog2": {
      "seat": 7,
      "vehicle": "vehicles\\rwarthog\\rwarthog"
    }
  },
  "10ktrbeta1": {
    "hog1": {
      "seat": 0,
      "vehicle": "vehicles\\warthog\\mp_warthog"
    },
    "hog2": {
      "seat": 7,
      "vehicle": "vehicles\\warthog\\mp_warthog"
    },
    "rhog1": {
      "seat": 0,
      "vehicle": "vehicles\\rwarthog\\rwarthog"
    },
    "rhog2": {
      "seat": 7,
      "vehicle": "vehicles\\rwarthog\\rwarthog"
    }
  },
  "[]h3[]christmas": {
    "hog1": {
      "seat": 0,
      "vehicle": "vehicles\\halo3warthog\\h3 mp_warthog"
    },
    "hog2": {
      "seat": 7,
      "vehicle": "vehicles\\halo3warthog\\h3 mp_warthog"
    },
    "rhog1": {
      "seat": 0,
      "vehicle": "vehicles\\rwarthog\\rwarthog"
    },
    "rhog2": {
      "seat": 7,
      "vehicle": "vehicles\\rwarthog\\rwarthog"
    }
  },
  "[cex]ice_land": {
    "hog1": {
      "seat": 0,
      "vehicle": "vehicles\\warthog\\mp_warthog"
    },
    "hog2": {
      "seat": 7,
      "vehicle": "vehicles\\warthog\\mp_warthog"
    },
    "rhog1": {
      "seat": 0,
      "vehicle": "vehicles\\rwarthog\\rwarthog"
    },
    "rhog2": {
      "seat": 7,
      "vehicle": "vehicles\\rwarthog\\rwarthog"
    }
  },
  "[FBI]bloodgulch": {
    "hog1": {
      "seat": 0,
      "vehicle": "h2\\objects\\vehicles\\warthog\\warthog"
    },
    "hog2": {
      "seat": 7,
      "vehicle": "h2\\objects\\vehicles\\warthog\\warthog"
    },
    "rhog1": {
      "seat": 0,
      "vehicle": "h2\\objects\\vehicles\\warthog\\warthog"
    },
    "rhog2": {
      "seat": 7,
      "vehicle": "h2\\objects\\vehicles\\warthog\\warthog"
    }
  },
  "[h3style]containment": {
    "hog1": {
      "seat": 0,
      "vehicle": "vehicles\\warthog\\mp_warthog"
    },
    "hog2": {
      "seat": 7,
      "vehicle": "vehicles\\warthog\\mp_warthog"
    },
    "rhog1": {
      "seat": 0,
      "vehicle": "vehicles\\rwarthog\\rwarthog"
    },
    "rhog2": {
      "seat": 7,
      "vehicle": "vehicles\\rwarthog\\rwarthog"
    }
  },
  "a-small-race-track": {
    "hog1": {
      "seat": 0,
      "vehicle": "vehicles\\warthog\\mp_warthog"
    },
    "hog2": {
      "seat": 7,
      "vehicle": "vehicles\\warthog\\mp_warthog"
    },
    "rhog1": {
      "seat": 0,
      "vehicle": "vehicles\\rwarthog\\rwarthog"
    },
    "rhog2": {
      "seat": 7,
      "vehicle": "vehicles\\rwarthog\\rwarthog"
    }
  },
  "a.t.c.s.xl": {
    "hog1": {
      "seat": 0,
      "vehicle": "vehicles\\warthog\\mp_warthog"
    },
    "hog2": {
      "seat": 7,
      "vehicle": "vehicles\\warthog\\mp_warthog"
    },
    "rhog1": {
      "seat": 0,
      "vehicle": "vehicles\\rwarthog\\rwarthog"
    },
    "rhog2": {
      "seat": 7,
      "vehicle": "vehicles\\rwarthog\\rwarthog"
    }
  },
  "a30_infinity": {
    "hog1": {
      "seat": 0,
      "vehicle": "vehicles\\warthog\\mp_warthog"
    },
    "hog2": {
      "seat": 7,
      "vehicle": "vehicles\\warthog\\mp_warthog"
    },
    "rhog1": {
      "seat": 0,
      "vehicle": "vehicles\\rwarthog\\rwarthog"
    },
    "rhog2": {
      "seat": 7,
      "vehicle": "vehicles\\rwarthog\\rwarthog"
    }
  },
  "a50_mp": {
    "hog1": {
      "seat": 0,
      "vehicle": "vehicles\\warthog\\mp_warthog"
    },
    "hog2": {
      "seat": 7,
      "vehicle": "vehicles\\warthog\\mp_warthog"
    },
    "rhog1": {
      "seat": 0,
      "vehicle": "vehicles\\rwarthog\\rwarthog"
    },
    "rhog2": {
      "seat": 7,
      "vehicle": "vehicles\\rwarthog\\rwarthog"
    }
  },
  "abandoned": {
    "hog1": {
      "seat": 0,
      "vehicle": "vehicles\\warthog\\mp_warthog"
    },
    "hog2": {
      "seat": 7,
      "vehicle": "vehicles\\warthog\\mp_warthog"
    },
    "rhog1": {
      "seat": 0,
      "vehicle": "vehicles\\rwarthog\\rwarthog"
    },
    "rhog2": {
      "seat": 7,
      "vehicle": "vehicles\\rwarthog\\rwarthog"
    }
  },
  "abandonment": {
    "hog1": {
      "seat": 0,
      "vehicle": "vehicles\\warthog\\mp_warthog"
    },
    "hog2": {
      "seat": 7,
      "vehicle": "vehicles\\warthog\\mp_warthog"
    },
    "rhog1": {
      "seat": 0,
      "vehicle": "vehicles\\rwarthog\\rwarthog"
    },
    "rhog2": {
      "seat": 7,
      "vehicle": "vehicles\\rwarthog\\rwarthog"
    }
  },
  "aboveandbelow": {
    "hog1": {
      "seat": 0,
      "vehicle": "vehicles\\warthog\\mp_warthog"
    },
    "hog2": {
      "seat": 7,
      "vehicle": "vehicles\\warthog\\mp_warthog"
    },
    "rhog1": {
      "seat": 0,
      "vehicle": "vehicles\\rwarthog\\rwarthog"
    },
    "rhog2": {
      "seat": 7,
      "vehicle": "vehicles\\rwarthog\\rwarthog"
    }
  },
  "abyss": {
    "hog1": {
      "seat": 0,
      "vehicle": "vehicles\\warthog\\mp_warthog"
    },
    "hog2": {
      "seat": 7,
      "vehicle": "vehicles\\warthog\\mp_warthog"
    },
    "rhog1": {
      "seat": 0,
      "vehicle": "vehicles\\rwarthog\\rwarthog"
    },
    "rhog2": {
      "seat": 7,
      "vehicle": "vehicles\\rwarthog\\rwarthog"
    }
  },
  "acoballarena": {
    "hog1": {
      "seat": 0,
      "vehicle": "vehicles\\warthog\\mp_warthog"
    },
    "hog2": {
      "seat": 7,
      "vehicle": "vehicles\\warthog\\mp_warthog"
    },
    "rhog1": {
      "seat": 0,
      "vehicle": "vehicles\\rwarthog\\rwarthog"
    },
    "rhog2": {
      "seat": 7,
      "vehicle": "vehicles\\rwarthog\\rwarthog"
    }
  },
  "aftermath": {
    "hog1": {
      "seat": 0,
      "vehicle": "vehicles\\warthog\\mp_warthog"
    },
    "hog2": {
      "seat": 7,
      "vehicle": "vehicles\\warthog\\mp_warthog"
    },
    "rhog1": {
      "seat": 0,
      "vehicle": "vehicles\\rwarthog\\rwarthog"
    },
    "rhog2": {
      "seat": 7,
      "vehicle": "vehicles\\rwarthog\\rwarthog"
    }
  },
  "airball": {
    "hog1": {
      "seat": 0,
      "vehicle": "vehicles\\warthog\\mp_warthog"
    },
    "hog2": {
      "seat": 7,
      "vehicle": "vehicles\\warthog\\mp_warthog"
    },
    "rhog1": {
      "seat": 0,
      "vehicle": "vehicles\\rwarthog\\rwarthog"
    },
    "rhog2": {
      "seat": 7,
      "vehicle": "vehicles\\rwarthog\\rwarthog"
    }
  },
  "airlock": {
    "hog1": {
      "seat": 0,
      "vehicle": "vehicles\\warthog\\mp_warthog"
    },
    "hog2": {
      "seat": 7,
      "vehicle": "vehicles\\warthog\\mp_warthog"
    },
    "rhog1": {
      "seat": 0,
      "vehicle": "vehicles\\rwarthog\\rwarthog"
    },
    "rhog2": {
      "seat": 7,
      "vehicle": "vehicles\\rwarthog\\rwarthog"
    }
  },
  "alice-gulch": {
    "hog1": {
      "seat": 0,
      "vehicle": "vehicles\\warthog\\mp_warthog"
    },
    "hog2": {
      "seat": 7,
      "vehicle": "vehicles\\warthog\\mp_warthog"
    },
    "rhog1": {
      "seat": 0,
      "vehicle": "vehicles\\rwarthog\\rwarthog"
    },
    "rhog2": {
      "seat": 7,
      "vehicle": "vehicles\\rwarthog\\rwarthog"
    }
  },
  "aloneisland": {
    "hog1": {
      "seat": 0,
      "vehicle": "vehicles\\warthog\\mp_warthog"
    },
    "hog2": {
      "seat": 7,
      "vehicle": "vehicles\\warthog\\mp_warthog"
    },
    "rhog1": {
      "seat": 0,
      "vehicle": "vehicles\\rwarthog\\rwarthog"
    },
    "rhog2": {
      "seat": 7,
      "vehicle": "vehicles\\rwarthog\\rwarthog"
    }
  },
  "alpha_oot": {
    "hog1": {
      "seat": 0,
      "vehicle": "vehicles\\warthog\\mp_warthog"
    },
    "hog2": {
      "seat": 7,
      "vehicle": "vehicles\\warthog\\mp_warthog"
    },
    "rhog1": {
      "seat": 0,
      "vehicle": "vehicles\\rwarthog\\rwarthog"
    },
    "rhog2": {
      "seat": 7,
      "vehicle": "vehicles\\rwarthog\\rwarthog"
    }
  },
  "alphat1_compound": {
    "hog1": {
      "seat": 0,
      "vehicle": "vehicles\\warthog\\mp_warthog"
    },
    "hog2": {
      "seat": 7,
      "vehicle": "vehicles\\warthog\\mp_warthog"
    },
    "rhog1": {
      "seat": 0,
      "vehicle": "vehicles\\rwarthog\\rwarthog"
    },
    "rhog2": {
      "seat": 7,
      "vehicle": "vehicles\\rwarthog\\rwarthog"
    }
  },
  "alter1": {
    "hog1": {
      "seat": 0,
      "vehicle": "vehicles\\missel_warthog\\mwarthog tags\\mwarthog\\mwarthog"
    },
    "hog2": {
      "seat": 7,
      "vehicle": "vehicles\\missel_warthog\\mwarthog tags\\mwarthog\\mwarthog"
    },
    "sult1": {
      "seat": 0,
      "vehicle": "vehicles\\sultan\\sultan"
    },
    "sult2": {
      "seat": 7,
      "vehicle": "vehicles\\sultan\\sultan"
    }
  },
  "amaranth": {
    "hog1": {
      "seat": 0,
      "vehicle": "vehicles\\warthog\\mp_warthog"
    },
    "hog2": {
      "seat": 7,
      "vehicle": "vehicles\\warthog\\mp_warthog"
    },
    "rhog1": {
      "seat": 0,
      "vehicle": "vehicles\\rwarthog\\rwarthog"
    },
    "rhog2": {
      "seat": 7,
      "vehicle": "vehicles\\rwarthog\\rwarthog"
    }
  },
  "ambush_3": {
    "hog1": {
      "seat": 0,
      "vehicle": "vehicles\\warthog\\mp_warthog"
    },
    "hog2": {
      "seat": 7,
      "vehicle": "vehicles\\warthog\\mp_warthog"
    },
    "rhog1": {
      "seat": 0,
      "vehicle": "vehicles\\rwarthog\\rwarthog"
    },
    "rhog2": {
      "seat": 7,
      "vehicle": "vehicles\\rwarthog\\rwarthog"
    }
  },
  "ancient_sanctuary_beta": {
    "hog1": {
      "seat": 0,
      "vehicle": "vehicles\\warthog\\mp_warthog"
    },
    "hog2": {
      "seat": 7,
      "vehicle": "vehicles\\warthog\\mp_warthog"
    },
    "rhog1": {
      "seat": 0,
      "vehicle": "vehicles\\rwarthog\\rwarthog"
    },
    "rhog2": {
      "seat": 7,
      "vehicle": "vehicles\\rwarthog\\rwarthog"
    }
  },
  "aquarii_final": {
    "hog1": {
      "seat": 0,
      "vehicle": "vehicles\\warthog\\mp_warthog"
    },
    "hog2": {
      "seat": 7,
      "vehicle": "vehicles\\warthog\\mp_warthog"
    },
    "rhog1": {
      "seat": 0,
      "vehicle": "vehicles\\rwarthog\\rwarthog"
    },
    "rhog2": {
      "seat": 7,
      "vehicle": "vehicles\\rwarthog\\rwarthog"
    }
  },
  "arachnoid_alpha-0": {
    "fhog1": {
      "seat": 0,
      "vehicle": "vehicles\\flamehog\\rwarthog"
    },
    "fhog2": {
      "seat": 7,
      "vehicle": "vehicles\\flamehog\\rwarthog"
    },
    "hog1": {
      "seat": 0,
      "vehicle": "vehicles\\coldsnap_hogs\\mp_warthog"
    },
    "hog2": {
      "seat": 7,
      "vehicle": "vehicles\\coldsnap_hogs\\mp_warthog"
    }
  },
  "area51_alpha": {
    "hog1": {
      "seat": 0,
      "vehicle": "vehicles\\warthog\\mp_warthog"
    },
    "hog2": {
      "seat": 7,
      "vehicle": "vehicles\\warthog\\mp_warthog"
    },
    "rhog1": {
      "seat": 0,
      "vehicle": "vehicles\\rwarthog\\rwarthog"
    },
    "rhog2": {
      "seat": 7,
      "vehicle": "vehicles\\rwarthog\\rwarthog"
    }
  },
  "armageddon": {
    "hog1": {
      "seat": 0,
      "vehicle": "vehicles\\warthog\\mp_warthog"
    },
    "hog2": {
      "seat": 7,
      "vehicle": "vehicles\\warthog\\mp_warthog"
    },
    "rhog1": {
      "seat": 0,
      "vehicle": "vehicles\\rwarthog\\rwarthog"
    },
    "rhog2": {
      "seat": 7,
      "vehicle": "vehicles\\rwarthog\\rwarthog"
    }
  },
  "artillery_zone": {
    "hog1": {
      "seat": 0,
      "vehicle": "vehicles\\mwarthog\\mwarthog"
    },
    "hog2": {
      "seat": 7,
      "vehicle": "vehicles\\mwarthog\\mwarthog"
    }
  },
  "asis": {
    "hog1": {
      "seat": 0,
      "vehicle": "vehicles\\warthog\\mp_warthog"
    },
    "hog2": {
      "seat": 7,
      "vehicle": "vehicles\\warthog\\mp_warthog"
    },
    "rhog1": {
      "seat": 0,
      "vehicle": "vehicles\\rwarthog\\rwarthog"
    },
    "rhog2": {
      "seat": 7,
      "vehicle": "vehicles\\rwarthog\\rwarthog"
    }
  },
  "asterisk": {
    "hog1": {
      "seat": 0,
      "vehicle": "vehicles\\warthog\\mp_warthog"
    },
    "hog2": {
      "seat": 7,
      "vehicle": "vehicles\\warthog\\mp_warthog"
    },
    "rhog1": {
      "seat": 0,
      "vehicle": "vehicles\\rwarthog\\rwarthog"
    },
    "rhog2": {
      "seat": 7,
      "vehicle": "vehicles\\rwarthog\\rwarthog"
    }
  },
  "atomic": {
    "dbuggy1": {
      "seat": 0,
      "vehicle": "vehicles\\doombuggy\\doombuggy"
    },
    "dbuggy2": {
      "seat": 7,
      "vehicle": "vehicles\\doombuggy\\doombuggy"
    },
    "dmob1": {
      "seat": 0,
      "vehicle": "vehicles\\dangermobile\\dangermobile"
    },
    "dmob2": {
      "seat": 7,
      "vehicle": "vehicles\\dangermobile\\dangermobile"
    }
  },
  "atv_offroad_fury-track": {
    "mon": {
      "seat": 0,
      "vehicle": "vehicles\\mongoose\\atv"
    }
  },
  "atvstadium": {
    "hog1": {
      "seat": 0,
      "vehicle": "vehicles\\warthog\\mp_warthog"
    },
    "hog2": {
      "seat": 7,
      "vehicle": "vehicles\\warthog\\mp_warthog"
    },
    "rhog1": {
      "seat": 0,
      "vehicle": "vehicles\\rwarthog\\rwarthog"
    },
    "rhog2": {
      "seat": 7,
      "vehicle": "vehicles\\rwarthog\\rwarthog"
    }
  },
  "augury": {
    "hog1": {
      "seat": 0,
      "vehicle": "vehicles\\warthog\\mp_warthog"
    },
    "hog2": {
      "seat": 7,
      "vehicle": "vehicles\\warthog\\mp_warthog"
    },
    "rhog1": {
      "seat": 0,
      "vehicle": "vehicles\\rwarthog\\rwarthog"
    },
    "rhog2": {
      "seat": 7,
      "vehicle": "vehicles\\rwarthog\\rwarthog"
    }
  },
  "autumn_slay_reborn": {
    "hog1": {
      "seat": 0,
      "vehicle": "vehicles\\warthog\\mp_warthog"
    },
    "hog2": {
      "seat": 7,
      "vehicle": "vehicles\\warthog\\mp_warthog"
    },
    "rhog1": {
      "seat": 0,
      "vehicle": "vehicles\\rwarthog\\rwarthog"
    },
    "rhog2": {
      "seat": 7,
      "vehicle": "vehicles\\rwarthog\\rwarthog"
    }
  },
  "bacon": {
    "hog1": {
      "seat": 0,
      "vehicle": "vehicles\\warthog\\mp_warthog"
    },
    "hog2": {
      "seat": 7,
      "vehicle": "vehicles\\warthog\\mp_warthog"
    },
    "rhog1": {
      "seat": 0,
      "vehicle": "vehicles\\rwarthog\\rwarthog"
    },
    "rhog2": {
      "seat": 7,
      "vehicle": "vehicles\\rwarthog\\rwarthog"
    }
  },
  "bacons_race_track_v2": {
    "hog1": {
      "seat": 0,
      "vehicle": "vehicles\\warthog\\mp_warthog"
    },
    "hog2": {
      "seat": 7,
      "vehicle": "vehicles\\warthog\\mp_warthog"
    },
    "rhog1": {
      "seat": 0,
      "vehicle": "vehicles\\rwarthog\\rwarthog"
    },
    "rhog2": {
      "seat": 7,
      "vehicle": "vehicles\\rwarthog\\rwarthog"
    }
  },
  "bacons_race_track_v3": {
    "hog1": {
      "seat": 0,
      "vehicle": "vehicles\\warthog\\mp_warthog"
    },
    "hog2": {
      "seat": 7,
      "vehicle": "vehicles\\warthog\\mp_warthog"
    },
    "rhog1": {
      "seat": 0,
      "vehicle": "vehicles\\rwarthog\\rwarthog"
    },
    "rhog2": {
      "seat": 7,
      "vehicle": "vehicles\\rwarthog\\rwarthog"
    }
  },
  "ballyhoo": {
    "hog1": {
      "seat": 0,
      "vehicle": "vehicles\\warthog\\mp_warthog"
    },
    "hog2": {
      "seat": 7,
      "vehicle": "vehicles\\warthog\\mp_warthog"
    },
    "rhog1": {
      "seat": 0,
      "vehicle": "vehicles\\rwarthog\\rwarthog"
    },
    "rhog2": {
      "seat": 7,
      "vehicle": "vehicles\\rwarthog\\rwarthog"
    }
  },
  "barrel": {
    "hog1": {
      "seat": 0,
      "vehicle": "vehicles\\warthog\\mp_warthog"
    },
    "hog2": {
      "seat": 7,
      "vehicle": "vehicles\\warthog\\mp_warthog"
    },
    "rhog1": {
      "seat": 0,
      "vehicle": "vehicles\\rwarthog\\rwarthog"
    },
    "rhog2": {
      "seat": 7,
      "vehicle": "vehicles\\rwarthog\\rwarthog"
    }
  },
  "basin": {
    "hog1": {
      "seat": 0,
      "vehicle": "vehicles\\warthog\\mp_warthog"
    },
    "hog2": {
      "seat": 7,
      "vehicle": "vehicles\\warthog\\mp_warthog"
    },
    "rhog1": {
      "seat": 0,
      "vehicle": "vehicles\\rwarthog\\rwarthog"
    },
    "rhog2": {
      "seat": 7,
      "vehicle": "vehicles\\rwarthog\\rwarthog"
    }
  },
  "basis": {
    "hog1": {
      "seat": 0,
      "vehicle": "vehicles\\warthog\\mp_warthog"
    },
    "hog2": {
      "seat": 7,
      "vehicle": "vehicles\\warthog\\mp_warthog"
    },
    "rhog1": {
      "seat": 0,
      "vehicle": "vehicles\\rwarthog\\rwarthog"
    },
    "rhog2": {
      "seat": 7,
      "vehicle": "vehicles\\rwarthog\\rwarthog"
    }
  },
  "battle": {
    "civi1": {
      "seat": 0,
      "vehicle": "vehicles\\civihog\\civihog"
    },
    "civi2": {
      "seat": 7,
      "vehicle": "vehicles\\civihog\\civihog"
    },
    "mon": {
      "seat": 0,
      "vehicle": "vehicles\\mongoose\\atv2"
    }
  },
  "battlecraft": {
    "hog1": {
      "seat": 0,
      "vehicle": "vehicles\\warthog\\mp_warthog"
    },
    "hog2": {
      "seat": 7,
      "vehicle": "vehicles\\warthog\\mp_warthog"
    },
    "rhog1": {
      "seat": 0,
      "vehicle": "vehicles\\rwarthog\\rwarthog"
    },
    "rhog2": {
      "seat": 7,
      "vehicle": "vehicles\\rwarthog\\rwarthog"
    }
  },
  "battlecreek_anniversary": {
    "hog1": {
      "seat": 0,
      "vehicle": "vehicles\\warthog\\mp_warthog"
    },
    "hog2": {
      "seat": 7,
      "vehicle": "vehicles\\warthog\\mp_warthog"
    },
    "rhog1": {
      "seat": 0,
      "vehicle": "vehicles\\warthog\\mp_warthog"
    },
    "rhog2": {
      "seat": 7,
      "vehicle": "vehicles\\warthog\\mp_warthog"
    }
  },
  "battlecreek_v2": {
    "hog1": {
      "seat": 0,
      "vehicle": "vehicles\\warthog\\mp_warthog"
    },
    "hog2": {
      "seat": 7,
      "vehicle": "vehicles\\warthog\\mp_warthog"
    },
    "rhog1": {
      "seat": 0,
      "vehicle": "vehicles\\rwarthog\\rwarthog"
    },
    "rhog2": {
      "seat": 7,
      "vehicle": "vehicles\\rwarthog\\rwarthog"
    }
  },
  "battleforbloodgulch": {
    "hog1": {
      "seat": 0,
      "vehicle": "vehicles\\mwarthog\\mwarthog"
    },
    "hog2": {
      "seat": 7,
      "vehicle": "vehicles\\mwarthog\\mwarthog"
    },
    "rhog1": {
      "seat": 0,
      "vehicle": "vehicles\\warthog\\mp_warthog"
    },
    "rhog2": {
      "seat": 7,
      "vehicle": "vehicles\\warthog\\mp_warthog"
    }
  },
  "battleing_arena": {
    "hog1": {
      "seat": 0,
      "vehicle": "vehicles\\warthog\\mp_warthog"
    },
    "hog2": {
      "seat": 7,
      "vehicle": "vehicles\\warthog\\mp_warthog"
    },
    "rhog1": {
      "seat": 0,
      "vehicle": "vehicles\\rwarthog\\rwarthog"
    },
    "rhog2": {
      "seat": 7,
      "vehicle": "vehicles\\rwarthog\\rwarthog"
    }
  },
  "battleon": {
    "hog1": {
      "seat": 0,
      "vehicle": "vehicles\\warthog\\mp_warthog"
    },
    "hog2": {
      "seat": 7,
      "vehicle": "vehicles\\warthog\\mp_warthog"
    },
    "rhog1": {
      "seat": 0,
      "vehicle": "vehicles\\rwarthog\\rwarthog"
    },
    "rhog2": {
      "seat": 7,
      "vehicle": "vehicles\\rwarthog\\rwarthog"
    }
  },
  "battlepyramid": {
    "hog1": {
      "seat": 0,
      "vehicle": "vehicles\\warthog\\mp_warthog"
    },
    "hog2": {
      "seat": 7,
      "vehicle": "vehicles\\warthog\\mp_warthog"
    },
    "rhog1": {
      "seat": 0,
      "vehicle": "vehicles\\rwarthog\\rwarthog"
    },
    "rhog2": {
      "seat": 7,
      "vehicle": "vehicles\\rwarthog\\rwarthog"
    }
  },
  "baz_canyon": {
    "hog1": {
      "seat": 0,
      "vehicle": "vehicles\\warthog\\mp_warthog"
    },
    "hog2": {
      "seat": 7,
      "vehicle": "vehicles\\warthog\\mp_warthog"
    },
    "rhog1": {
      "seat": 0,
      "vehicle": "vehicles\\rwarthog\\rwarthog"
    },
    "rhog2": {
      "seat": 7,
      "vehicle": "vehicles\\rwarthog\\rwarthog"
    }
  },
  "bc_clearing_ground_mp": {
    "hog1": {
      "seat": 0,
      "vehicle": "vehicles\\warthog\\mp_warthog"
    },
    "hog2": {
      "seat": 7,
      "vehicle": "vehicles\\warthog\\mp_warthog"
    },
    "rhog1": {
      "seat": 0,
      "vehicle": "vehicles\\rwarthog\\rwarthog"
    },
    "rhog2": {
      "seat": 7,
      "vehicle": "vehicles\\rwarthog\\rwarthog"
    }
  },
  "bc_distribution_mp": {
    "hog1": {
      "seat": 0,
      "vehicle": "vehicles\\warthog\\mp_warthog"
    },
    "hog2": {
      "seat": 7,
      "vehicle": "vehicles\\warthog\\mp_warthog"
    },
    "rhog1": {
      "seat": 0,
      "vehicle": "vehicles\\rwarthog\\rwarthog"
    },
    "rhog2": {
      "seat": 7,
      "vehicle": "vehicles\\rwarthog\\rwarthog"
    }
  },
  "bc_matzors_temple_mp": {
    "hog1": {
      "seat": 0,
      "vehicle": "vehicles\\warthog\\mp_warthog"
    },
    "hog2": {
      "seat": 7,
      "vehicle": "vehicles\\warthog\\mp_warthog"
    },
    "rhog1": {
      "seat": 0,
      "vehicle": "vehicles\\rwarthog\\rwarthog"
    },
    "rhog2": {
      "seat": 7,
      "vehicle": "vehicles\\rwarthog\\rwarthog"
    }
  },
  "bc_raceway_final_mp": {
    "hog1": {
      "seat": 0,
      "vehicle": "levels\\test\\racetrack\\custom_hogs\\mp_warthog_blue"
    },
    "hog2": {
      "seat": 7,
      "vehicle": "levels\\test\\racetrack\\custom_hogs\\mp_warthog_blue"
    },
    "rhog1": {
      "seat": 0,
      "vehicle": "levels\\test\\racetrack\\custom_hogs\\mp_warthog_green"
    },
    "rhog2": {
      "seat": 7,
      "vehicle": "levels\\test\\racetrack\\custom_hogs\\mp_warthog_green"
    }
  },
  "bc_raceway_mp": {
    "hog1": {
      "seat": 0,
      "vehicle": "vehicles\\warthog\\mp_warthog"
    },
    "hog2": {
      "seat": 7,
      "vehicle": "vehicles\\warthog\\mp_warthog"
    }
  },
  "bc_spooky_hollow_mp": {
    "ghost": {
      "seat": 0,
      "vehicle": "vehicles\\ghost\\ghost_mp"
    },
    "hog1": {
      "seat": 0,
      "vehicle": "vehicles\\rwarthog\\rwarthog"
    },
    "hog2": {
      "seat": 7,
      "vehicle": "vehicles\\rwarthog\\rwarthog"
    }
  },
  "beach": {
    "hog1": {
      "seat": 0,
      "vehicle": "vehicles\\warthog\\mp_warthog"
    },
    "hog2": {
      "seat": 7,
      "vehicle": "vehicles\\warthog\\mp_warthog"
    },
    "rhog1": {
      "seat": 0,
      "vehicle": "vehicles\\rwarthog\\rwarthog"
    },
    "rhog2": {
      "seat": 7,
      "vehicle": "vehicles\\rwarthog\\rwarthog"
    }
  },
  "beach_assault": {
    "hog1": {
      "seat": 0,
      "vehicle": "vehicles\\warthog\\mp_warthog"
    },
    "hog2": {
      "seat": 7,
      "vehicle": "vehicles\\warthog\\mp_warthog"
    },
    "rhog1": {
      "seat": 0,
      "vehicle": "vehicles\\rwarthog\\rwarthog"
    },
    "rhog2": {
      "seat": 7,
      "vehicle": "vehicles\\rwarthog\\rwarthog"
    }
  },
  "beachrun": {
    "hog1": {
      "seat": 0,
      "vehicle": "vehicles\\warthog\\mp_warthog"
    },
    "hog2": {
      "seat": 7,
      "vehicle": "vehicles\\warthog\\mp_warthog"
    },
    "rhog1": {
      "seat": 0,
      "vehicle": "vehicles\\rwarthog\\rwarthog"
    },
    "rhog2": {
      "seat": 7,
      "vehicle": "vehicles\\rwarthog\\rwarthog"
    }
  },
  "bear's_turf_final": {
    "hog1": {
      "seat": 0,
      "vehicle": "vehicles\\warthog\\mp_warthog"
    },
    "hog2": {
      "seat": 7,
      "vehicle": "vehicles\\warthog\\mp_warthog"
    },
    "rhog1": {
      "seat": 0,
      "vehicle": "vehicles\\rwarthog\\rwarthog"
    },
    "rhog2": {
      "seat": 7,
      "vehicle": "vehicles\\rwarthog\\rwarthog"
    }
  },
  "beavercreek": {
    "hog1": {
      "seat": 0,
      "vehicle": "vehicles\\warthog\\mp_warthog"
    },
    "hog2": {
      "seat": 7,
      "vehicle": "vehicles\\warthog\\mp_warthog"
    },
    "rhog1": {
      "seat": 0,
      "vehicle": "vehicles\\rwarthog\\rwarthog"
    },
    "rhog2": {
      "seat": 7,
      "vehicle": "vehicles\\rwarthog\\rwarthog"
    }
  },
  "beguiled-v1": {
    "hog1": {
      "seat": 0,
      "vehicle": "vehicles\\warthog\\mp_warthog"
    },
    "hog2": {
      "seat": 7,
      "vehicle": "vehicles\\warthog\\mp_warthog"
    },
    "rhog1": {
      "seat": 0,
      "vehicle": "vehicles\\rwarthog\\rwarthog"
    },
    "rhog2": {
      "seat": 7,
      "vehicle": "vehicles\\rwarthog\\rwarthog"
    }
  },
  "bender_town": {
    "hog1": {
      "seat": 0,
      "vehicle": "vehicles\\warthog\\mp_warthog"
    },
    "hog2": {
      "seat": 7,
      "vehicle": "vehicles\\warthog\\mp_warthog"
    },
    "rhog1": {
      "seat": 0,
      "vehicle": "vehicles\\rwarthog\\rwarthog"
    },
    "rhog2": {
      "seat": 7,
      "vehicle": "vehicles\\rwarthog\\rwarthog"
    }
  },
  "beryl_rescue": {
    "hog1": {
      "seat": 0,
      "vehicle": "vehicles\\warthog\\art_cwarthog"
    },
    "hog2": {
      "seat": 7,
      "vehicle": "vehicles\\warthog\\art_cwarthog"
    },
    "rhog1": {
      "seat": 0,
      "vehicle": "vehicles\\rwarthog\\art_rwarthog"
    },
    "rhog2": {
      "seat": 7,
      "vehicle": "vehicles\\rwarthog\\art_rwarthog"
    }
  },
  "betterw": {
    "hog1": {
      "seat": 0,
      "vehicle": "vehicles\\warthog\\mp_warthog"
    },
    "hog2": {
      "seat": 7,
      "vehicle": "vehicles\\warthog\\mp_warthog"
    },
    "rhog1": {
      "seat": 0,
      "vehicle": "vehicles\\rwarthog\\rwarthog"
    },
    "rhog2": {
      "seat": 7,
      "vehicle": "vehicles\\rwarthog\\rwarthog"
    }
  },
  "bfm_final": {
    "hog1": {
      "seat": 0,
      "vehicle": "vehicles\\warthog\\mp_warthog"
    },
    "hog2": {
      "seat": 7,
      "vehicle": "vehicles\\warthog\\mp_warthog"
    },
    "rhog1": {
      "seat": 0,
      "vehicle": "vehicles\\rwarthog\\rwarthog"
    },
    "rhog2": {
      "seat": 7,
      "vehicle": "vehicles\\rwarthog\\rwarthog"
    }
  },
  "bg-sorrow": {
    "hog1": {
      "seat": 0,
      "vehicle": "vehicles\\warthog\\mp_warthog"
    },
    "hog2": {
      "seat": 7,
      "vehicle": "vehicles\\warthog\\mp_warthog"
    },
    "rhog1": {
      "seat": 0,
      "vehicle": "vehicles\\rwarthog\\rwarthog"
    },
    "rhog2": {
      "seat": 7,
      "vehicle": "vehicles\\rwarthog\\rwarthog"
    }
  },
  "big": {
    "hog1": {
      "seat": 0,
      "vehicle": "vehicles\\warthog\\mp_warthog"
    },
    "hog2": {
      "seat": 7,
      "vehicle": "vehicles\\warthog\\mp_warthog"
    },
    "rhog1": {
      "seat": 0,
      "vehicle": "vehicles\\rwarthog\\rwarthog"
    },
    "rhog2": {
      "seat": 7,
      "vehicle": "vehicles\\rwarthog\\rwarthog"
    }
  },
  "big_sky_ranch": {
    "hog1": {
      "seat": 0,
      "vehicle": "vehicles\\rwarthog\\rwarthog1"
    },
    "hog2": {
      "seat": 7,
      "vehicle": "vehicles\\rwarthog\\rwarthog1"
    },
    "rhog1": {
      "seat": 0,
      "vehicle": "vehicles\\rwarthog\\rwarthog2"
    },
    "rhog2": {
      "seat": 7,
      "vehicle": "vehicles\\rwarthog\\rwarthog2"
    }
  },
  "Bigass": {
    "hog1": {
      "seat": 0,
      "vehicle": "bourrin\\halo reach\\vehicles\\warthog\\h2 mp_warthog"
    },
    "hog2": {
      "seat": 7,
      "vehicle": "bourrin\\halo reach\\vehicles\\warthog\\h2 mp_warthog"
    },
    "rhog1": {
      "seat": 0,
      "vehicle": "bourrin\\halo reach\\vehicles\\warthog\\rocket warthog"
    },
    "rhog2": {
      "seat": 7,
      "vehicle": "bourrin\\halo reach\\vehicles\\warthog\\rocket warthog"
    }
  },
  "bigassv2,104": {
    "hog1": {
      "seat": 0,
      "vehicle": "bourrin\\halo reach\\vehicles\\warthog\\h2 mp_warthog"
    },
    "hog2": {
      "seat": 7,
      "vehicle": "bourrin\\halo reach\\vehicles\\warthog\\h2 mp_warthog"
    },
    "rhog1": {
      "seat": 0,
      "vehicle": "bourrin\\halo reach\\vehicles\\warthog\\rocket warthog"
    },
    "rhog2": {
      "seat": 7,
      "vehicle": "bourrin\\halo reach\\vehicles\\warthog\\rocket warthog"
    }
  },
  "bitch_slap": {
    "ghost": {
      "seat": 0,
      "vehicle": "vehicles\\ghost reach\\ghost reach"
    }
  },
  "BlackIsland": {
    "hog1": {
      "seat": 0,
      "vehicle": "vehicles\\warthog\\mp_warthog"
    },
    "hog2": {
      "seat": 7,
      "vehicle": "vehicles\\warthog\\mp_warthog"
    },
    "rhog1": {
      "seat": 0,
      "vehicle": "vehicles\\rwarthog\\rwarthog"
    },
    "rhog2": {
      "seat": 7,
      "vehicle": "vehicles\\rwarthog\\rwarthog"
    }
  },
  "blizzard": {
    "hog1": {
      "seat": 0,
      "vehicle": "vehicles\\warthog\\mp_warthog"
    },
    "hog2": {
      "seat": 7,
      "vehicle": "vehicles\\warthog\\mp_warthog"
    },
    "rhog1": {
      "seat": 0,
      "vehicle": "vehicles\\rwarthog\\rwarthog"
    },
    "rhog2": {
      "seat": 7,
      "vehicle": "vehicles\\rwarthog\\rwarthog"
    }
  },
  "block fort": {
    "hog1": {
      "seat": 0,
      "vehicle": "vehicles\\warthog\\mp_warthog"
    },
    "hog2": {
      "seat": 7,
      "vehicle": "vehicles\\warthog\\mp_warthog"
    },
    "rhog1": {
      "seat": 0,
      "vehicle": "vehicles\\rwarthog\\rwarthog"
    },
    "rhog2": {
      "seat": 7,
      "vehicle": "vehicles\\rwarthog\\rwarthog"
    }
  },
  "blockfort__race": {
    "hog1": {
      "seat": 0,
      "vehicle": "vehicles\\warthog\\mp_warthog"
    },
    "hog2": {
      "seat": 7,
      "vehicle": "vehicles\\warthog\\mp_warthog"
    },
    "rhog1": {
      "seat": 0,
      "vehicle": "vehicles\\rwarthog\\rwarthog"
    },
    "rhog2": {
      "seat": 7,
      "vehicle": "vehicles\\rwarthog\\rwarthog"
    }
  },
  "blood2": {
    "hog1": {
      "seat": 0,
      "vehicle": "vehicles\\warthog\\mp_warthog"
    },
    "hog2": {
      "seat": 7,
      "vehicle": "vehicles\\warthog\\mp_warthog"
    },
    "rhog1": {
      "seat": 0,
      "vehicle": "vehicles\\rwarthog\\rwarthog"
    },
    "rhog2": {
      "seat": 7,
      "vehicle": "vehicles\\rwarthog\\rwarthog"
    }
  },
  "bloodground_aco": {
    "hog1": {
      "seat": 0,
      "vehicle": "vehicles\\warthog\\mp_warthog"
    },
    "hog2": {
      "seat": 7,
      "vehicle": "vehicles\\warthog\\mp_warthog"
    },
    "rhog1": {
      "seat": 0,
      "vehicle": "vehicles\\mwarthog\\mwarthog"
    },
    "rhog2": {
      "seat": 7,
      "vehicle": "vehicles\\mwarthog\\mwarthog"
    }
  },
  "bloodgulch": {
    "hog1": {
      "seat": 0,
      "vehicle": "vehicles\\warthog\\mp_warthog"
    },
    "hog2": {
      "seat": 7,
      "vehicle": "vehicles\\warthog\\mp_warthog"
    },
    "rhog1": {
      "seat": 0,
      "vehicle": "vehicles\\rwarthog\\rwarthog"
    },
    "rhog2": {
      "seat": 7,
      "vehicle": "vehicles\\rwarthog\\rwarthog"
    }
  },
  "bloodgulch_base": {
    "hog1": {
      "seat": 0,
      "vehicle": "MAP_TAG_MISSING"
    },
    "hog2": {
      "seat": 7,
      "vehicle": "MAP_TAG_MISSING"
    },
    "rhog1": {
      "seat": 0,
      "vehicle": "MAP_TAG_MISSING"
    },
    "rhog2": {
      "seat": 7,
      "vehicle": "MAP_TAG_MISSING"
    }
  },
  "bloodgulch_battlefield_v2_chief": {
    "hog1": {
      "seat": 0,
      "vehicle": "vehicles\\warthog\\mp_warthog"
    },
    "hog2": {
      "seat": 7,
      "vehicle": "vehicles\\warthog\\mp_warthog"
    },
    "rhog1": {
      "seat": 0,
      "vehicle": "vehicles\\rwarthog\\rwarthog"
    },
    "rhog2": {
      "seat": 7,
      "vehicle": "vehicles\\rwarthog\\rwarthog"
    }
  },
  "bloodrot": {
    "hog1": {
      "seat": 0,
      "vehicle": "vehicles\\warthog\\mp_warthog"
    },
    "hog2": {
      "seat": 7,
      "vehicle": "vehicles\\warthog\\mp_warthog"
    },
    "rhog1": {
      "seat": 0,
      "vehicle": "vehicles\\rwarthog\\rwarthog"
    },
    "rhog2": {
      "seat": 7,
      "vehicle": "vehicles\\rwarthog\\rwarthog"
    }
  },
  "bloodynightmarerace": {
    "hog1": {
      "seat": 0,
      "vehicle": "vehicles\\warthog\\mp_warthog"
    },
    "hog2": {
      "seat": 7,
      "vehicle": "vehicles\\warthog\\mp_warthog"
    },
    "rhog1": {
      "seat": 0,
      "vehicle": "vehicles\\rwarthog\\rwarthog"
    },
    "rhog2": {
      "seat": 7,
      "vehicle": "vehicles\\rwarthog\\rwarthog"
    }
  },
  "boardingaction": {
    "hog1": {
      "seat": 0,
      "vehicle": "vehicles\\warthog\\mp_warthog"
    },
    "hog2": {
      "seat": 7,
      "vehicle": "vehicles\\warthog\\mp_warthog"
    },
    "rhog1": {
      "seat": 0,
      "vehicle": "vehicles\\rwarthog\\rwarthog"
    },
    "rhog2": {
      "seat": 7,
      "vehicle": "vehicles\\rwarthog\\rwarthog"
    }
  },
  "boat_test4": {
    "hog1": {
      "seat": 0,
      "vehicle": "vehicles\\warthog\\mp_warthog"
    },
    "hog2": {
      "seat": 7,
      "vehicle": "vehicles\\warthog\\mp_warthog"
    }
  },
  "bob_omb_battlefield": {
    "hog1": {
      "seat": 0,
      "vehicle": "vehicles\\g_warthog\\g_warthog"
    },
    "hog2": {
      "seat": 7,
      "vehicle": "vehicles\\g_warthog\\g_warthog"
    },
    "rhog1": {
      "seat": 0,
      "vehicle": "vehicles\\rwarthog\\rwarthog"
    },
    "rhog2": {
      "seat": 7,
      "vehicle": "vehicles\\rwarthog\\rwarthog"
    }
  },
  "bounce_arena": {
    "hog1": {
      "seat": 0,
      "vehicle": "vehicles\\warthog\\mp_warthog"
    },
    "hog2": {
      "seat": 7,
      "vehicle": "vehicles\\warthog\\mp_warthog"
    },
    "rhog1": {
      "seat": 0,
      "vehicle": "vehicles\\rwarthog\\rwarthog"
    },
    "rhog2": {
      "seat": 7,
      "vehicle": "vehicles\\rwarthog\\rwarthog"
    }
  },
  "boxx": {
    "hog1": {
      "seat": 0,
      "vehicle": "vehicles\\warthog\\mp_warthog"
    },
    "hog2": {
      "seat": 7,
      "vehicle": "vehicles\\warthog\\mp_warthog"
    },
    "rhog1": {
      "seat": 0,
      "vehicle": "vehicles\\rwarthog\\rwarthog"
    },
    "rhog2": {
      "seat": 7,
      "vehicle": "vehicles\\rwarthog\\rwarthog"
    }
  },
  "bravo_base": {
    "hog1": {
      "seat": 0,
      "vehicle": "vehicles\\warthog\\mp_warthog"
    },
    "hog2": {
      "seat": 7,
      "vehicle": "vehicles\\warthog\\mp_warthog"
    },
    "rhog1": {
      "seat": 0,
      "vehicle": "vehicles\\rwarthog\\rwarthog"
    },
    "rhog2": {
      "seat": 7,
      "vehicle": "vehicles\\rwarthog\\rwarthog"
    }
  },
  "bridge": {
    "hog1": {
      "seat": 0,
      "vehicle": "vehicles\\warthog\\mp_warthog"
    },
    "hog2": {
      "seat": 7,
      "vehicle": "vehicles\\warthog\\mp_warthog"
    },
    "rhog1": {
      "seat": 0,
      "vehicle": "vehicles\\rwarthog\\rwarthog"
    },
    "rhog2": {
      "seat": 7,
      "vehicle": "vehicles\\rwarthog\\rwarthog"
    }
  },
  "bridge_crossing": {
    "hog1": {
      "seat": 0,
      "vehicle": "vehicles\\warthog\\mp_warthog"
    },
    "hog2": {
      "seat": 7,
      "vehicle": "vehicles\\warthog\\mp_warthog"
    },
    "rhog1": {
      "seat": 0,
      "vehicle": "vehicles\\rwarthog\\rwarthog"
    },
    "rhog2": {
      "seat": 7,
      "vehicle": "vehicles\\rwarthog\\rwarthog"
    }
  },
  "broadsword_race": {
    "ghost": {
      "seat": 0,
      "vehicle": "vehicles\\ghost\\ghost_mp"
    },
    "hog1": {
      "seat": 0,
      "vehicle": "vehicles\\warthog\\mp_warthog"
    },
    "hog2": {
      "seat": 7,
      "vehicle": "vehicles\\warthog\\mp_warthog"
    }
  },
  "broken_bridge_alpha": {
    "hog1": {
      "seat": 0,
      "vehicle": "vehicles\\warthog\\mp_warthog"
    },
    "hog2": {
      "seat": 7,
      "vehicle": "vehicles\\warthog\\mp_warthog"
    },
    "rhog1": {
      "seat": 0,
      "vehicle": "vehicles\\rwarthog\\rwarthog"
    },
    "rhog2": {
      "seat": 7,
      "vehicle": "vehicles\\rwarthog\\rwarthog"
    }
  },
  "brokenrift": {
    "hog1": {
      "seat": 0,
      "vehicle": "vehicles\\warthog\\mp_warthog"
    },
    "hog2": {
      "seat": 7,
      "vehicle": "vehicles\\warthog\\mp_warthog"
    },
    "rhog1": {
      "seat": 0,
      "vehicle": "vehicles\\rwarthog\\rwarthog"
    },
    "rhog2": {
      "seat": 7,
      "vehicle": "vehicles\\rwarthog\\rwarthog"
    }
  },
  "brumal": {
    "hog1": {
      "seat": 0,
      "vehicle": "vehicles\\warthog\\mp_warthog"
    },
    "hog2": {
      "seat": 7,
      "vehicle": "vehicles\\warthog\\mp_warthog"
    },
    "rhog1": {
      "seat": 0,
      "vehicle": "vehicles\\rwarthog\\rwarthog"
    },
    "rhog2": {
      "seat": 7,
      "vehicle": "vehicles\\rwarthog\\rwarthog"
    }
  },
  "buisness_center": {
    "hog1": {
      "seat": 0,
      "vehicle": "vehicles\\warthog\\mp_warthog"
    },
    "hog2": {
      "seat": 7,
      "vehicle": "vehicles\\warthog\\mp_warthog"
    },
    "rhog1": {
      "seat": 0,
      "vehicle": "vehicles\\rwarthog\\rwarthog"
    },
    "rhog2": {
      "seat": 7,
      "vehicle": "vehicles\\rwarthog\\rwarthog"
    }
  },
  "bumper_cars_v2": {
    "civi1": {
      "seat": 0,
      "vehicle": "vehicles\\civvi\\civilian warthog"
    },
    "civi2": {
      "seat": 7,
      "vehicle": "vehicles\\civvi\\civilian warthog"
    },
    "hog1": {
      "seat": 0,
      "vehicle": "vehicles\\warthog\\mp_warthogc"
    },
    "hog2": {
      "seat": 7,
      "vehicle": "vehicles\\warthog\\mp_warthogc"
    }
  },
  "bumpyhills": {
    "hog1": {
      "seat": 0,
      "vehicle": "vehicles\\warthog\\mp_warthog"
    },
    "hog2": {
      "seat": 7,
      "vehicle": "vehicles\\warthog\\mp_warthog"
    },
    "rhog1": {
      "seat": 0,
      "vehicle": "vehicles\\rwarthog\\rwarthog"
    },
    "rhog2": {
      "seat": 7,
      "vehicle": "vehicles\\rwarthog\\rwarthog"
    }
  },
  "bunker": {
    "hog1": {
      "seat": 0,
      "vehicle": "vehicles\\warthog\\mp_warthog"
    },
    "hog2": {
      "seat": 7,
      "vehicle": "vehicles\\warthog\\mp_warthog"
    },
    "rhog1": {
      "seat": 0,
      "vehicle": "vehicles\\rwarthog\\rwarthog"
    },
    "rhog2": {
      "seat": 7,
      "vehicle": "vehicles\\rwarthog\\rwarthog"
    }
  },
  "burnside": {
    "hog1": {
      "seat": 0,
      "vehicle": "vehicles\\warthog\\mp_warthog"
    },
    "hog2": {
      "seat": 7,
      "vehicle": "vehicles\\warthog\\mp_warthog"
    },
    "rhog1": {
      "seat": 0,
      "vehicle": "vehicles\\rwarthog\\rwarthog"
    },
    "rhog2": {
      "seat": 7,
      "vehicle": "vehicles\\rwarthog\\rwarthog"
    }
  },
  "butter": {
    "hog1": {
      "seat": 0,
      "vehicle": "vehicles\\warthog\\mp_warthog"
    },
    "hog2": {
      "seat": 7,
      "vehicle": "vehicles\\warthog\\mp_warthog"
    },
    "rhog1": {
      "seat": 0,
      "vehicle": "vehicles\\rwarthog\\rwarthog"
    },
    "rhog2": {
      "seat": 7,
      "vehicle": "vehicles\\rwarthog\\rwarthog"
    }
  },
  "bz2": {
    "hog1": {
      "seat": 0,
      "vehicle": "vehicles\\warthog\\mp_warthog"
    },
    "hog2": {
      "seat": 7,
      "vehicle": "vehicles\\warthog\\mp_warthog"
    },
    "rhog1": {
      "seat": 0,
      "vehicle": "vehicles\\rwarthog\\rwarthog"
    },
    "rhog2": {
      "seat": 7,
      "vehicle": "vehicles\\rwarthog\\rwarthog"
    }
  },
  "calibrationx": {
    "hog1": {
      "seat": 0,
      "vehicle": "vehicles\\warthog\\mp_warthog"
    },
    "hog2": {
      "seat": 7,
      "vehicle": "vehicles\\warthog\\mp_warthog"
    },
    "rhog1": {
      "seat": 0,
      "vehicle": "vehicles\\rwarthog\\rwarthog"
    },
    "rhog2": {
      "seat": 7,
      "vehicle": "vehicles\\rwarthog\\rwarthog"
    }
  },
  "camden_place": {
    "hog1": {
      "seat": 0,
      "vehicle": "vehicles\\warthog\\mp_warthog"
    },
    "hog2": {
      "seat": 7,
      "vehicle": "vehicles\\warthog\\mp_warthog"
    },
    "rhog1": {
      "seat": 0,
      "vehicle": "vehicles\\fwarthog\\mp_fwarthog"
    },
    "rhog2": {
      "seat": 7,
      "vehicle": "vehicles\\fwarthog\\mp_fwarthog"
    }
  },
  "camtrack-arena-fx": {
    "hog1": {
      "seat": 0,
      "vehicle": "vehicles\\warthog\\mp_warthog"
    },
    "hog2": {
      "seat": 7,
      "vehicle": "vehicles\\warthog\\mp_warthog"
    },
    "rhog1": {
      "seat": 0,
      "vehicle": "vehicles\\rwarthog\\rwarthog"
    },
    "rhog2": {
      "seat": 7,
      "vehicle": "vehicles\\rwarthog\\rwarthog"
    }
  },
  "camtrack-arena-race": {
    "hog1": {
      "seat": 0,
      "vehicle": "vehicles\\warthog\\mp_warthog"
    },
    "hog2": {
      "seat": 7,
      "vehicle": "vehicles\\warthog\\mp_warthog"
    },
    "rhog1": {
      "seat": 0,
      "vehicle": "vehicles\\rwarthog\\rwarthog"
    },
    "rhog2": {
      "seat": 7,
      "vehicle": "vehicles\\rwarthog\\rwarthog"
    }
  },
  "canyon117": {
    "hog1": {
      "seat": 0,
      "vehicle": "vehicles\\warthog\\mp_warthog"
    },
    "hog2": {
      "seat": 7,
      "vehicle": "vehicles\\warthog\\mp_warthog"
    },
    "rhog1": {
      "seat": 0,
      "vehicle": "vehicles\\rwarthog\\rwarthog"
    },
    "rhog2": {
      "seat": 7,
      "vehicle": "vehicles\\rwarthog\\rwarthog"
    }
  },
  "captus": {
    "ghost": {
      "seat": 0,
      "vehicle": "vehicles\\ghost\\ghost_mp"
    },
    "hog1": {
      "seat": 0,
      "vehicle": "vehicles\\warthog\\mp_warthog"
    },
    "hog2": {
      "seat": 7,
      "vehicle": "vehicles\\warthog\\mp_warthog"
    }
  },
  "carnage_springs": {
    "hog1": {
      "seat": 0,
      "vehicle": "vehicles\\warthog\\mp_warthog"
    },
    "hog2": {
      "seat": 7,
      "vehicle": "vehicles\\warthog\\mp_warthog"
    },
    "rhog1": {
      "seat": 0,
      "vehicle": "vehicles\\rwarthog\\rwarthog"
    },
    "rhog2": {
      "seat": 7,
      "vehicle": "vehicles\\rwarthog\\rwarthog"
    }
  },
  "carousel": {
    "hog1": {
      "seat": 0,
      "vehicle": "vehicles\\warthog\\mp_warthog"
    },
    "hog2": {
      "seat": 7,
      "vehicle": "vehicles\\warthog\\mp_warthog"
    },
    "rhog1": {
      "seat": 0,
      "vehicle": "vehicles\\rwarthog\\rwarthog"
    },
    "rhog2": {
      "seat": 7,
      "vehicle": "vehicles\\rwarthog\\rwarthog"
    }
  },
  "castle": {
    "hog1": {
      "seat": 0,
      "vehicle": "vehicles\\warthog\\mp_warthog"
    },
    "hog2": {
      "seat": 7,
      "vehicle": "vehicles\\warthog\\mp_warthog"
    },
    "rhog1": {
      "seat": 0,
      "vehicle": "vehicles\\rwarthog\\rwarthog"
    },
    "rhog2": {
      "seat": 7,
      "vehicle": "vehicles\\rwarthog\\rwarthog"
    }
  },
  "castle_blackpool": {
    "hog1": {
      "seat": 0,
      "vehicle": "vehicles\\warthog\\mp_warthog"
    },
    "hog2": {
      "seat": 7,
      "vehicle": "vehicles\\warthog\\mp_warthog"
    },
    "rhog1": {
      "seat": 0,
      "vehicle": "vehicles\\rwarthog\\rwarthog"
    },
    "rhog2": {
      "seat": 7,
      "vehicle": "vehicles\\rwarthog\\rwarthog"
    }
  },
  "casualty_isle__v2": {
    "hog1": {
      "seat": 0,
      "vehicle": "vehicles\\warthog\\mp_warthog"
    },
    "hog2": {
      "seat": 7,
      "vehicle": "vehicles\\warthog\\mp_warthog"
    },
    "rhog1": {
      "seat": 0,
      "vehicle": "vehicles\\rwarthog\\art_rwarthog"
    },
    "rhog2": {
      "seat": 7,
      "vehicle": "vehicles\\rwarthog\\art_rwarthog"
    }
  },
  "cb_timberland": {
    "hog1": {
      "seat": 0,
      "vehicle": "vehicles\\warthog\\mp_warthog"
    },
    "hog2": {
      "seat": 7,
      "vehicle": "vehicles\\warthog\\mp_warthog"
    },
    "rhog1": {
      "seat": 0,
      "vehicle": "vehicles\\rwarthog\\rwarthog"
    },
    "rhog2": {
      "seat": 7,
      "vehicle": "vehicles\\rwarthog\\rwarthog"
    }
  },
  "ccf": {
    "hog1": {
      "seat": 0,
      "vehicle": "vehicles\\warthog\\mp_warthog"
    },
    "hog2": {
      "seat": 7,
      "vehicle": "vehicles\\warthog\\mp_warthog"
    },
    "rhog1": {
      "seat": 0,
      "vehicle": "vehicles\\rwarthog\\rwarthog"
    },
    "rhog2": {
      "seat": 7,
      "vehicle": "vehicles\\rwarthog\\rwarthog"
    }
  },
  "CE3_Stages": {
    "ghost": {
      "seat": 0,
      "vehicle": "vehicles\\ghost\\ghost_mp"
    }
  },
  "Ceaseless": {
    "hog1": {
      "seat": 0,
      "vehicle": "vehicles\\warthog\\mp_warthog"
    },
    "hog2": {
      "seat": 7,
      "vehicle": "vehicles\\warthog\\mp_warthog"
    },
    "rhog1": {
      "seat": 0,
      "vehicle": "vehicles\\rwarthog\\rwarthog"
    },
    "rhog2": {
      "seat": 7,
      "vehicle": "vehicles\\rwarthog\\rwarthog"
    }
  },
  "celebration_island": {
    "hog1": {
      "seat": 0,
      "vehicle": "vehicles\\halo3warthog\\h3 mp_warthog"
    },
    "hog2": {
      "seat": 7,
      "vehicle": "vehicles\\halo3warthog\\h3 mp_warthog"
    },
    "rhog1": {
      "seat": 0,
      "vehicle": "halo3\\vehicles\\warthog\\rwarthog"
    },
    "rhog2": {
      "seat": 7,
      "vehicle": "halo3\\vehicles\\warthog\\rwarthog"
    }
  },
  "cell2": {
    "hog1": {
      "seat": 0,
      "vehicle": "vehicles\\warthog\\mp_warthog"
    },
    "hog2": {
      "seat": 7,
      "vehicle": "vehicles\\warthog\\mp_warthog"
    },
    "rhog1": {
      "seat": 0,
      "vehicle": "vehicles\\rwarthog\\rwarthog"
    },
    "rhog2": {
      "seat": 7,
      "vehicle": "vehicles\\rwarthog\\rwarthog"
    }
  },
  "cenotaph_ce32016": {
    "hog1": {
      "seat": 0,
      "vehicle": "vehicles\\warthog\\mp_warthog"
    },
    "hog2": {
      "seat": 7,
      "vehicle": "vehicles\\warthog\\mp_warthog"
    },
    "rhog1": {
      "seat": 0,
      "vehicle": "vehicles\\rwarthog\\rwarthog"
    },
    "rhog2": {
      "seat": 7,
      "vehicle": "vehicles\\rwarthog\\rwarthog"
    }
  },
  "cerazine_v2": {
    "hog1": {
      "seat": 0,
      "vehicle": "UNKNOWN_TAG_ADDRESS"
    },
    "hog2": {
      "seat": 7,
      "vehicle": "UNKNOWN_TAG_ADDRESS"
    },
    "rhog1": {
      "seat": 0,
      "vehicle": "UNKNOWN_TAG_ADDRESS"
    },
    "rhog2": {
      "seat": 7,
      "vehicle": "UNKNOWN_TAG_ADDRESS"
    }
  },
  "chaos_school": {
    "hog1": {
      "seat": 0,
      "vehicle": "vehicles\\warthog\\mp_warthog"
    },
    "hog2": {
      "seat": 7,
      "vehicle": "vehicles\\warthog\\mp_warthog"
    },
    "rhog1": {
      "seat": 0,
      "vehicle": "vehicles\\rwarthog\\rwarthog"
    },
    "rhog2": {
      "seat": 7,
      "vehicle": "vehicles\\rwarthog\\rwarthog"
    }
  },
  "chaos_zanzibar": {
    "hog1": {
      "seat": 0,
      "vehicle": "vehicles\\warthog\\mp_warthog"
    },
    "hog2": {
      "seat": 7,
      "vehicle": "vehicles\\warthog\\mp_warthog"
    },
    "rhog1": {
      "seat": 0,
      "vehicle": "vehicles\\rwarthog\\rwarthog"
    },
    "rhog2": {
      "seat": 7,
      "vehicle": "vehicles\\rwarthog\\rwarthog"
    }
  },
  "chaosgulch": {
    "hog1": {
      "seat": 0,
      "vehicle": "vehicles\\warthog\\mp_warthog"
    },
    "hog2": {
      "seat": 7,
      "vehicle": "vehicles\\warthog\\mp_warthog"
    },
    "rhog1": {
      "seat": 0,
      "vehicle": "vehicles\\rwarthog\\rwarthog"
    },
    "rhog2": {
      "seat": 7,
      "vehicle": "vehicles\\rwarthog\\rwarthog"
    }
  },
  "chaosgulchv2": {
    "hog1": {
      "seat": 0,
      "vehicle": "vehicles\\warthog\\mp_warthog"
    },
    "hog2": {
      "seat": 7,
      "vehicle": "vehicles\\warthog\\mp_warthog"
    },
    "rhog1": {
      "seat": 0,
      "vehicle": "vehicles\\rwarthog\\rwarthog"
    },
    "rhog2": {
      "seat": 7,
      "vehicle": "vehicles\\rwarthog\\rwarthog"
    }
  },
  "chiller": {
    "hog1": {
      "seat": 0,
      "vehicle": "vehicles\\warthog\\mp_warthog"
    },
    "hog2": {
      "seat": 7,
      "vehicle": "vehicles\\warthog\\mp_warthog"
    },
    "rhog1": {
      "seat": 0,
      "vehicle": "vehicles\\rwarthog\\rwarthog"
    },
    "rhog2": {
      "seat": 7,
      "vehicle": "vehicles\\rwarthog\\rwarthog"
    }
  },
  "chillout": {
    "hog1": {
      "seat": 0,
      "vehicle": "vehicles\\warthog\\mp_warthog"
    },
    "hog2": {
      "seat": 7,
      "vehicle": "vehicles\\warthog\\mp_warthog"
    },
    "rhog1": {
      "seat": 0,
      "vehicle": "vehicles\\rwarthog\\rwarthog"
    },
    "rhog2": {
      "seat": 7,
      "vehicle": "vehicles\\rwarthog\\rwarthog"
    }
  },
  "chozo": {
    "hog1": {
      "seat": 0,
      "vehicle": "vehicles\\warthog\\mp_warthog"
    },
    "hog2": {
      "seat": 7,
      "vehicle": "vehicles\\warthog\\mp_warthog"
    },
    "rhog1": {
      "seat": 0,
      "vehicle": "vehicles\\rwarthog\\rwarthog"
    },
    "rhog2": {
      "seat": 7,
      "vehicle": "vehicles\\rwarthog\\rwarthog"
    }
  },
  "christmas_halo": {
    "hog1": {
      "seat": 0,
      "vehicle": "vehicles\\warthog\\mp_warthog"
    },
    "hog2": {
      "seat": 7,
      "vehicle": "vehicles\\warthog\\mp_warthog"
    },
    "rhog1": {
      "seat": 0,
      "vehicle": "vehicles\\rwarthog\\rwarthog"
    },
    "rhog2": {
      "seat": 7,
      "vehicle": "vehicles\\rwarthog\\rwarthog"
    }
  },
  "christmas_halo_remix": {
    "hog1": {
      "seat": 0,
      "vehicle": "vehicles\\warthog\\mp_warthog"
    },
    "hog2": {
      "seat": 7,
      "vehicle": "vehicles\\warthog\\mp_warthog"
    },
    "rhog1": {
      "seat": 0,
      "vehicle": "vehicles\\rwarthog\\rwarthog"
    },
    "rhog2": {
      "seat": 7,
      "vehicle": "vehicles\\rwarthog\\rwarthog"
    }
  },
  "christmas_yoyorast_island_final": {
    "hog1": {
      "seat": 0,
      "vehicle": "vehicles\\warthog\\mp_warthog"
    },
    "hog2": {
      "seat": 7,
      "vehicle": "vehicles\\warthog\\mp_warthog"
    },
    "rhog1": {
      "seat": 0,
      "vehicle": "vehicles\\rwarthog\\rwarthog"
    },
    "rhog2": {
      "seat": 7,
      "vehicle": "vehicles\\rwarthog\\rwarthog"
    }
  },
  "chronic_response_beta": {
    "hog1": {
      "seat": 0,
      "vehicle": "h2\\vehicles\\hogs\\g_warthog\\g_warthog"
    },
    "hog2": {
      "seat": 7,
      "vehicle": "h2\\vehicles\\hogs\\g_warthog\\g_warthog"
    },
    "rhog1": {
      "seat": 0,
      "vehicle": "vehicles\\missel_warthog\\mwarthog tags\\mwarthog\\mwarthog"
    },
    "rhog2": {
      "seat": 7,
      "vehicle": "vehicles\\missel_warthog\\mwarthog tags\\mwarthog\\mwarthog"
    }
  },
  "chronopolis_c3_public_beta0.2": {
    "hog1": {
      "seat": 0,
      "vehicle": "vehicles\\warthog\\mp_warthog"
    },
    "hog2": {
      "seat": 7,
      "vehicle": "vehicles\\warthog\\mp_warthog"
    },
    "rhog1": {
      "seat": 0,
      "vehicle": "vehicles\\rwarthog\\rwarthog"
    },
    "rhog2": {
      "seat": 7,
      "vehicle": "vehicles\\rwarthog\\rwarthog"
    }
  },
  "chronopolis_mod": {
    "hog1": {
      "seat": 0,
      "vehicle": "vehicles\\warthog\\mp_warthog"
    },
    "hog2": {
      "seat": 7,
      "vehicle": "vehicles\\warthog\\mp_warthog"
    },
    "rhog1": {
      "seat": 0,
      "vehicle": "vehicles\\rwarthog\\rwarthog"
    },
    "rhog2": {
      "seat": 7,
      "vehicle": "vehicles\\rwarthog\\rwarthog"
    }
  },
  "church": {
    "hog1": {
      "seat": 0,
      "vehicle": "vehicles\\warthog\\mp_warthog"
    },
    "hog2": {
      "seat": 7,
      "vehicle": "vehicles\\warthog\\mp_warthog"
    },
    "rhog1": {
      "seat": 0,
      "vehicle": "vehicles\\rwarthog\\rwarthog"
    },
    "rhog2": {
      "seat": 7,
      "vehicle": "vehicles\\rwarthog\\rwarthog"
    }
  },
  "circumference": {
    "hog1": {
      "seat": 0,
      "vehicle": "vehicles\\warthog\\mp_warthog"
    },
    "hog2": {
      "seat": 7,
      "vehicle": "vehicles\\warthog\\mp_warthog"
    },
    "rhog1": {
      "seat": 0,
      "vehicle": "vehicles\\rwarthog\\rwarthog"
    },
    "rhog2": {
      "seat": 7,
      "vehicle": "vehicles\\rwarthog\\rwarthog"
    }
  },
  "citohiger": {
    "hog1": {
      "seat": 0,
      "vehicle": "vehicles\\warthog\\mp_warthog"
    },
    "hog2": {
      "seat": 7,
      "vehicle": "vehicles\\warthog\\mp_warthog"
    },
    "rhog1": {
      "seat": 0,
      "vehicle": "vehicles\\rwarthog\\rwarthog"
    },
    "rhog2": {
      "seat": 7,
      "vehicle": "vehicles\\rwarthog\\rwarthog"
    }
  },
  "city": {
    "hog1": {
      "seat": 0,
      "vehicle": "vehicles\\warthog\\mp_warthog"
    },
    "hog2": {
      "seat": 7,
      "vehicle": "vehicles\\warthog\\mp_warthog"
    },
    "rhog1": {
      "seat": 0,
      "vehicle": "vehicles\\rwarthog\\rwarthog"
    },
    "rhog2": {
      "seat": 7,
      "vehicle": "vehicles\\rwarthog\\rwarthog"
    }
  },
  "city_race": {
    "hog1": {
      "seat": 0,
      "vehicle": "vehicles\\warthog\\mp_warthog"
    },
    "hog2": {
      "seat": 7,
      "vehicle": "vehicles\\warthog\\mp_warthog"
    },
    "rhog1": {
      "seat": 0,
      "vehicle": "vehicles\\rwarthog\\rwarthog"
    },
    "rhog2": {
      "seat": 7,
      "vehicle": "vehicles\\rwarthog\\rwarthog"
    }
  },
  "cityscape-adrenaline": {
    "bhog1": {
      "seat": 0,
      "vehicle": "vehicles\\rwarthog\\boogerhawg"
    },
    "bhog2": {
      "seat": 7,
      "vehicle": "vehicles\\rwarthog\\boogerhawg"
    },
    "hog1": {
      "seat": 0,
      "vehicle": "vehicles\\g_warthog\\g_warthog"
    },
    "hog2": {
      "seat": 7,
      "vehicle": "vehicles\\g_warthog\\g_warthog"
    }
  },
  "cityscape-classic": {
    "hog1": {
      "seat": 0,
      "vehicle": "vehicles\\warthog\\mp_warthog"
    },
    "hog2": {
      "seat": 7,
      "vehicle": "vehicles\\warthog\\mp_warthog"
    },
    "rhog1": {
      "seat": 0,
      "vehicle": "vehicles\\rwarthog\\rwarthog"
    },
    "rhog2": {
      "seat": 7,
      "vehicle": "vehicles\\rwarthog\\rwarthog"
    }
  },
  "clanxd": {
    "hog1": {
      "seat": 0,
      "vehicle": "vehicles\\coldsnap_hogs\\g_warthog"
    },
    "hog2": {
      "seat": 7,
      "vehicle": "vehicles\\coldsnap_hogs\\g_warthog"
    },
    "rhog1": {
      "seat": 0,
      "vehicle": "vehicles\\coldsnap_hogs\\mp_warthog"
    },
    "rhog2": {
      "seat": 7,
      "vehicle": "vehicles\\coldsnap_hogs\\mp_warthog"
    }
  },
  "classic coagulation": {
    "hog1": {
      "seat": 0,
      "vehicle": "vehicles\\warthog\\mp_warthog"
    },
    "hog2": {
      "seat": 7,
      "vehicle": "vehicles\\warthog\\mp_warthog"
    },
    "rhog1": {
      "seat": 0,
      "vehicle": "vehicles\\rwarthog\\rwarthog"
    },
    "rhog2": {
      "seat": 7,
      "vehicle": "vehicles\\rwarthog\\rwarthog"
    }
  },
  "Claustrophobia2": {
    "hog1": {
      "seat": 0,
      "vehicle": "vehicles\\warthog\\mp_warthog"
    },
    "hog2": {
      "seat": 7,
      "vehicle": "vehicles\\warthog\\mp_warthog"
    },
    "rhog1": {
      "seat": 0,
      "vehicle": "vehicles\\rwarthog\\rwarthog"
    },
    "rhog2": {
      "seat": 7,
      "vehicle": "vehicles\\rwarthog\\rwarthog"
    }
  },
  "cliffedge": {
    "hog1": {
      "seat": 0,
      "vehicle": "vehicles\\warthog\\mp_warthog"
    },
    "hog2": {
      "seat": 7,
      "vehicle": "vehicles\\warthog\\mp_warthog"
    },
    "rhog1": {
      "seat": 0,
      "vehicle": "vehicles\\rwarthog\\rwarthog"
    },
    "rhog2": {
      "seat": 7,
      "vehicle": "vehicles\\rwarthog\\rwarthog"
    }
  },
  "cliffhanger": {
    "hog1": {
      "seat": 0,
      "vehicle": "vehicles\\warthog\\mp_warthog"
    },
    "hog2": {
      "seat": 7,
      "vehicle": "vehicles\\warthog\\mp_warthog"
    },
    "rhog1": {
      "seat": 0,
      "vehicle": "vehicles\\rwarthog\\rwarthog"
    },
    "rhog2": {
      "seat": 7,
      "vehicle": "vehicles\\rwarthog\\rwarthog"
    }
  },
  "cliffrun": {
    "hog1": {
      "seat": 0,
      "vehicle": "vehicles\\warthog\\mp_warthog"
    },
    "hog2": {
      "seat": 7,
      "vehicle": "vehicles\\warthog\\mp_warthog"
    },
    "rhog1": {
      "seat": 0,
      "vehicle": "vehicles\\rwarthog\\rwarthog"
    },
    "rhog2": {
      "seat": 7,
      "vehicle": "vehicles\\rwarthog\\rwarthog"
    }
  },
  "cmt_cliffrun": {
    "hog1": {
      "seat": 0,
      "vehicle": "vehicles\\cmt_warthog\\chaingun_variant"
    },
    "hog2": {
      "seat": 7,
      "vehicle": "vehicles\\cmt_warthog\\chaingun_variant"
    },
    "rhog1": {
      "seat": 0,
      "vehicle": "vehicles\\cmt_warthog\\rocket_variant"
    },
    "rhog2": {
      "seat": 7,
      "vehicle": "vehicles\\cmt_warthog\\rocket_variant"
    }
  },
  "cmt_junglewarfare": {
    "hog1": {
      "seat": 0,
      "vehicle": "vehicles\\warthog\\mp_warthog"
    },
    "hog2": {
      "seat": 7,
      "vehicle": "vehicles\\warthog\\mp_warthog"
    },
    "rhog1": {
      "seat": 0,
      "vehicle": "vehicles\\rwarthog\\rwarthog"
    },
    "rhog2": {
      "seat": 7,
      "vehicle": "vehicles\\rwarthog\\rwarthog"
    }
  },
  "cnr_island": {
    "ran1": {
      "seat": 0,
      "vehicle": "vehicles\\rancher\\rancher"
    },
    "ran2": {
      "seat": 7,
      "vehicle": "vehicles\\rancher\\rancher"
    },
    "sult1": {
      "seat": 0,
      "vehicle": "vehicles\\sultan\\sultan"
    },
    "sult2": {
      "seat": 7,
      "vehicle": "vehicles\\sultan\\sultan"
    }
  },
  "codenamedrain": {
    "hog1": {
      "seat": 0,
      "vehicle": "vehicles\\warthog\\mp_warthog"
    },
    "hog2": {
      "seat": 7,
      "vehicle": "vehicles\\warthog\\mp_warthog"
    },
    "rhog1": {
      "seat": 0,
      "vehicle": "vehicles\\rwarthog\\rwarthog"
    },
    "rhog2": {
      "seat": 7,
      "vehicle": "vehicles\\rwarthog\\rwarthog"
    }
  },
  "cold_valley": {
    "hog1": {
      "seat": 0,
      "vehicle": "vehicles\\warthog\\mp_warthog"
    },
    "hog2": {
      "seat": 7,
      "vehicle": "vehicles\\warthog\\mp_warthog"
    },
    "rhog1": {
      "seat": 0,
      "vehicle": "vehicles\\rwarthog\\rwarthog"
    },
    "rhog2": {
      "seat": 7,
      "vehicle": "vehicles\\rwarthog\\rwarthog"
    }
  },
  "cold_war": {
    "hog1": {
      "seat": 0,
      "vehicle": "vehicles\\warthog\\h2 mp_warthog"
    },
    "hog2": {
      "seat": 7,
      "vehicle": "vehicles\\warthog\\h2 mp_warthog"
    },
    "rhog1": {
      "seat": 0,
      "vehicle": "vehicles\\mwarthog\\mwarthog"
    },
    "rhog2": {
      "seat": 7,
      "vehicle": "vehicles\\mwarthog\\mwarthog"
    }
  },
  "coldfire": {
    "hog1": {
      "seat": 0,
      "vehicle": "vehicles\\warthog\\mp_warthog"
    },
    "hog2": {
      "seat": 7,
      "vehicle": "vehicles\\warthog\\mp_warthog"
    },
    "rhog1": {
      "seat": 0,
      "vehicle": "vehicles\\rwarthog\\rwarthog"
    },
    "rhog2": {
      "seat": 7,
      "vehicle": "vehicles\\rwarthog\\rwarthog"
    }
  },
  "coldgulch": {
    "hog1": {
      "seat": 0,
      "vehicle": "vehicles\\warthog\\mp_warthog"
    },
    "hog2": {
      "seat": 7,
      "vehicle": "vehicles\\warthog\\mp_warthog"
    },
    "rhog1": {
      "seat": 0,
      "vehicle": "vehicles\\rwarthog\\rwarthog"
    },
    "rhog2": {
      "seat": 7,
      "vehicle": "vehicles\\rwarthog\\rwarthog"
    }
  },
  "coldsnap": {
    "hog1": {
      "seat": 0,
      "vehicle": "vehicles\\coldsnap_hogs\\g_warthog"
    },
    "hog2": {
      "seat": 7,
      "vehicle": "vehicles\\coldsnap_hogs\\g_warthog"
    },
    "rhog1": {
      "seat": 0,
      "vehicle": "vehicles\\coldsnap_hogs\\mp_warthog"
    },
    "rhog2": {
      "seat": 7,
      "vehicle": "vehicles\\coldsnap_hogs\\mp_warthog"
    }
  },
  "collide_beta_1": {
    "hog1": {
      "seat": 0,
      "vehicle": "vehicles\\warthog\\mp_warthog"
    },
    "hog2": {
      "seat": 7,
      "vehicle": "vehicles\\warthog\\mp_warthog"
    },
    "rhog1": {
      "seat": 0,
      "vehicle": "vehicles\\rwarthog\\rwarthog"
    },
    "rhog2": {
      "seat": 7,
      "vehicle": "vehicles\\rwarthog\\rwarthog"
    }
  },
  "combat_arena": {
    "ghog1": {
      "seat": 0,
      "vehicle": "vehicles\\gausshog\\gausshog"
    },
    "ghog2": {
      "seat": 7,
      "vehicle": "vehicles\\gausshog\\gausshog"
    },
    "hog1": {
      "seat": 0,
      "vehicle": "vehicles\\g_warthog\\g_warthog"
    },
    "hog2": {
      "seat": 7,
      "vehicle": "vehicles\\g_warthog\\g_warthog"
    }
  },
  "complex": {
    "hog1": {
      "seat": 0,
      "vehicle": "vehicles\\warthog\\mp_warthog"
    },
    "hog2": {
      "seat": 7,
      "vehicle": "vehicles\\warthog\\mp_warthog"
    },
    "rhog1": {
      "seat": 0,
      "vehicle": "vehicles\\rwarthog\\rwarthog"
    },
    "rhog2": {
      "seat": 7,
      "vehicle": "vehicles\\rwarthog\\rwarthog"
    }
  },
  "concat": {
    "hog1": {
      "seat": 0,
      "vehicle": "vehicles\\warthog\\mp_warthog"
    },
    "hog2": {
      "seat": 7,
      "vehicle": "vehicles\\warthog\\mp_warthog"
    },
    "rhog1": {
      "seat": 0,
      "vehicle": "vehicles\\rwarthog\\rwarthog"
    },
    "rhog2": {
      "seat": 7,
      "vehicle": "vehicles\\rwarthog\\rwarthog"
    }
  },
  "concealed": {
    "hog1": {
      "seat": 0,
      "vehicle": "vehicles\\warthog\\mp_warthog"
    },
    "hog2": {
      "seat": 7,
      "vehicle": "vehicles\\warthog\\mp_warthog"
    },
    "rhog1": {
      "seat": 0,
      "vehicle": "vehicles\\rwarthog\\rwarthog"
    },
    "rhog2": {
      "seat": 7,
      "vehicle": "vehicles\\rwarthog\\rwarthog"
    }
  },
  "concealed_custom": {
    "hog1": {
      "seat": 0,
      "vehicle": "vehicles\\warthog_legend\\warthog_legend"
    },
    "hog2": {
      "seat": 7,
      "vehicle": "vehicles\\warthog_legend\\warthog_legend"
    },
    "rhog1": {
      "seat": 0,
      "vehicle": "vehicles\\rwarthog_legend\\rwarthog_legend"
    },
    "rhog2": {
      "seat": 7,
      "vehicle": "vehicles\\rwarthog_legend\\rwarthog_legend"
    }
  },
  "condemed_2": {
    "hog1": {
      "seat": 0,
      "vehicle": "vehicles\\warthog\\mp_warthog"
    },
    "hog2": {
      "seat": 7,
      "vehicle": "vehicles\\warthog\\mp_warthog"
    },
    "rhog1": {
      "seat": 0,
      "vehicle": "vehicles\\rwarthog\\rwarthog"
    },
    "rhog2": {
      "seat": 7,
      "vehicle": "vehicles\\rwarthog\\rwarthog"
    }
  },
  "condemned_v3": {
    "hog1": {
      "seat": 0,
      "vehicle": "UNKNOWN_TAG_ADDRESS"
    },
    "hog2": {
      "seat": 7,
      "vehicle": "UNKNOWN_TAG_ADDRESS"
    },
    "rhog1": {
      "seat": 0,
      "vehicle": "UNKNOWN_TAG_ADDRESS"
    },
    "rhog2": {
      "seat": 7,
      "vehicle": "UNKNOWN_TAG_ADDRESS"
    }
  },
  "confined": {
    "hog1": {
      "seat": 0,
      "vehicle": "vehicles\\warthog\\mp_warthog"
    },
    "hog2": {
      "seat": 7,
      "vehicle": "vehicles\\warthog\\mp_warthog"
    },
    "rhog1": {
      "seat": 0,
      "vehicle": "vehicles\\rwarthog\\rwarthog"
    },
    "rhog2": {
      "seat": 7,
      "vehicle": "vehicles\\rwarthog\\rwarthog"
    }
  },
  "conflict_canyon": {
    "hog1": {
      "seat": 0,
      "vehicle": "vehicles\\warthog\\mp_warthog"
    },
    "hog2": {
      "seat": 7,
      "vehicle": "vehicles\\warthog\\mp_warthog"
    },
    "rhog1": {
      "seat": 0,
      "vehicle": "vehicles\\rwarthog\\rwarthog"
    },
    "rhog2": {
      "seat": 7,
      "vehicle": "vehicles\\rwarthog\\rwarthog"
    }
  },
  "connemara": {
    "hog1": {
      "seat": 0,
      "vehicle": "vehicles\\warthog\\mp_warthog"
    },
    "hog2": {
      "seat": 7,
      "vehicle": "vehicles\\warthog\\mp_warthog"
    },
    "rhog1": {
      "seat": 0,
      "vehicle": "vehicles\\rwarthog\\rwarthog"
    },
    "rhog2": {
      "seat": 7,
      "vehicle": "vehicles\\rwarthog\\rwarthog"
    }
  },
  "contortion": {
    "hog1": {
      "seat": 0,
      "vehicle": "vehicles\\warthog\\mp_warthog"
    },
    "hog2": {
      "seat": 7,
      "vehicle": "vehicles\\warthog\\mp_warthog"
    },
    "rhog1": {
      "seat": 0,
      "vehicle": "vehicles\\rwarthog\\rwarthog"
    },
    "rhog2": {
      "seat": 7,
      "vehicle": "vehicles\\rwarthog\\rwarthog"
    }
  },
  "cool": {
    "hog1": {
      "seat": 0,
      "vehicle": "vehicles\\warthog\\mp_warthog"
    },
    "hog2": {
      "seat": 7,
      "vehicle": "vehicles\\warthog\\mp_warthog"
    },
    "rhog1": {
      "seat": 0,
      "vehicle": "vehicles\\rwarthog\\rwarthog"
    },
    "rhog2": {
      "seat": 7,
      "vehicle": "vehicles\\rwarthog\\rwarthog"
    }
  },
  "corrupted": {
    "hog1": {
      "seat": 0,
      "vehicle": "vehicles\\warthog\\mp_warthog"
    },
    "hog2": {
      "seat": 7,
      "vehicle": "vehicles\\warthog\\mp_warthog"
    },
    "rhog1": {
      "seat": 0,
      "vehicle": "vehicles\\rwarthog\\rwarthog"
    },
    "rhog2": {
      "seat": 7,
      "vehicle": "vehicles\\rwarthog\\rwarthog"
    }
  },
  "cove-island": {
    "ghost": {
      "seat": 0,
      "vehicle": "vehicles\\ghost\\ghost_mp"
    }
  },
  "covenant_desert": {
    "hog1": {
      "seat": 0,
      "vehicle": "vehicles\\warthog\\mp_warthog"
    },
    "hog2": {
      "seat": 7,
      "vehicle": "vehicles\\warthog\\mp_warthog"
    },
    "rhog1": {
      "seat": 0,
      "vehicle": "vehicles\\rwarthog\\rwarthog"
    },
    "rhog2": {
      "seat": 7,
      "vehicle": "vehicles\\rwarthog\\rwarthog"
    }
  },
  "covercanyon2": {
    "hog1": {
      "seat": 0,
      "vehicle": "UNKNOWN_TAG_ADDRESS"
    },
    "hog2": {
      "seat": 7,
      "vehicle": "UNKNOWN_TAG_ADDRESS"
    },
    "rhog1": {
      "seat": 0,
      "vehicle": "UNKNOWN_TAG_ADDRESS"
    },
    "rhog2": {
      "seat": 7,
      "vehicle": "UNKNOWN_TAG_ADDRESS"
    }
  },
  "craterpit_final": {
    "hog1": {
      "seat": 0,
      "vehicle": "vehicles\\warthog\\mp_warthog"
    },
    "hog2": {
      "seat": 7,
      "vehicle": "vehicles\\warthog\\mp_warthog"
    },
    "rhog1": {
      "seat": 0,
      "vehicle": "vehicles\\rwarthog\\rwarthog"
    },
    "rhog2": {
      "seat": 7,
      "vehicle": "vehicles\\rwarthog\\rwarthog"
    }
  },
  "crazymap": {
    "hog1": {
      "seat": 0,
      "vehicle": "vehicles\\warthog\\mp_warthog"
    },
    "hog2": {
      "seat": 7,
      "vehicle": "vehicles\\warthog\\mp_warthog"
    },
    "rhog1": {
      "seat": 0,
      "vehicle": "vehicles\\rwarthog\\rwarthog"
    },
    "rhog2": {
      "seat": 7,
      "vehicle": "vehicles\\rwarthog\\rwarthog"
    }
  },
  "Crimson_Woods": {
    "hog1": {
      "seat": 0,
      "vehicle": "vehicles\\warthog\\mp_warthog"
    },
    "hog2": {
      "seat": 7,
      "vehicle": "vehicles\\warthog\\mp_warthog"
    },
    "rhog1": {
      "seat": 0,
      "vehicle": "vehicles\\rwarthog\\rwarthog"
    },
    "rhog2": {
      "seat": 7,
      "vehicle": "vehicles\\rwarthog\\rwarthog"
    }
  },
  "critical": {
    "hog1": {
      "seat": 0,
      "vehicle": "UNKNOWN_TAG_ADDRESS"
    },
    "hog2": {
      "seat": 7,
      "vehicle": "UNKNOWN_TAG_ADDRESS"
    },
    "rhog1": {
      "seat": 0,
      "vehicle": "UNKNOWN_TAG_ADDRESS"
    },
    "rhog2": {
      "seat": 7,
      "vehicle": "UNKNOWN_TAG_ADDRESS"
    }
  },
  "crossguard": {
    "hog1": {
      "seat": 0,
      "vehicle": "UNKNOWN_TAG_ADDRESS"
    },
    "hog2": {
      "seat": 7,
      "vehicle": "UNKNOWN_TAG_ADDRESS"
    },
    "rhog1": {
      "seat": 0,
      "vehicle": "UNKNOWN_TAG_ADDRESS"
    },
    "rhog2": {
      "seat": 7,
      "vehicle": "UNKNOWN_TAG_ADDRESS"
    }
  },
  "cs-v2": {
    "ghost": {
      "seat": 0,
      "vehicle": "vehicles\\h2_ghost\\h2_ghost"
    },
    "hog1": {
      "seat": 0,
      "vehicle": "vehicles\\warthog\\mp_warthog"
    },
    "hog2": {
      "seat": 7,
      "vehicle": "vehicles\\warthog\\mp_warthog"
    }
  },
  "curio_caverns": {
    "ghost": {
      "seat": 0,
      "vehicle": "vehicles\\h2_ghost\\h2_ghost"
    },
    "hog1": {
      "seat": 0,
      "vehicle": "vehicles\\warthog\\mp_warthog"
    },
    "hog2": {
      "seat": 7,
      "vehicle": "vehicles\\warthog\\mp_warthog"
    }
  },
  "cursed-beavercreek": {
    "ghost": {
      "seat": 0,
      "vehicle": "vehicles\\c ghost\\c ghost"
    },
    "hog1": {
      "seat": 0,
      "vehicle": "vehicles\\c warthog\\c warthog"
    },
    "hog2": {
      "seat": 7,
      "vehicle": "vehicles\\c warthog\\c warthog"
    }
  },
  "cursed-bloodgulch": {
    "ghost": {
      "seat": 0,
      "vehicle": "vehicles\\c ghost\\c ghost"
    },
    "hog1": {
      "seat": 0,
      "vehicle": "vehicles\\c warthog\\c warthog"
    },
    "hog2": {
      "seat": 7,
      "vehicle": "vehicles\\c warthog\\c warthog"
    }
  },
  "cursed-chillout": {
    "ghost": {
      "seat": 0,
      "vehicle": "vehicles\\c ghost\\c ghost"
    },
    "hog1": {
      "seat": 0,
      "vehicle": "vehicles\\c warthog\\c warthog"
    },
    "hog2": {
      "seat": 7,
      "vehicle": "vehicles\\c warthog\\c warthog"
    }
  },
  "cursed-damnation": {
    "ghost": {
      "seat": 0,
      "vehicle": "vehicles\\c ghost\\c ghost"
    },
    "hog1": {
      "seat": 0,
      "vehicle": "vehicles\\c warthog\\c warthog"
    },
    "hog2": {
      "seat": 7,
      "vehicle": "vehicles\\c warthog\\c warthog"
    }
  },
  "cursed-deathisland": {
    "ghost": {
      "seat": 0,
      "vehicle": "vehicles\\c ghost\\c ghost"
    },
    "hog1": {
      "seat": 0,
      "vehicle": "vehicles\\c warthog\\c warthog"
    },
    "hog2": {
      "seat": 7,
      "vehicle": "vehicles\\c warthog\\c warthog"
    }
  },
  "cursed-derelict": {
    "ghost": {
      "seat": 0,
      "vehicle": "vehicles\\c ghost\\c ghost"
    },
    "hog1": {
      "seat": 0,
      "vehicle": "vehicles\\c warthog\\c warthog"
    },
    "hog2": {
      "seat": 7,
      "vehicle": "vehicles\\c warthog\\c warthog"
    }
  },
  "cursed-hangemhigh": {
    "ghost": {
      "seat": 0,
      "vehicle": "vehicles\\c ghost\\c ghost"
    },
    "hog1": {
      "seat": 0,
      "vehicle": "vehicles\\c warthog\\c warthog"
    },
    "hog2": {
      "seat": 7,
      "vehicle": "vehicles\\c warthog\\c warthog"
    }
  },
  "cursed-sidewinder": {
    "ghost": {
      "seat": 0,
      "vehicle": "vehicles\\c ghost\\c ghost"
    },
    "hog1": {
      "seat": 0,
      "vehicle": "vehicles\\c warthog\\c warthog"
    },
    "hog2": {
      "seat": 7,
      "vehicle": "vehicles\\c warthog\\c warthog"
    }
  },
  "cursed-wizard": {
    "ghost": {
      "seat": 0,
      "vehicle": "vehicles\\c ghost\\c ghost"
    },
    "hog1": {
      "seat": 0,
      "vehicle": "vehicles\\c warthog\\c warthog"
    },
    "hog2": {
      "seat": 7,
      "vehicle": "vehicles\\c warthog\\c warthog"
    }
  },
  "cyan_city": {
    "hog1": {
      "seat": 0,
      "vehicle": "vehicles\\warthog\\mp_warthog"
    },
    "hog2": {
      "seat": 7,
      "vehicle": "vehicles\\warthog\\mp_warthog"
    },
    "rhog1": {
      "seat": 0,
      "vehicle": "vehicles\\rwarthog\\rwarthog"
    },
    "rhog2": {
      "seat": 7,
      "vehicle": "vehicles\\rwarthog\\rwarthog"
    }
  },
  "d40_race": {
    "hog1": {
      "seat": 0,
      "vehicle": "vehicles\\warthog\\mp_warthog"
    },
    "hog2": {
      "seat": 7,
      "vehicle": "vehicles\\warthog\\mp_warthog"
    },
    "rhog1": {
      "seat": 0,
      "vehicle": "vehicles\\rwarthog\\rwarthog"
    },
    "rhog2": {
      "seat": 7,
      "vehicle": "vehicles\\rwarthog\\rwarthog"
    }
  },
  "da_battle_ground": {
    "hog1": {
      "seat": 0,
      "vehicle": "vehicles\\warthog\\mp_warthog"
    },
    "hog2": {
      "seat": 7,
      "vehicle": "vehicles\\warthog\\mp_warthog"
    },
    "rhog1": {
      "seat": 0,
      "vehicle": "vehicles\\rwarthog\\rwarthog"
    },
    "rhog2": {
      "seat": 7,
      "vehicle": "vehicles\\rwarthog\\rwarthog"
    }
  },
  "daglash": {
    "hog1": {
      "seat": 0,
      "vehicle": "vehicles\\warthog\\mp_warthog"
    },
    "hog2": {
      "seat": 7,
      "vehicle": "vehicles\\warthog\\mp_warthog"
    },
    "rhog1": {
      "seat": 0,
      "vehicle": "vehicles\\rwarthog\\rwarthog"
    },
    "rhog2": {
      "seat": 7,
      "vehicle": "vehicles\\rwarthog\\rwarthog"
    }
  },
  "dam assault pre-alpha": {
    "hog1": {
      "seat": 0,
      "vehicle": "vehicles\\warthog\\mp_warthog"
    },
    "hog2": {
      "seat": 7,
      "vehicle": "vehicles\\warthog\\mp_warthog"
    },
    "rhog1": {
      "seat": 0,
      "vehicle": "vehicles\\rwarthog\\rwarthog"
    },
    "rhog2": {
      "seat": 7,
      "vehicle": "vehicles\\rwarthog\\rwarthog"
    }
  },
  "dam defense beta v0.3": {
    "hog1": {
      "seat": 0,
      "vehicle": "vehicles\\warthog\\mp_warthog"
    },
    "hog2": {
      "seat": 7,
      "vehicle": "vehicles\\warthog\\mp_warthog"
    },
    "rhog1": {
      "seat": 0,
      "vehicle": "vehicles\\rwarthog\\rwarthog"
    },
    "rhog2": {
      "seat": 7,
      "vehicle": "vehicles\\rwarthog\\rwarthog"
    }
  },
  "damnation": {
    "hog1": {
      "seat": 0,
      "vehicle": "vehicles\\warthog\\mp_warthog"
    },
    "hog2": {
      "seat": 7,
      "vehicle": "vehicles\\warthog\\mp_warthog"
    },
    "rhog1": {
      "seat": 0,
      "vehicle": "vehicles\\rwarthog\\rwarthog"
    },
    "rhog2": {
      "seat": 7,
      "vehicle": "vehicles\\rwarthog\\rwarthog"
    }
  },
  "dance": {
    "hog1": {
      "seat": 0,
      "vehicle": "vehicles\\warthog\\warthog"
    },
    "hog2": {
      "seat": 7,
      "vehicle": "vehicles\\warthog\\warthog"
    },
    "rhog1": {
      "seat": 0,
      "vehicle": "vehicles\\rwarthog\\rwarthog"
    },
    "rhog2": {
      "seat": 7,
      "vehicle": "vehicles\\rwarthog\\rwarthog"
    }
  },
  "danger_nobyon_beta": {
    "hog1": {
      "seat": 0,
      "vehicle": "vehicles\\warthog\\mp_warthog"
    },
    "hog2": {
      "seat": 7,
      "vehicle": "vehicles\\warthog\\mp_warthog"
    },
    "rhog1": {
      "seat": 0,
      "vehicle": "vehicles\\rwarthog\\rwarthog"
    },
    "rhog2": {
      "seat": 7,
      "vehicle": "vehicles\\rwarthog\\rwarthog"
    }
  },
  "dangercanyon": {
    "hog1": {
      "seat": 0,
      "vehicle": "vehicles\\warthog\\mp_warthog"
    },
    "hog2": {
      "seat": 7,
      "vehicle": "vehicles\\warthog\\mp_warthog"
    },
    "rhog1": {
      "seat": 0,
      "vehicle": "vehicles\\rwarthog\\rwarthog"
    },
    "rhog2": {
      "seat": 7,
      "vehicle": "vehicles\\rwarthog\\rwarthog"
    }
  },
  "dangercanyonfx": {
    "hog1": {
      "seat": 0,
      "vehicle": "vehicles\\warthog\\mp_warthog"
    },
    "hog2": {
      "seat": 7,
      "vehicle": "vehicles\\warthog\\mp_warthog"
    },
    "rhog1": {
      "seat": 0,
      "vehicle": "vehicles\\rwarthog\\rwarthog"
    },
    "rhog2": {
      "seat": 7,
      "vehicle": "vehicles\\rwarthog\\rwarthog"
    }
  },
  "dangerfloodcanyon": {
    "hog1": {
      "seat": 0,
      "vehicle": "vehicles\\warthog\\mp_warthog"
    },
    "hog2": {
      "seat": 7,
      "vehicle": "vehicles\\warthog\\mp_warthog"
    },
    "rhog1": {
      "seat": 0,
      "vehicle": "vehicles\\rwarthog\\rwarthog"
    },
    "rhog2": {
      "seat": 7,
      "vehicle": "vehicles\\rwarthog\\rwarthog"
    }
  },
  "dark": {
    "hog1": {
      "seat": 0,
      "vehicle": "vehicles\\warthog\\mp_warthog"
    },
    "hog2": {
      "seat": 7,
      "vehicle": "vehicles\\warthog\\mp_warthog"
    },
    "rhog1": {
      "seat": 0,
      "vehicle": "vehicles\\rwarthog\\rwarthog"
    },
    "rhog2": {
      "seat": 7,
      "vehicle": "vehicles\\rwarthog\\rwarthog"
    }
  },
  "dark_splinter": {
    "hog1": {
      "seat": 0,
      "vehicle": "vehicles\\warthog\\mp_warthog"
    },
    "hog2": {
      "seat": 7,
      "vehicle": "vehicles\\warthog\\mp_warthog"
    },
    "rhog1": {
      "seat": 0,
      "vehicle": "vehicles\\rwarthog\\rwarthog"
    },
    "rhog2": {
      "seat": 7,
      "vehicle": "vehicles\\rwarthog\\rwarthog"
    }
  },
  "dazman": {
    "hog1": {
      "seat": 0,
      "vehicle": "vehicles\\warthog\\mp_warthog"
    },
    "hog2": {
      "seat": 7,
      "vehicle": "vehicles\\warthog\\mp_warthog"
    },
    "rhog1": {
      "seat": 0,
      "vehicle": "vehicles\\rwarthog\\rwarthog"
    },
    "rhog2": {
      "seat": 7,
      "vehicle": "vehicles\\rwarthog\\rwarthog"
    }
  },
  "dday": {
    "hog1": {
      "seat": 0,
      "vehicle": "vehicles\\warthog\\mp_warthog"
    },
    "hog2": {
      "seat": 7,
      "vehicle": "vehicles\\warthog\\mp_warthog"
    },
    "rhog1": {
      "seat": 0,
      "vehicle": "vehicles\\rwarthog\\rwarthog"
    },
    "rhog2": {
      "seat": 7,
      "vehicle": "vehicles\\rwarthog\\rwarthog"
    }
  },
  "ddzarea": {
    "hog1": {
      "seat": 0,
      "vehicle": "vehicles\\warthog\\mp_warthog"
    },
    "hog2": {
      "seat": 7,
      "vehicle": "vehicles\\warthog\\mp_warthog"
    },
    "rhog1": {
      "seat": 0,
      "vehicle": "vehicles\\rwarthog\\rwarthog"
    },
    "rhog2": {
      "seat": 7,
      "vehicle": "vehicles\\rwarthog\\rwarthog"
    }
  },
  "Dead_End": {
    "hog1": {
      "seat": 0,
      "vehicle": "vehicles\\warthog\\mp_warthog"
    },
    "hog2": {
      "seat": 7,
      "vehicle": "vehicles\\warthog\\mp_warthog"
    },
    "rhog1": {
      "seat": 0,
      "vehicle": "vehicles\\rwarthog\\rwarthog"
    },
    "rhog2": {
      "seat": 7,
      "vehicle": "vehicles\\rwarthog\\rwarthog"
    }
  },
  "deadlyshadows": {
    "hog1": {
      "seat": 0,
      "vehicle": "vehicles\\warthog\\mp_warthog"
    },
    "hog2": {
      "seat": 7,
      "vehicle": "vehicles\\warthog\\mp_warthog"
    },
    "rhog1": {
      "seat": 0,
      "vehicle": "vehicles\\rwarthog\\rwarthog"
    },
    "rhog2": {
      "seat": 7,
      "vehicle": "vehicles\\rwarthog\\rwarthog"
    }
  },
  "deadzone_beta": {
    "hog1": {
      "seat": 0,
      "vehicle": "vehicles\\warthog\\mp_warthog"
    },
    "hog2": {
      "seat": 7,
      "vehicle": "vehicles\\warthog\\mp_warthog"
    },
    "rhog1": {
      "seat": 0,
      "vehicle": "vehicles\\rwarthog\\rwarthog"
    },
    "rhog2": {
      "seat": 7,
      "vehicle": "vehicles\\rwarthog\\rwarthog"
    }
  },
  "death race": {
    "hog1": {
      "seat": 0,
      "vehicle": "vehicles\\warthog\\mp_warthog"
    },
    "hog2": {
      "seat": 7,
      "vehicle": "vehicles\\warthog\\mp_warthog"
    },
    "rhog1": {
      "seat": 0,
      "vehicle": "vehicles\\rwarthog\\rwarthog"
    },
    "rhog2": {
      "seat": 7,
      "vehicle": "vehicles\\rwarthog\\rwarthog"
    }
  },
  "death_karts": {
    "hog1": {
      "seat": 0,
      "vehicle": "vehicles\\warthog\\mp_warthog"
    },
    "hog2": {
      "seat": 7,
      "vehicle": "vehicles\\warthog\\mp_warthog"
    },
    "rhog1": {
      "seat": 0,
      "vehicle": "vehicles\\rwarthog\\rwarthog"
    },
    "rhog2": {
      "seat": 7,
      "vehicle": "vehicles\\rwarthog\\rwarthog"
    }
  },
  "deathbasin": {
    "hog1": {
      "seat": 0,
      "vehicle": "vehicles\\warthog\\mp_warthog"
    },
    "hog2": {
      "seat": 7,
      "vehicle": "vehicles\\warthog\\mp_warthog"
    },
    "rhog1": {
      "seat": 0,
      "vehicle": "vehicles\\rwarthog\\rwarthog"
    },
    "rhog2": {
      "seat": 7,
      "vehicle": "vehicles\\rwarthog\\rwarthog"
    }
  },
  "deathisland": {
    "hog1": {
      "seat": 0,
      "vehicle": "vehicles\\warthog\\mp_warthog"
    },
    "hog2": {
      "seat": 7,
      "vehicle": "vehicles\\warthog\\mp_warthog"
    },
    "rhog1": {
      "seat": 0,
      "vehicle": "vehicles\\rwarthog\\rwarthog"
    },
    "rhog2": {
      "seat": 7,
      "vehicle": "vehicles\\rwarthog\\rwarthog"
    }
  },
  "deathisland_race": {
    "hog1": {
      "seat": 0,
      "vehicle": "vehicles\\warthog\\mp_warthog"
    },
    "hog2": {
      "seat": 7,
      "vehicle": "vehicles\\warthog\\mp_warthog"
    },
    "rhog1": {
      "seat": 0,
      "vehicle": "vehicles\\rwarthog\\rwarthog"
    },
    "rhog2": {
      "seat": 7,
      "vehicle": "vehicles\\rwarthog\\rwarthog"
    }
  },
  "deathrace": {
    "civi1": {
      "seat": 0,
      "vehicle": "vehicles\\civihog\\mp_civihog"
    },
    "civi2": {
      "seat": 7,
      "vehicle": "vehicles\\civihog\\mp_civihog"
    },
    "ghost": {
      "seat": 0,
      "vehicle": "vehicles\\ghost\\ghost"
    }
  },
  "deceit": {
    "hog1": {
      "seat": 0,
      "vehicle": "vehicles\\warthog\\mp_warthog"
    },
    "hog2": {
      "seat": 7,
      "vehicle": "vehicles\\warthog\\mp_warthog"
    },
    "rhog1": {
      "seat": 0,
      "vehicle": "vehicles\\rwarthog\\rwarthog"
    },
    "rhog2": {
      "seat": 7,
      "vehicle": "vehicles\\rwarthog\\rwarthog"
    }
  },
  "decoy_race": {
    "hog1": {
      "seat": 0,
      "vehicle": "vehicles\\warthog\\mp_warthog"
    },
    "hog2": {
      "seat": 7,
      "vehicle": "vehicles\\warthog\\mp_warthog"
    },
    "rhog1": {
      "seat": 0,
      "vehicle": "vehicles\\rwarthog\\rwarthog"
    },
    "rhog2": {
      "seat": 7,
      "vehicle": "vehicles\\rwarthog\\rwarthog"
    }
  },
  "deep": {
    "hog1": {
      "seat": 0,
      "vehicle": "vehicles\\warthog\\mp_warthog"
    },
    "hog2": {
      "seat": 7,
      "vehicle": "vehicles\\warthog\\mp_warthog"
    },
    "rhog1": {
      "seat": 0,
      "vehicle": "vehicles\\rwarthog\\rwarthog"
    },
    "rhog2": {
      "seat": 7,
      "vehicle": "vehicles\\rwarthog\\rwarthog"
    }
  },
  "deepcanyon": {
    "hog1": {
      "seat": 0,
      "vehicle": "vehicles\\warthog\\mp_warthog"
    },
    "hog2": {
      "seat": 7,
      "vehicle": "vehicles\\warthog\\mp_warthog"
    },
    "rhog1": {
      "seat": 0,
      "vehicle": "vehicles\\rwarthog\\rwarthog"
    },
    "rhog2": {
      "seat": 7,
      "vehicle": "vehicles\\rwarthog\\rwarthog"
    }
  },
  "defy": {
    "hog1": {
      "seat": 0,
      "vehicle": "vehicles\\warthog\\mp_warthog"
    },
    "hog2": {
      "seat": 7,
      "vehicle": "vehicles\\warthog\\mp_warthog"
    },
    "rhog1": {
      "seat": 0,
      "vehicle": "vehicles\\rwarthog\\rwarthog"
    },
    "rhog2": {
      "seat": 7,
      "vehicle": "vehicles\\rwarthog\\rwarthog"
    }
  },
  "delta_ruined": {
    "ghost": {
      "seat": 0,
      "vehicle": "vehicles\\ghost\\art_ghost"
    },
    "hog1": {
      "seat": 0,
      "vehicle": "vehicles\\warthog\\art_cwarthog"
    },
    "hog2": {
      "seat": 7,
      "vehicle": "vehicles\\warthog\\art_cwarthog"
    }
  },
  "deltaruined_intense": {
    "mon": {
      "seat": 0,
      "vehicle": "vehicles\\mongoose\\atv"
    },
    "rhog1": {
      "seat": 0,
      "vehicle": "vehicles\\rwarthog\\rwarthog"
    },
    "rhog2": {
      "seat": 7,
      "vehicle": "vehicles\\rwarthog\\rwarthog"
    }
  },
  "descending_depths": {
    "hog1": {
      "seat": 0,
      "vehicle": "vehicles\\warthog\\mp_warthog"
    },
    "hog2": {
      "seat": 7,
      "vehicle": "vehicles\\warthog\\mp_warthog"
    },
    "rhog1": {
      "seat": 0,
      "vehicle": "vehicles\\rwarthog\\rwarthog"
    },
    "rhog2": {
      "seat": 7,
      "vehicle": "vehicles\\rwarthog\\rwarthog"
    }
  },
  "desert grove": {
    "mon": {
      "seat": 0,
      "vehicle": "vehicles\\mongoose\\atv"
    },
    "rhog1": {
      "seat": 0,
      "vehicle": "vehicles\\rwarthog\\rwarthog"
    },
    "rhog2": {
      "seat": 7,
      "vehicle": "vehicles\\rwarthog\\rwarthog"
    }
  },
  "desert_island_base": {
    "hog1": {
      "seat": 0,
      "vehicle": "vehicles\\warthog\\mp_warthog"
    },
    "hog2": {
      "seat": 7,
      "vehicle": "vehicles\\warthog\\mp_warthog"
    },
    "rhog1": {
      "seat": 0,
      "vehicle": "vehicles\\rwarthog\\rwarthog"
    },
    "rhog2": {
      "seat": 7,
      "vehicle": "vehicles\\rwarthog\\rwarthog"
    }
  },
  "desert_storm_v2": {
    "hog1": {
      "seat": 0,
      "vehicle": "vehicles\\warthog\\mp_warthog"
    },
    "hog2": {
      "seat": 7,
      "vehicle": "vehicles\\warthog\\mp_warthog"
    },
    "tran1": {
      "seat": 0,
      "vehicle": "vehicles\\trans_hog\\trans_hog"
    },
    "tran2": {
      "seat": 7,
      "vehicle": "vehicles\\trans_hog\\trans_hog"
    }
  },
  "desert_warground": {
    "hog1": {
      "seat": 0,
      "vehicle": "vehicles\\warthog\\mp_warthog"
    },
    "hog2": {
      "seat": 7,
      "vehicle": "vehicles\\warthog\\mp_warthog"
    },
    "rhog1": {
      "seat": 0,
      "vehicle": "vehicles\\rwarthog\\rwarthog"
    },
    "rhog2": {
      "seat": 7,
      "vehicle": "vehicles\\rwarthog\\rwarthog"
    }
  },
  "desertdunestwo": {
    "ran1": {
      "seat": 0,
      "vehicle": "vehicles\\rancher\\rancher"
    },
    "ran2": {
      "seat": 7,
      "vehicle": "vehicles\\rancher\\rancher"
    },
    "walt1": {
      "seat": 0,
      "vehicle": "vehicles\\walton\\walton"
    },
    "walt2": {
      "seat": 7,
      "vehicle": "vehicles\\walton\\walton"
    }
  },
  "deserted": {
    "hog1": {
      "seat": 0,
      "vehicle": "vehicles\\warthog\\mp_warthog"
    },
    "hog2": {
      "seat": 7,
      "vehicle": "vehicles\\warthog\\mp_warthog"
    },
    "rhog1": {
      "seat": 0,
      "vehicle": "vehicles\\rwarthog\\rwarthog"
    },
    "rhog2": {
      "seat": 7,
      "vehicle": "vehicles\\rwarthog\\rwarthog"
    }
  },
  "deserted_beta": {
    "hog1": {
      "seat": 0,
      "vehicle": "vehicles\\warthog\\mp_warthog"
    },
    "hog2": {
      "seat": 7,
      "vehicle": "vehicles\\warthog\\mp_warthog"
    },
    "rhog1": {
      "seat": 0,
      "vehicle": "vehicles\\warthog\\mp_warthog"
    },
    "rhog2": {
      "seat": 7,
      "vehicle": "vehicles\\warthog\\mp_warthog"
    }
  },
  "desolate": {
    "hog1": {
      "seat": 0,
      "vehicle": "vehicles\\warthog\\mp_warthog"
    },
    "hog2": {
      "seat": 7,
      "vehicle": "vehicles\\warthog\\mp_warthog"
    },
    "rhog1": {
      "seat": 0,
      "vehicle": "vehicles\\rwarthog\\rwarthog"
    },
    "rhog2": {
      "seat": 7,
      "vehicle": "vehicles\\rwarthog\\rwarthog"
    }
  },
  "desolation": {
    "hog1": {
      "seat": 0,
      "vehicle": "vehicles\\warthog\\mp_warthog"
    },
    "hog2": {
      "seat": 7,
      "vehicle": "vehicles\\warthog\\mp_warthog"
    },
    "rhog1": {
      "seat": 0,
      "vehicle": "vehicles\\rwarthog\\rwarthog"
    },
    "rhog2": {
      "seat": 7,
      "vehicle": "vehicles\\rwarthog\\rwarthog"
    }
  },
  "dessication_pb1": {
    "hog1": {
      "seat": 0,
      "vehicle": "vehicles\\warthog\\mp_warthog"
    },
    "hog2": {
      "seat": 7,
      "vehicle": "vehicles\\warthog\\mp_warthog"
    },
    "rhog1": {
      "seat": 0,
      "vehicle": "vehicles\\rwarthog\\rwarthog"
    },
    "rhog2": {
      "seat": 7,
      "vehicle": "vehicles\\rwarthog\\rwarthog"
    }
  },
  "destiny": {
    "ghost": {
      "seat": 0,
      "vehicle": "vehicles\\ghost\\art_ghost"
    },
    "hog1": {
      "seat": 0,
      "vehicle": "vehicles\\warthog\\art_cwarthog"
    },
    "hog2": {
      "seat": 7,
      "vehicle": "vehicles\\warthog\\art_cwarthog"
    }
  },
  "destinycanyon": {
    "hog1": {
      "seat": 0,
      "vehicle": "vehicles\\warthog\\mp_warthog"
    },
    "hog2": {
      "seat": 7,
      "vehicle": "vehicles\\warthog\\mp_warthog"
    },
    "rhog1": {
      "seat": 0,
      "vehicle": "vehicles\\rwarthog\\rwarthog"
    },
    "rhog2": {
      "seat": 7,
      "vehicle": "vehicles\\rwarthog\\rwarthog"
    }
  },
  "devils_delight": {
    "hog1": {
      "seat": 0,
      "vehicle": "UNKNOWN_TAG_ADDRESS"
    },
    "hog2": {
      "seat": 7,
      "vehicle": "UNKNOWN_TAG_ADDRESS"
    },
    "rhog1": {
      "seat": 0,
      "vehicle": "UNKNOWN_TAG_ADDRESS"
    },
    "rhog2": {
      "seat": 7,
      "vehicle": "UNKNOWN_TAG_ADDRESS"
    }
  },
  "devils_drop_race": {
    "hog1": {
      "seat": 0,
      "vehicle": "vehicles\\warthog\\mp_warthog"
    },
    "hog2": {
      "seat": 7,
      "vehicle": "vehicles\\warthog\\mp_warthog"
    },
    "rhog1": {
      "seat": 0,
      "vehicle": "vehicles\\rwarthog\\rwarthog"
    },
    "rhog2": {
      "seat": 7,
      "vehicle": "vehicles\\rwarthog\\rwarthog"
    }
  },
  "dieing_forest": {
    "hog1": {
      "seat": 0,
      "vehicle": "vehicles\\warthog\\mp_warthog"
    },
    "hog2": {
      "seat": 7,
      "vehicle": "vehicles\\warthog\\mp_warthog"
    },
    "rhog1": {
      "seat": 0,
      "vehicle": "vehicles\\rwarthog\\rwarthog"
    },
    "rhog2": {
      "seat": 7,
      "vehicle": "vehicles\\rwarthog\\rwarthog"
    }
  },
  "dioptase": {
    "hog1": {
      "seat": 0,
      "vehicle": "vehicles\\warthog\\mp_warthog"
    },
    "hog2": {
      "seat": 7,
      "vehicle": "vehicles\\warthog\\mp_warthog"
    },
    "rhog1": {
      "seat": 0,
      "vehicle": "vehicles\\rwarthog\\rwarthog"
    },
    "rhog2": {
      "seat": 7,
      "vehicle": "vehicles\\rwarthog\\rwarthog"
    }
  },
  "disco": {
    "hog1": {
      "seat": 0,
      "vehicle": "vehicles\\warthog\\mp_warthog"
    },
    "hog2": {
      "seat": 7,
      "vehicle": "vehicles\\warthog\\mp_warthog"
    },
    "rhog1": {
      "seat": 0,
      "vehicle": "vehicles\\rwarthog\\rwarthog"
    },
    "rhog2": {
      "seat": 7,
      "vehicle": "vehicles\\rwarthog\\rwarthog"
    }
  },
  "discovery": {
    "ghost": {
      "seat": 0,
      "vehicle": "vehicles\\ghost\\mine\\ghost_secret"
    },
    "rhog1": {
      "seat": 0,
      "vehicle": "vehicles\\warthog\\realistic\\mp_warthog"
    },
    "rhog2": {
      "seat": 7,
      "vehicle": "vehicles\\warthog\\realistic\\mp_warthog"
    }
  },
  "division": {
    "hog1": {
      "seat": 0,
      "vehicle": "vehicles\\warthog\\mp_warthog"
    },
    "hog2": {
      "seat": 7,
      "vehicle": "vehicles\\warthog\\mp_warthog"
    },
    "rhog1": {
      "seat": 0,
      "vehicle": "vehicles\\rwarthog\\rwarthog"
    },
    "rhog2": {
      "seat": 7,
      "vehicle": "vehicles\\rwarthog\\rwarthog"
    }
  },
  "djw-delta_station": {
    "hog1": {
      "seat": 0,
      "vehicle": "vehicles\\warthog\\mp_warthog"
    },
    "hog2": {
      "seat": 7,
      "vehicle": "vehicles\\warthog\\mp_warthog"
    },
    "rhog1": {
      "seat": 0,
      "vehicle": "vehicles\\rwarthog\\rwarthog"
    },
    "rhog2": {
      "seat": 7,
      "vehicle": "vehicles\\rwarthog\\rwarthog"
    }
  },
  "djw_alpha_onesimus": {
    "hog1": {
      "seat": 0,
      "vehicle": "vehicles\\warthog\\mp_warthog"
    },
    "hog2": {
      "seat": 7,
      "vehicle": "vehicles\\warthog\\mp_warthog"
    },
    "rhog1": {
      "seat": 0,
      "vehicle": "vehicles\\rwarthog\\rwarthog"
    },
    "rhog2": {
      "seat": 7,
      "vehicle": "vehicles\\rwarthog\\rwarthog"
    }
  },
  "dm7fear": {
    "hog1": {
      "seat": 0,
      "vehicle": "vehicles\\warthog\\mp_warthog"
    },
    "hog2": {
      "seat": 7,
      "vehicle": "vehicles\\warthog\\mp_warthog"
    },
    "rhog1": {
      "seat": 0,
      "vehicle": "vehicles\\rwarthog\\rwarthog"
    },
    "rhog2": {
      "seat": 7,
      "vehicle": "vehicles\\rwarthog\\rwarthog"
    }
  },
  "dnl_path": {
    "hog1": {
      "seat": 0,
      "vehicle": "vehicles\\warthog\\mp_warthog"
    },
    "hog2": {
      "seat": 7,
      "vehicle": "vehicles\\warthog\\mp_warthog"
    },
    "rhog1": {
      "seat": 0,
      "vehicle": "vehicles\\rwarthog\\rwarthog"
    },
    "rhog2": {
      "seat": 7,
      "vehicle": "vehicles\\rwarthog\\rwarthog"
    }
  },
  "dodgeball": {
    "hog1": {
      "seat": 0,
      "vehicle": "vehicles\\warthog\\mp_warthog"
    },
    "hog2": {
      "seat": 7,
      "vehicle": "vehicles\\warthog\\mp_warthog"
    },
    "rhog1": {
      "seat": 0,
      "vehicle": "vehicles\\rwarthog\\rwarthog"
    },
    "rhog2": {
      "seat": 7,
      "vehicle": "vehicles\\rwarthog\\rwarthog"
    }
  },
  "domination": {
    "hog1": {
      "seat": 0,
      "vehicle": "vehicles\\warthog\\mp_warthog"
    },
    "hog2": {
      "seat": 7,
      "vehicle": "vehicles\\warthog\\mp_warthog"
    },
    "rhog1": {
      "seat": 0,
      "vehicle": "vehicles\\rwarthog\\rwarthog"
    },
    "rhog2": {
      "seat": 7,
      "vehicle": "vehicles\\rwarthog\\rwarthog"
    }
  },
  "donny_for_wirighi": {
    "hog1": {
      "seat": 0,
      "vehicle": "vehicles\\warthog\\mp_warthog"
    },
    "hog2": {
      "seat": 7,
      "vehicle": "vehicles\\warthog\\mp_warthog"
    },
    "rhog1": {
      "seat": 0,
      "vehicle": "vehicles\\rwarthog\\rwarthog"
    },
    "rhog2": {
      "seat": 7,
      "vehicle": "vehicles\\rwarthog\\rwarthog"
    }
  },
  "dontlookdown": {
    "hog1": {
      "seat": 0,
      "vehicle": "vehicles\\warthog\\mp_warthog"
    },
    "hog2": {
      "seat": 7,
      "vehicle": "vehicles\\warthog\\mp_warthog"
    },
    "rhog1": {
      "seat": 0,
      "vehicle": "vehicles\\rwarthog\\rwarthog"
    },
    "rhog2": {
      "seat": 7,
      "vehicle": "vehicles\\rwarthog\\rwarthog"
    }
  },
  "doomsday": {
    "ghog1": {
      "seat": 0,
      "vehicle": "vehicles\\coldsnap_hogs\\g_warthog"
    },
    "ghog2": {
      "seat": 7,
      "vehicle": "vehicles\\coldsnap_hogs\\g_warthog"
    },
    "mhog1": {
      "seat": 0,
      "vehicle": "vehicles\\coldsnap_hogs\\mwarthog"
    },
    "mhog2": {
      "seat": 7,
      "vehicle": "vehicles\\coldsnap_hogs\\mwarthog"
    }
  },
  "doublecanyon-betaai": {
    "ghost": {
      "seat": 0,
      "vehicle": "vehicles\\ghost\\ghost_mp"
    },
    "rhog1": {
      "seat": 0,
      "vehicle": "vehicles\\rwarthog\\rwarthog"
    },
    "rhog2": {
      "seat": 7,
      "vehicle": "vehicles\\rwarthog\\rwarthog"
    }
  },
  "doublegulchv2": {
    "hog1": {
      "seat": 0,
      "vehicle": "vehicles\\warthog\\mp_warthog"
    },
    "hog2": {
      "seat": 7,
      "vehicle": "vehicles\\warthog\\mp_warthog"
    },
    "rhog1": {
      "seat": 0,
      "vehicle": "vehicles\\rwarthog\\rwarthog"
    },
    "rhog2": {
      "seat": 7,
      "vehicle": "vehicles\\rwarthog\\rwarthog"
    }
  },
  "downfallbeta2.0": {
    "hog1": {
      "seat": 0,
      "vehicle": "vehicles\\warthog\\mp_warthog"
    },
    "hog2": {
      "seat": 7,
      "vehicle": "vehicles\\warthog\\mp_warthog"
    },
    "rhog1": {
      "seat": 0,
      "vehicle": "vehicles\\rwarthog\\rwarthog"
    },
    "rhog2": {
      "seat": 7,
      "vehicle": "vehicles\\rwarthog\\rwarthog"
    }
  },
  "dr_beta": {
    "hog1": {
      "seat": 0,
      "vehicle": "vehicles\\warthog\\mp_warthog"
    },
    "hog2": {
      "seat": 7,
      "vehicle": "vehicles\\warthog\\mp_warthog"
    },
    "rhog1": {
      "seat": 0,
      "vehicle": "vehicles\\rwarthog\\rwarthog"
    },
    "rhog2": {
      "seat": 7,
      "vehicle": "vehicles\\rwarthog\\rwarthog"
    }
  },
  "dragonball_ce": {
    "hog1": {
      "seat": 0,
      "vehicle": "vehicles\\warthog\\mp_warthog"
    },
    "hog2": {
      "seat": 7,
      "vehicle": "vehicles\\warthog\\mp_warthog"
    },
    "rhog1": {
      "seat": 0,
      "vehicle": "vehicles\\rwarthog\\rwarthog"
    },
    "rhog2": {
      "seat": 7,
      "vehicle": "vehicles\\rwarthog\\rwarthog"
    }
  },
  "dredwerkz_pb2": {
    "hog1": {
      "seat": 0,
      "vehicle": "vehicles\\warthog\\mp_warthog"
    },
    "hog2": {
      "seat": 7,
      "vehicle": "vehicles\\warthog\\mp_warthog"
    },
    "rhog1": {
      "seat": 0,
      "vehicle": "vehicles\\rwarthog\\rwarthog"
    },
    "rhog2": {
      "seat": 7,
      "vehicle": "vehicles\\rwarthog\\rwarthog"
    }
  },
  "dub": {
    "hog1": {
      "seat": 0,
      "vehicle": "vehicles\\warthog\\mp_warthog"
    },
    "hog2": {
      "seat": 7,
      "vehicle": "vehicles\\warthog\\mp_warthog"
    },
    "rhog1": {
      "seat": 0,
      "vehicle": "vehicles\\rwarthog\\rwarthog"
    },
    "rhog2": {
      "seat": 7,
      "vehicle": "vehicles\\rwarthog\\rwarthog"
    }
  },
  "dummy": {
    "hog1": {
      "seat": 0,
      "vehicle": "vehicles\\warthog\\mp_warthog"
    },
    "hog2": {
      "seat": 7,
      "vehicle": "vehicles\\warthog\\mp_warthog"
    },
    "rhog1": {
      "seat": 0,
      "vehicle": "vehicles\\rwarthog\\rwarthog"
    },
    "rhog2": {
      "seat": 7,
      "vehicle": "vehicles\\rwarthog\\rwarthog"
    }
  },
  "dune": {
    "hog1": {
      "seat": 0,
      "vehicle": "vehicles\\warthog\\mp_warthog"
    },
    "hog2": {
      "seat": 7,
      "vehicle": "vehicles\\warthog\\mp_warthog"
    },
    "rhog1": {
      "seat": 0,
      "vehicle": "vehicles\\rwarthog\\rwarthog"
    },
    "rhog2": {
      "seat": 7,
      "vehicle": "vehicles\\rwarthog\\rwarthog"
    }
  },
  "dustbeta": {
    "hog1": {
      "seat": 0,
      "vehicle": "vehicles\\warthog\\mp_warthog"
    },
    "hog2": {
      "seat": 7,
      "vehicle": "vehicles\\warthog\\mp_warthog"
    },
    "rhog1": {
      "seat": 0,
      "vehicle": "vehicles\\rwarthog\\rwarthog"
    },
    "rhog2": {
      "seat": 7,
      "vehicle": "vehicles\\rwarthog\\rwarthog"
    }
  },
  "dustbox": {
    "hog1": {
      "seat": 0,
      "vehicle": "vehicles\\warthog\\mp_warthog"
    },
    "hog2": {
      "seat": 7,
      "vehicle": "vehicles\\warthog\\mp_warthog"
    },
    "rhog1": {
      "seat": 0,
      "vehicle": "vehicles\\rwarthog\\rwarthog"
    },
    "rhog2": {
      "seat": 7,
      "vehicle": "vehicles\\rwarthog\\rwarthog"
    }
  },
  "eclipse": {
    "hog1": {
      "seat": 0,
      "vehicle": "vehicles\\warthog\\mp_warthog"
    },
    "hog2": {
      "seat": 7,
      "vehicle": "vehicles\\warthog\\mp_warthog"
    },
    "rhog1": {
      "seat": 0,
      "vehicle": "vehicles\\rwarthog\\rwarthog"
    },
    "rhog2": {
      "seat": 7,
      "vehicle": "vehicles\\rwarthog\\rwarthog"
    }
  },
  "egg_fleet": {
    "hog1": {
      "seat": 0,
      "vehicle": "vehicles\\warthog\\mp_warthog"
    },
    "hog2": {
      "seat": 7,
      "vehicle": "vehicles\\warthog\\mp_warthog"
    },
    "rhog1": {
      "seat": 0,
      "vehicle": "vehicles\\rwarthog\\rwarthog"
    },
    "rhog2": {
      "seat": 7,
      "vehicle": "vehicles\\rwarthog\\rwarthog"
    }
  },
  "eggfinity": {
    "hog1": {
      "seat": 0,
      "vehicle": "vehicles\\warthog\\mp_warthog"
    },
    "hog2": {
      "seat": 7,
      "vehicle": "vehicles\\warthog\\mp_warthog"
    },
    "rhog1": {
      "seat": 0,
      "vehicle": "vehicles\\rwarthog\\rwarthog"
    },
    "rhog2": {
      "seat": 7,
      "vehicle": "vehicles\\rwarthog\\rwarthog"
    }
  },
  "egypt": {
    "hog1": {
      "seat": 0,
      "vehicle": "vehicles\\warthog\\mp_warthog"
    },
    "hog2": {
      "seat": 7,
      "vehicle": "vehicles\\warthog\\mp_warthog"
    },
    "rhog1": {
      "seat": 0,
      "vehicle": "vehicles\\rwarthog\\rwarthog"
    },
    "rhog2": {
      "seat": 7,
      "vehicle": "vehicles\\rwarthog\\rwarthog"
    }
  },
  "elara": {
    "hog1": {
      "seat": 0,
      "vehicle": "vehicles\\warthog\\mp_warthog"
    },
    "hog2": {
      "seat": 7,
      "vehicle": "vehicles\\warthog\\mp_warthog"
    },
    "rhog1": {
      "seat": 0,
      "vehicle": "vehicles\\rwarthog\\rwarthog"
    },
    "rhog2": {
      "seat": 7,
      "vehicle": "vehicles\\rwarthog\\rwarthog"
    }
  },
  "elarav10": {
    "mon": {
      "seat": 0,
      "vehicle": "vehicles\\h3_mongoose\\h3_moongose"
    },
    "rhog1": {
      "seat": 0,
      "vehicle": "vehicles\\rwarthog\\rwarthog"
    },
    "rhog2": {
      "seat": 7,
      "vehicle": "vehicles\\rwarthog\\rwarthog"
    }
  },
  "element valley": {
    "hog1": {
      "seat": 0,
      "vehicle": "vehicles\\warthog\\mp_warthog"
    },
    "hog2": {
      "seat": 7,
      "vehicle": "vehicles\\warthog\\mp_warthog"
    },
    "rhog1": {
      "seat": 0,
      "vehicle": "vehicles\\rwarthog\\rwarthog"
    },
    "rhog2": {
      "seat": 7,
      "vehicle": "vehicles\\rwarthog\\rwarthog"
    }
  },
  "elmo": {
    "hog1": {
      "seat": 0,
      "vehicle": "vehicles\\warthog\\mp_warthog"
    },
    "hog2": {
      "seat": 7,
      "vehicle": "vehicles\\warthog\\mp_warthog"
    },
    "rhog1": {
      "seat": 0,
      "vehicle": "vehicles\\rwarthog\\rwarthog"
    },
    "rhog2": {
      "seat": 7,
      "vehicle": "vehicles\\rwarthog\\rwarthog"
    }
  },
  "elongate": {
    "hog1": {
      "seat": 0,
      "vehicle": "UNKNOWN_TAG_ADDRESS"
    },
    "hog2": {
      "seat": 7,
      "vehicle": "UNKNOWN_TAG_ADDRESS"
    },
    "rhog1": {
      "seat": 0,
      "vehicle": "UNKNOWN_TAG_ADDRESS"
    },
    "rhog2": {
      "seat": 7,
      "vehicle": "UNKNOWN_TAG_ADDRESS"
    }
  },
  "emerald_coast_final": {
    "hog1": {
      "seat": 0,
      "vehicle": "vehicles\\warthog\\mp_warthog"
    },
    "hog2": {
      "seat": 7,
      "vehicle": "vehicles\\warthog\\mp_warthog"
    },
    "rhog1": {
      "seat": 0,
      "vehicle": "vehicles\\rwarthog\\rwarthog"
    },
    "rhog2": {
      "seat": 7,
      "vehicle": "vehicles\\rwarthog\\rwarthog"
    }
  },
  "engiegulch": {
    "hog1": {
      "seat": 0,
      "vehicle": "vehicles\\warthog\\mp_warthog"
    },
    "hog2": {
      "seat": 7,
      "vehicle": "vehicles\\warthog\\mp_warthog"
    },
    "rhog1": {
      "seat": 0,
      "vehicle": "vehicles\\rwarthog\\rwarthog"
    },
    "rhog2": {
      "seat": 7,
      "vehicle": "vehicles\\rwarthog\\rwarthog"
    }
  },
  "Enigma": {
    "hog1": {
      "seat": 0,
      "vehicle": "vehicles\\warthog\\mp_warthog"
    },
    "hog2": {
      "seat": 7,
      "vehicle": "vehicles\\warthog\\mp_warthog"
    },
    "rhog1": {
      "seat": 0,
      "vehicle": "vehicles\\rwarthog\\rwarthog"
    },
    "rhog2": {
      "seat": 7,
      "vehicle": "vehicles\\rwarthog\\rwarthog"
    }
  },
  "equinox": {
    "hog1": {
      "seat": 0,
      "vehicle": "vehicles\\warthog\\mp_warthog"
    },
    "hog2": {
      "seat": 7,
      "vehicle": "vehicles\\warthog\\mp_warthog"
    },
    "rhog1": {
      "seat": 0,
      "vehicle": "vehicles\\rwarthog\\rwarthog"
    },
    "rhog2": {
      "seat": 7,
      "vehicle": "vehicles\\rwarthog\\rwarthog"
    }
  },
  "equinox_v2": {
    "hog1": {
      "seat": 0,
      "vehicle": "vehicles\\warthog\\mp_warthog"
    },
    "hog2": {
      "seat": 7,
      "vehicle": "vehicles\\warthog\\mp_warthog"
    },
    "rhog1": {
      "seat": 0,
      "vehicle": "vehicles\\rwarthog\\rwarthog"
    },
    "rhog2": {
      "seat": 7,
      "vehicle": "vehicles\\rwarthog\\rwarthog"
    }
  },
  "erasus": {
    "ghost": {
      "seat": 0,
      "vehicle": "vehicles\\ghost\\ghost_mp"
    }
  },
  "erosion": {
    "ghost": {
      "seat": 0,
      "vehicle": "vehicles\\ghost\\art_ghost"
    },
    "rhog1": {
      "seat": 0,
      "vehicle": "vehicles\\rwarthog\\art_rwarthog"
    },
    "rhog2": {
      "seat": 7,
      "vehicle": "vehicles\\rwarthog\\art_rwarthog"
    }
  },
  "escalade-mount": {
    "hog1": {
      "seat": 0,
      "vehicle": "vehicles\\warthog\\mp_warthog"
    },
    "hog2": {
      "seat": 7,
      "vehicle": "vehicles\\warthog\\mp_warthog"
    },
    "rhog1": {
      "seat": 0,
      "vehicle": "vehicles\\rwarthog\\rwarthog"
    },
    "rhog2": {
      "seat": 7,
      "vehicle": "vehicles\\rwarthog\\rwarthog"
    }
  },
  "esther": {
    "ghog1": {
      "seat": 0,
      "vehicle": "vehicles\\g_warthog\\g_warthog"
    },
    "ghog2": {
      "seat": 7,
      "vehicle": "vehicles\\g_warthog\\g_warthog"
    },
    "mhog1": {
      "seat": 0,
      "vehicle": "vehicles\\mwarthog\\mwarthog"
    },
    "mhog2": {
      "seat": 7,
      "vehicle": "vehicles\\mwarthog\\mwarthog"
    }
  },
  "eternity": {
    "hog1": {
      "seat": 0,
      "vehicle": "vehicles\\warthog\\mp_warthog"
    },
    "hog2": {
      "seat": 7,
      "vehicle": "vehicles\\warthog\\mp_warthog"
    },
    "rhog1": {
      "seat": 0,
      "vehicle": "vehicles\\rwarthog\\rwarthog"
    },
    "rhog2": {
      "seat": 7,
      "vehicle": "vehicles\\rwarthog\\rwarthog"
    }
  },
  "everest": {
    "hog1": {
      "seat": 0,
      "vehicle": "vehicles\\warthog\\mp_warthog"
    },
    "hog2": {
      "seat": 7,
      "vehicle": "vehicles\\warthog\\mp_warthog"
    },
    "rhog1": {
      "seat": 0,
      "vehicle": "vehicles\\rwarthog\\rwarthog"
    },
    "rhog2": {
      "seat": 7,
      "vehicle": "vehicles\\rwarthog\\rwarthog"
    }
  },
  "ewok": {
    "hog1": {
      "seat": 0,
      "vehicle": "vehicles\\warthog\\mp_warthog"
    },
    "hog2": {
      "seat": 7,
      "vehicle": "vehicles\\warthog\\mp_warthog"
    },
    "rhog1": {
      "seat": 0,
      "vehicle": "vehicles\\rwarthog\\rwarthog"
    },
    "rhog2": {
      "seat": 7,
      "vehicle": "vehicles\\rwarthog\\rwarthog"
    }
  },
  "extermination": {
    "hog1": {
      "seat": 0,
      "vehicle": "vehicles\\warthog\\mp_warthog"
    },
    "hog2": {
      "seat": 7,
      "vehicle": "vehicles\\warthog\\mp_warthog"
    },
    "rhog1": {
      "seat": 0,
      "vehicle": "vehicles\\rwarthog\\rwarthog"
    },
    "rhog2": {
      "seat": 7,
      "vehicle": "vehicles\\rwarthog\\rwarthog"
    }
  },
  "exterminator": {
    "hog1": {
      "seat": 0,
      "vehicle": "UNKNOWN_TAG_ADDRESS"
    },
    "hog2": {
      "seat": 7,
      "vehicle": "UNKNOWN_TAG_ADDRESS"
    },
    "rhog1": {
      "seat": 0,
      "vehicle": "UNKNOWN_TAG_ADDRESS"
    },
    "rhog2": {
      "seat": 7,
      "vehicle": "UNKNOWN_TAG_ADDRESS"
    }
  },
  "extinction": {
    "ghost": {
      "seat": 0,
      "vehicle": "vehicles\\fr_ghost\\fr_ghost"
    },
    "hog1": {
      "seat": 0,
      "vehicle": "vehicles\\g_warthog\\g_warthog"
    },
    "hog2": {
      "seat": 7,
      "vehicle": "vehicles\\g_warthog\\g_warthog"
    }
  },
  "eyeland": {
    "hog1": {
      "seat": 0,
      "vehicle": "vehicles\\warthog\\mp_warthog"
    },
    "hog2": {
      "seat": 7,
      "vehicle": "vehicles\\warthog\\mp_warthog"
    },
    "rhog1": {
      "seat": 0,
      "vehicle": "vehicles\\rwarthog\\rwarthog"
    },
    "rhog2": {
      "seat": 7,
      "vehicle": "vehicles\\rwarthog\\rwarthog"
    }
  },
  "faceoff": {
    "hog1": {
      "seat": 0,
      "vehicle": "vehicles\\warthog\\mp_warthog"
    },
    "hog2": {
      "seat": 7,
      "vehicle": "vehicles\\warthog\\mp_warthog"
    },
    "rhog1": {
      "seat": 0,
      "vehicle": "vehicles\\rwarthog\\rwarthog"
    },
    "rhog2": {
      "seat": 7,
      "vehicle": "vehicles\\rwarthog\\rwarthog"
    }
  },
  "facing_worldsrx": {
    "puma1": {
      "seat": 0,
      "vehicle": "vehicles\\puma\\puma"
    },
    "puma2": {
      "seat": 7,
      "vehicle": "vehicles\\puma\\puma"
    }
  },
  "faith2": {
    "hog1": {
      "seat": 0,
      "vehicle": "vehicles\\warthog\\mp_warthog"
    },
    "hog2": {
      "seat": 7,
      "vehicle": "vehicles\\warthog\\mp_warthog"
    },
    "rhog1": {
      "seat": 0,
      "vehicle": "vehicles\\rwarthog\\rwarthog"
    },
    "rhog2": {
      "seat": 7,
      "vehicle": "vehicles\\rwarthog\\rwarthog"
    }
  },
  "fallen_timbers": {
    "hog1": {
      "seat": 0,
      "vehicle": "vehicles\\warthog\\mp_warthog"
    },
    "hog2": {
      "seat": 7,
      "vehicle": "vehicles\\warthog\\mp_warthog"
    },
    "rhog1": {
      "seat": 0,
      "vehicle": "vehicles\\rwarthog\\rwarthog"
    },
    "rhog2": {
      "seat": 7,
      "vehicle": "vehicles\\rwarthog\\rwarthog"
    }
  },
  "falujah_1.2": {
    "hog1": {
      "seat": 0,
      "vehicle": "vehicles\\warthog\\mp_warthog"
    },
    "hog2": {
      "seat": 7,
      "vehicle": "vehicles\\warthog\\mp_warthog"
    },
    "rhog1": {
      "seat": 0,
      "vehicle": "vehicles\\rwarthog\\rwarthog"
    },
    "rhog2": {
      "seat": 7,
      "vehicle": "vehicles\\rwarthog\\rwarthog"
    }
  },
  "fates_gulch": {
    "hog1": {
      "seat": 0,
      "vehicle": "vehicles\\warthog\\mp_warthog"
    },
    "hog2": {
      "seat": 7,
      "vehicle": "vehicles\\warthog\\mp_warthog"
    },
    "rhog1": {
      "seat": 0,
      "vehicle": "vehicles\\rwarthog\\rwarthog"
    },
    "rhog2": {
      "seat": 7,
      "vehicle": "vehicles\\rwarthog\\rwarthog"
    }
  },
  "FeelGoodInc": {
    "hog1": {
      "seat": 0,
      "vehicle": "vehicles\\warthog\\mp_warthog"
    },
    "hog2": {
      "seat": 7,
      "vehicle": "vehicles\\warthog\\mp_warthog"
    },
    "rhog1": {
      "seat": 0,
      "vehicle": "vehicles\\rwarthog\\rwarthog"
    },
    "rhog2": {
      "seat": 7,
      "vehicle": "vehicles\\rwarthog\\rwarthog"
    }
  },
  "filtration": {
    "hog1": {
      "seat": 0,
      "vehicle": "vehicles\\warthog\\mp_warthog"
    },
    "hog2": {
      "seat": 7,
      "vehicle": "vehicles\\warthog\\mp_warthog"
    },
    "rhog1": {
      "seat": 0,
      "vehicle": "vehicles\\rwarthog\\rwarthog"
    },
    "rhog2": {
      "seat": 7,
      "vehicle": "vehicles\\rwarthog\\rwarthog"
    }
  },
  "firewall": {
    "hog1": {
      "seat": 0,
      "vehicle": "vehicles\\warthog\\mp_warthog"
    },
    "hog2": {
      "seat": 7,
      "vehicle": "vehicles\\warthog\\mp_warthog"
    },
    "rhog1": {
      "seat": 0,
      "vehicle": "vehicles\\rwarthog\\rwarthog"
    },
    "rhog2": {
      "seat": 7,
      "vehicle": "vehicles\\rwarthog\\rwarthog"
    }
  },
  "firewing": {
    "hog1": {
      "seat": 0,
      "vehicle": "vehicles\\warthog\\mp_warthog"
    },
    "hog2": {
      "seat": 7,
      "vehicle": "vehicles\\warthog\\mp_warthog"
    },
    "rhog1": {
      "seat": 0,
      "vehicle": "vehicles\\rwarthog\\rwarthog"
    },
    "rhog2": {
      "seat": 7,
      "vehicle": "vehicles\\rwarthog\\rwarthog"
    }
  },
  "first": {
    "civi1": {
      "seat": 0,
      "vehicle": "vehicles\\snow_civ_hog\\snow_civ_hog"
    },
    "civi2": {
      "seat": 7,
      "vehicle": "vehicles\\snow_civ_hog\\snow_civ_hog"
    },
    "lambo1": {
      "seat": 0,
      "vehicle": "vehicles\\lambo\\lambo"
    }
  },
  "fission_point": {
    "hog1": {
      "seat": 0,
      "vehicle": "vehicles\\warthog\\mp_warthog"
    },
    "hog2": {
      "seat": 7,
      "vehicle": "vehicles\\warthog\\mp_warthog"
    },
    "rhog1": {
      "seat": 0,
      "vehicle": "vehicles\\rwarthog\\rwarthog"
    },
    "rhog2": {
      "seat": 7,
      "vehicle": "vehicles\\rwarthog\\rwarthog"
    }
  },
  "fissurefall": {
    "hog1": {
      "seat": 0,
      "vehicle": "vehicles\\warthog\\mp_warthog"
    },
    "hog2": {
      "seat": 7,
      "vehicle": "vehicles\\warthog\\mp_warthog"
    },
    "rhog1": {
      "seat": 0,
      "vehicle": "vehicles\\rwarthog\\rwarthog"
    },
    "rhog2": {
      "seat": 7,
      "vehicle": "vehicles\\rwarthog\\rwarthog"
    }
  },
  "flood_territory": {
    "hog1": {
      "seat": 0,
      "vehicle": "vehicles\\warthog\\mp_warthog"
    },
    "hog2": {
      "seat": 7,
      "vehicle": "vehicles\\warthog\\mp_warthog"
    },
    "rhog1": {
      "seat": 0,
      "vehicle": "vehicles\\rwarthog\\rwarthog"
    },
    "rhog2": {
      "seat": 7,
      "vehicle": "vehicles\\rwarthog\\rwarthog"
    }
  },
  "fojaxfield": {
    "hog1": {
      "seat": 0,
      "vehicle": "vehicles\\warthog\\mp_warthog"
    },
    "hog2": {
      "seat": 7,
      "vehicle": "vehicles\\warthog\\mp_warthog"
    },
    "rhog1": {
      "seat": 0,
      "vehicle": "vehicles\\rwarthog\\rwarthog"
    },
    "rhog2": {
      "seat": 7,
      "vehicle": "vehicles\\rwarthog\\rwarthog"
    }
  },
  "forest": {
    "hog1": {
      "seat": 0,
      "vehicle": "vehicles\\warthog\\mp_warthog"
    },
    "hog2": {
      "seat": 7,
      "vehicle": "vehicles\\warthog\\mp_warthog"
    },
    "rhog1": {
      "seat": 0,
      "vehicle": "vehicles\\rwarthog\\rwarthog"
    },
    "rhog2": {
      "seat": 7,
      "vehicle": "vehicles\\rwarthog\\rwarthog"
    }
  },
  "forest_pit": {
    "hog1": {
      "seat": 0,
      "vehicle": "vehicles\\warthog\\mp_warthog"
    },
    "hog2": {
      "seat": 7,
      "vehicle": "vehicles\\warthog\\mp_warthog"
    },
    "rhog1": {
      "seat": 0,
      "vehicle": "vehicles\\rwarthog\\rwarthog"
    },
    "rhog2": {
      "seat": 7,
      "vehicle": "vehicles\\rwarthog\\rwarthog"
    }
  },
  "forest_plains": {
    "hog1": {
      "seat": 0,
      "vehicle": "vehicles\\warthog\\mp_warthog"
    },
    "hog2": {
      "seat": 7,
      "vehicle": "vehicles\\warthog\\mp_warthog"
    },
    "rhog1": {
      "seat": 0,
      "vehicle": "vehicles\\rwarthog\\rwarthog"
    },
    "rhog2": {
      "seat": 7,
      "vehicle": "vehicles\\rwarthog\\rwarthog"
    }
  },
  "forestwinder": {
    "hog1": {
      "seat": 0,
      "vehicle": "vehicles\\warthog\\mp_warthog"
    },
    "hog2": {
      "seat": 7,
      "vehicle": "vehicles\\warthog\\mp_warthog"
    },
    "rhog1": {
      "seat": 0,
      "vehicle": "vehicles\\rwarthog\\rwarthog"
    },
    "rhog2": {
      "seat": 7,
      "vehicle": "vehicles\\rwarthog\\rwarthog"
    }
  },
  "fox_abandonedepsilon": {
    "hog1": {
      "seat": 0,
      "vehicle": "vehicles\\warthog\\mp_warthog"
    },
    "hog2": {
      "seat": 7,
      "vehicle": "vehicles\\warthog\\mp_warthog"
    },
    "rhog1": {
      "seat": 0,
      "vehicle": "vehicles\\rwarthog\\rwarthog"
    },
    "rhog2": {
      "seat": 7,
      "vehicle": "vehicles\\rwarthog\\rwarthog"
    }
  },
  "fox_condensedGAMMA": {
    "hog1": {
      "seat": 0,
      "vehicle": "vehicles\\warthog\\mp_warthog"
    },
    "hog2": {
      "seat": 7,
      "vehicle": "vehicles\\warthog\\mp_warthog"
    },
    "rhog1": {
      "seat": 0,
      "vehicle": "vehicles\\rwarthog\\rwarthog"
    },
    "rhog2": {
      "seat": 7,
      "vehicle": "vehicles\\rwarthog\\rwarthog"
    }
  },
  "fox_island": {
    "hog1": {
      "seat": 0,
      "vehicle": "vehicles\\warthog\\mp_warthog"
    },
    "hog2": {
      "seat": 7,
      "vehicle": "vehicles\\warthog\\mp_warthog"
    },
    "rhog1": {
      "seat": 0,
      "vehicle": "vehicles\\rwarthog\\rwarthog"
    },
    "rhog2": {
      "seat": 7,
      "vehicle": "vehicles\\rwarthog\\rwarthog"
    }
  },
  "fox_island_insane": {
    "mon": {
      "seat": 0,
      "vehicle": "vehicles\\mongoose\\atv"
    },
    "rhog1": {
      "seat": 0,
      "vehicle": "vehicles\\ravhog\\ravhog"
    },
    "rhog2": {
      "seat": 7,
      "vehicle": "vehicles\\ravhog\\ravhog"
    }
  },
  "fragment_v2": {
    "hog1": {
      "seat": 0,
      "vehicle": "vehicles\\warthog\\mp_warthog"
    },
    "hog2": {
      "seat": 7,
      "vehicle": "vehicles\\warthog\\mp_warthog"
    },
    "rhog1": {
      "seat": 0,
      "vehicle": "vehicles\\rwarthog\\rwarthog"
    },
    "rhog2": {
      "seat": 7,
      "vehicle": "vehicles\\rwarthog\\rwarthog"
    }
  },
  "fragport": {
    "hog1": {
      "seat": 0,
      "vehicle": "vehicles\\warthog\\mp_warthog"
    },
    "hog2": {
      "seat": 7,
      "vehicle": "vehicles\\warthog\\mp_warthog"
    },
    "rhog1": {
      "seat": 0,
      "vehicle": "vehicles\\rwarthog\\rwarthog"
    },
    "rhog2": {
      "seat": 7,
      "vehicle": "vehicles\\rwarthog\\rwarthog"
    }
  },
  "freelands mod": {
    "hog1": {
      "seat": 0,
      "vehicle": "vehicles\\warthog\\mp_warthog"
    },
    "hog2": {
      "seat": 7,
      "vehicle": "vehicles\\warthog\\mp_warthog"
    },
    "rhog1": {
      "seat": 0,
      "vehicle": "vehicles\\rwarthog\\rwarthog"
    },
    "rhog2": {
      "seat": 7,
      "vehicle": "vehicles\\rwarthog\\rwarthog"
    }
  },
  "freezerburn": {
    "ghost": {
      "seat": 0,
      "vehicle": "vehicles\\ghost\\ghost_mp"
    },
    "rhog1": {
      "seat": 0,
      "vehicle": "vehicles\\rwarthog\\rwarthog"
    },
    "rhog2": {
      "seat": 7,
      "vehicle": "vehicles\\rwarthog\\rwarthog"
    }
  },
  "freezing_point": {
    "hog1": {
      "seat": 0,
      "vehicle": "vehicles\\warthog\\mp_warthog"
    },
    "hog2": {
      "seat": 7,
      "vehicle": "vehicles\\warthog\\mp_warthog"
    },
    "rhog1": {
      "seat": 0,
      "vehicle": "vehicles\\rwarthog\\rwarthog"
    },
    "rhog2": {
      "seat": 7,
      "vehicle": "vehicles\\rwarthog\\rwarthog"
    }
  },
  "fresh": {
    "hog1": {
      "seat": 0,
      "vehicle": "vehicles\\warthog\\mp_warthog"
    },
    "hog2": {
      "seat": 7,
      "vehicle": "vehicles\\warthog\\mp_warthog"
    },
    "rhog1": {
      "seat": 0,
      "vehicle": "vehicles\\rwarthog\\rwarthog"
    },
    "rhog2": {
      "seat": 7,
      "vehicle": "vehicles\\rwarthog\\rwarthog"
    }
  },
  "frost": {
    "hog1": {
      "seat": 0,
      "vehicle": "vehicles\\warthog\\mp_warthog"
    },
    "hog2": {
      "seat": 7,
      "vehicle": "vehicles\\warthog\\mp_warthog"
    },
    "rhog1": {
      "seat": 0,
      "vehicle": "vehicles\\rwarthog\\rwarthog"
    },
    "rhog2": {
      "seat": 7,
      "vehicle": "vehicles\\rwarthog\\rwarthog"
    }
  },
  "frostyassault_beta1": {
    "hog1": {
      "seat": 0,
      "vehicle": "vehicles\\warthog\\mp_warthog"
    },
    "hog2": {
      "seat": 7,
      "vehicle": "vehicles\\warthog\\mp_warthog"
    },
    "rhog1": {
      "seat": 0,
      "vehicle": "vehicles\\rwarthog\\rwarthog"
    },
    "rhog2": {
      "seat": 7,
      "vehicle": "vehicles\\rwarthog\\rwarthog"
    }
  },
  "frozen-path": {
    "ghost": {
      "seat": 0,
      "vehicle": "vehicles\\h2_ghost\\h2_ghost"
    },
    "hog1": {
      "seat": 0,
      "vehicle": "vehicles\\g_warthog\\g_warthog"
    },
    "hog2": {
      "seat": 7,
      "vehicle": "vehicles\\g_warthog\\g_warthog"
    }
  },
  "gallows": {
    "hog1": {
      "seat": 0,
      "vehicle": "vehicles\\warthog\\mp_warthog"
    },
    "hog2": {
      "seat": 7,
      "vehicle": "vehicles\\warthog\\mp_warthog"
    },
    "rhog1": {
      "seat": 0,
      "vehicle": "vehicles\\rwarthog\\rwarthog"
    },
    "rhog2": {
      "seat": 7,
      "vehicle": "vehicles\\rwarthog\\rwarthog"
    }
  },
  "gallowspole": {
    "hog1": {
      "seat": 0,
      "vehicle": "vehicles\\warthog\\mp_warthog"
    },
    "hog2": {
      "seat": 7,
      "vehicle": "vehicles\\warthog\\mp_warthog"
    },
    "rhog1": {
      "seat": 0,
      "vehicle": "vehicles\\rwarthog\\rwarthog"
    },
    "rhog2": {
      "seat": 7,
      "vehicle": "vehicles\\rwarthog\\rwarthog"
    }
  },
  "Garden_CE": {
    "hog1": {
      "seat": 0,
      "vehicle": "vehicles\\warthog\\mp_warthog"
    },
    "hog2": {
      "seat": 7,
      "vehicle": "vehicles\\warthog\\mp_warthog"
    },
    "rhog1": {
      "seat": 0,
      "vehicle": "vehicles\\rwarthog\\rwarthog"
    },
    "rhog2": {
      "seat": 7,
      "vehicle": "vehicles\\rwarthog\\rwarthog"
    }
  },
  "gauntlet_race": {
    "hog1": {
      "seat": 0,
      "vehicle": "vehicles\\warthog\\mp_warthog"
    },
    "hog2": {
      "seat": 7,
      "vehicle": "vehicles\\warthog\\mp_warthog"
    },
    "rhog1": {
      "seat": 0,
      "vehicle": "vehicles\\rwarthog\\rwarthog"
    },
    "rhog2": {
      "seat": 7,
      "vehicle": "vehicles\\rwarthog\\rwarthog"
    }
  },
  "gearshift": {
    "hog1": {
      "seat": 0,
      "vehicle": "vehicles\\warthog\\mp_warthog"
    },
    "hog2": {
      "seat": 7,
      "vehicle": "vehicles\\warthog\\mp_warthog"
    },
    "rhog1": {
      "seat": 0,
      "vehicle": "vehicles\\rwarthog\\rwarthog"
    },
    "rhog2": {
      "seat": 7,
      "vehicle": "vehicles\\rwarthog\\rwarthog"
    }
  },
  "geldarcreek_beta_release": {
    "hog1": {
      "seat": 0,
      "vehicle": "vehicles\\warthog\\mp_warthog"
    },
    "hog2": {
      "seat": 7,
      "vehicle": "vehicles\\warthog\\mp_warthog"
    },
    "rhog1": {
      "seat": 0,
      "vehicle": "vehicles\\rwarthog\\rwarthog"
    },
    "rhog2": {
      "seat": 7,
      "vehicle": "vehicles\\rwarthog\\rwarthog"
    }
  },
  "geomar_final": {
    "hog1": {
      "seat": 0,
      "vehicle": "vehicles\\warthog\\mp_warthog"
    },
    "hog2": {
      "seat": 7,
      "vehicle": "vehicles\\warthog\\mp_warthog"
    },
    "rhog1": {
      "seat": 0,
      "vehicle": "vehicles\\rwarthog\\rwarthog"
    },
    "rhog2": {
      "seat": 7,
      "vehicle": "vehicles\\rwarthog\\rwarthog"
    }
  },
  "gephyrophbia_falls": {
    "hog1": {
      "seat": 0,
      "vehicle": "vehicles\\warthog\\mp_warthog"
    },
    "hog2": {
      "seat": 7,
      "vehicle": "vehicles\\warthog\\mp_warthog"
    },
    "rhog1": {
      "seat": 0,
      "vehicle": "vehicles\\rwarthog\\rwarthog"
    },
    "rhog2": {
      "seat": 7,
      "vehicle": "vehicles\\rwarthog\\rwarthog"
    }
  },
  "gephyrophobia": {
    "hog1": {
      "seat": 0,
      "vehicle": "vehicles\\warthog\\mp_warthog"
    },
    "hog2": {
      "seat": 7,
      "vehicle": "vehicles\\warthog\\mp_warthog"
    },
    "rhog1": {
      "seat": 0,
      "vehicle": "vehicles\\rwarthog\\rwarthog"
    },
    "rhog2": {
      "seat": 7,
      "vehicle": "vehicles\\rwarthog\\rwarthog"
    }
  },
  "gephyrophobiaai3": {
    "hog1": {
      "seat": 0,
      "vehicle": "vehicles\\warthog\\mp_warthog"
    },
    "hog2": {
      "seat": 7,
      "vehicle": "vehicles\\warthog\\mp_warthog"
    },
    "rhog1": {
      "seat": 0,
      "vehicle": "vehicles\\rwarthog\\rwarthog"
    },
    "rhog2": {
      "seat": 7,
      "vehicle": "vehicles\\rwarthog\\rwarthog"
    }
  },
  "gladiators_brawl": {
    "fhog1": {
      "seat": 0,
      "vehicle": "vehicles\\warthog\\flamehog"
    },
    "fhog2": {
      "seat": 7,
      "vehicle": "vehicles\\warthog\\flamehog"
    },
    "puma1": {
      "seat": 0,
      "vehicle": "vehicles\\puma\\puma"
    },
    "puma2": {
      "seat": 7,
      "vehicle": "vehicles\\puma\\puma"
    }
  },
  "glenns_castle": {
    "ghost": {
      "seat": 0,
      "vehicle": "vehicles\\ghost\\ghost_mp"
    },
    "civi1": {
      "seat": 0,
      "vehicle": "vehicles\\civvi\\civvi"
    },
    "civi2": {
      "seat": 7,
      "vehicle": "vehicles\\civvi\\civvi"
    }
  },
  "glenns_greenbay": {
    "san1": {
      "seat": 0,
      "vehicle": "vehicles\\sanchez\\sanchez"
    },
    "san2": {
      "seat": 7,
      "vehicle": "vehicles\\sanchez\\sanchez"
    },
    "rhog1": {
      "seat": 0,
      "vehicle": "vehicles\\rwarthog\\rwarthog"
    },
    "rhog2": {
      "seat": 7,
      "vehicle": "vehicles\\rwarthog\\rwarthog"
    }
  },
  "glenns_map": {
    "hog1": {
      "seat": 0,
      "vehicle": "vehicles\\warthog\\mp_warthog"
    },
    "hog2": {
      "seat": 7,
      "vehicle": "vehicles\\warthog\\mp_warthog"
    },
    "rhog1": {
      "seat": 0,
      "vehicle": "vehicles\\rwarthog\\rwarthog"
    },
    "rhog2": {
      "seat": 7,
      "vehicle": "vehicles\\rwarthog\\rwarthog"
    }
  },
  "glupo_aco": {
    "san1": {
      "seat": 0,
      "vehicle": "vehicles\\sanchez\\sanchez"
    },
    "san2": {
      "seat": 7,
      "vehicle": "vehicles\\sanchez\\sanchez"
    },
    "sk1": {
      "seat": 0,
      "vehicle": "vehicles\\sandking\\sandking"
    },
    "sk2": {
      "seat": 7,
      "vehicle": "vehicles\\sandking\\sandking"
    }
  },
  "goldwood": {
    "hog1": {
      "seat": 0,
      "vehicle": "vehicles\\warthog\\mp_warthog"
    },
    "hog2": {
      "seat": 7,
      "vehicle": "vehicles\\warthog\\mp_warthog"
    },
    "rhog1": {
      "seat": 0,
      "vehicle": "vehicles\\rwarthog\\rwarthog"
    },
    "rhog2": {
      "seat": 7,
      "vehicle": "vehicles\\rwarthog\\rwarthog"
    }
  },
  "granulation": {
    "hog1": {
      "seat": 0,
      "vehicle": "vehicles\\warthog\\mp_warthog"
    },
    "hog2": {
      "seat": 7,
      "vehicle": "vehicles\\warthog\\mp_warthog"
    },
    "rhog1": {
      "seat": 0,
      "vehicle": "vehicles\\rwarthog\\rwarthog"
    },
    "rhog2": {
      "seat": 7,
      "vehicle": "vehicles\\rwarthog\\rwarthog"
    }
  },
  "graveyard": {
    "hog1": {
      "seat": 0,
      "vehicle": "vehicles\\warthog\\mp_warthog"
    },
    "hog2": {
      "seat": 7,
      "vehicle": "vehicles\\warthog\\mp_warthog"
    },
    "rhog1": {
      "seat": 0,
      "vehicle": "vehicles\\rwarthog\\rwarthog"
    },
    "rhog2": {
      "seat": 7,
      "vehicle": "vehicles\\rwarthog\\rwarthog"
    }
  },
  "green_canyon": {
    "hog1": {
      "seat": 0,
      "vehicle": "vehicles\\warthog\\mp_warthogfix"
    },
    "hog2": {
      "seat": 7,
      "vehicle": "vehicles\\warthog\\mp_warthogfix"
    },
    "rhog1": {
      "seat": 0,
      "vehicle": "vehicles\\rwarthog\\rwarthogfix"
    },
    "rhog2": {
      "seat": 7,
      "vehicle": "vehicles\\rwarthog\\rwarthogfix"
    }
  },
  "green_hill": {
    "hog1": {
      "seat": 0,
      "vehicle": "vehicles\\warthog\\mp_warthog"
    },
    "hog2": {
      "seat": 7,
      "vehicle": "vehicles\\warthog\\mp_warthog"
    },
    "rhog1": {
      "seat": 0,
      "vehicle": "vehicles\\rwarthog\\rwarthog"
    },
    "rhog2": {
      "seat": 7,
      "vehicle": "vehicles\\rwarthog\\rwarthog"
    }
  },
  "greenman_map_final": {
    "hog1": {
      "seat": 0,
      "vehicle": "vehicles\\warthog\\mp_warthog"
    },
    "hog2": {
      "seat": 7,
      "vehicle": "vehicles\\warthog\\mp_warthog"
    },
    "rhog1": {
      "seat": 0,
      "vehicle": "vehicles\\rwarthog\\rwarthog"
    },
    "rhog2": {
      "seat": 7,
      "vehicle": "vehicles\\rwarthog\\rwarthog"
    }
  },
  "greenvalley_canyon": {
    "hog1": {
      "seat": 0,
      "vehicle": "vehicles\\warthog\\mp_warthog"
    },
    "hog2": {
      "seat": 7,
      "vehicle": "vehicles\\warthog\\mp_warthog"
    },
    "rhog1": {
      "seat": 0,
      "vehicle": "vehicles\\rwarthog\\rwarthog"
    },
    "rhog2": {
      "seat": 7,
      "vehicle": "vehicles\\rwarthog\\rwarthog"
    }
  },
  "gridiron_beta117": {
    "hog1": {
      "seat": 0,
      "vehicle": "vehicles\\warthog\\mp_warthog"
    },
    "hog2": {
      "seat": 7,
      "vehicle": "vehicles\\warthog\\mp_warthog"
    },
    "rhog1": {
      "seat": 0,
      "vehicle": "vehicles\\rwarthog\\rwarthog"
    },
    "rhog2": {
      "seat": 7,
      "vehicle": "vehicles\\rwarthog\\rwarthog"
    }
  },
  "gridironv2-pb2": {
    "hog1": {
      "seat": 0,
      "vehicle": "vehicles\\warthog\\mp_warthog"
    },
    "hog2": {
      "seat": 7,
      "vehicle": "vehicles\\warthog\\mp_warthog"
    },
    "rhog1": {
      "seat": 0,
      "vehicle": "vehicles\\rwarthog\\rwarthog"
    },
    "rhog2": {
      "seat": 7,
      "vehicle": "vehicles\\rwarthog\\rwarthog"
    }
  },
  "groundbase": {
    "hog1": {
      "seat": 0,
      "vehicle": "vehicles\\warthog\\mp_warthog"
    },
    "hog2": {
      "seat": 7,
      "vehicle": "vehicles\\warthog\\mp_warthog"
    },
    "rhog1": {
      "seat": 0,
      "vehicle": "vehicles\\rwarthog\\rwarthog"
    },
    "rhog2": {
      "seat": 7,
      "vehicle": "vehicles\\rwarthog\\rwarthog"
    }
  },
  "grove_final": {
    "ghost": {
      "seat": 0,
      "vehicle": "vehicles\\ghost\\art_ghost"
    },
    "hog1": {
      "seat": 0,
      "vehicle": "vehicles\\warthog\\art_cwarthog"
    },
    "hog2": {
      "seat": 7,
      "vehicle": "vehicles\\warthog\\art_cwarthog"
    }
  },
  "gruntground": {
    "hog1": {
      "seat": 0,
      "vehicle": "vehicles\\warthog\\mp_warthog"
    },
    "hog2": {
      "seat": 7,
      "vehicle": "vehicles\\warthog\\mp_warthog"
    },
    "rhog1": {
      "seat": 0,
      "vehicle": "vehicles\\rwarthog\\rwarthog"
    },
    "rhog2": {
      "seat": 7,
      "vehicle": "vehicles\\rwarthog\\rwarthog"
    }
  },
  "gruntypower": {
    "hog1": {
      "seat": 0,
      "vehicle": "vehicles\\warthog\\mp_warthog"
    },
    "hog2": {
      "seat": 7,
      "vehicle": "vehicles\\warthog\\mp_warthog"
    },
    "rhog1": {
      "seat": 0,
      "vehicle": "vehicles\\rwarthog\\rwarthog"
    },
    "rhog2": {
      "seat": 7,
      "vehicle": "vehicles\\rwarthog\\rwarthog"
    }
  },
  "gta": {
    "hog1": {
      "seat": 0,
      "vehicle": "vehicles\\warthog\\mp_warthog"
    },
    "hog2": {
      "seat": 7,
      "vehicle": "vehicles\\warthog\\mp_warthog"
    },
    "rhog1": {
      "seat": 0,
      "vehicle": "vehicles\\rwarthog\\rwarthog"
    },
    "rhog2": {
      "seat": 7,
      "vehicle": "vehicles\\rwarthog\\rwarthog"
    }
  },
  "gulchalpha": {
    "hog1": {
      "seat": 0,
      "vehicle": "vehicles\\warthog\\mp_warthog"
    },
    "hog2": {
      "seat": 7,
      "vehicle": "vehicles\\warthog\\mp_warthog"
    },
    "rhog1": {
      "seat": 0,
      "vehicle": "vehicles\\rwarthog\\rwarthog"
    },
    "rhog2": {
      "seat": 7,
      "vehicle": "vehicles\\rwarthog\\rwarthog"
    }
  },
  "h1.5_crossway": {
    "hog1": {
      "seat": 0,
      "vehicle": "vehicles\\warthog\\mp_warthog"
    },
    "hog2": {
      "seat": 7,
      "vehicle": "vehicles\\warthog\\mp_warthog"
    },
    "rhog1": {
      "seat": 0,
      "vehicle": "vehicles\\rwarthog\\rwarthog"
    },
    "rhog2": {
      "seat": 7,
      "vehicle": "vehicles\\rwarthog\\rwarthog"
    }
  },
  "h1.5_levee": {
    "hog1": {
      "seat": 0,
      "vehicle": "vehicles\\warthog\\mp_warthog"
    },
    "hog2": {
      "seat": 7,
      "vehicle": "vehicles\\warthog\\mp_warthog"
    },
    "rhog1": {
      "seat": 0,
      "vehicle": "vehicles\\rwarthog\\rwarthog"
    },
    "rhog2": {
      "seat": 7,
      "vehicle": "vehicles\\rwarthog\\rwarthog"
    }
  },
  "h1.5_madhouse": {
    "hog1": {
      "seat": 0,
      "vehicle": "vehicles\\warthog\\mp_warthog"
    },
    "hog2": {
      "seat": 7,
      "vehicle": "vehicles\\warthog\\mp_warthog"
    },
    "rhog1": {
      "seat": 0,
      "vehicle": "vehicles\\rwarthog\\rwarthog"
    },
    "rhog2": {
      "seat": 7,
      "vehicle": "vehicles\\rwarthog\\rwarthog"
    }
  },
  "h1.5_outbound": {
    "hog1": {
      "seat": 0,
      "vehicle": "vehicles\\warthog\\mp_warthog"
    },
    "hog2": {
      "seat": 7,
      "vehicle": "vehicles\\warthog\\mp_warthog"
    },
    "rhog1": {
      "seat": 0,
      "vehicle": "vehicles\\rwarthog\\rwarthog"
    },
    "rhog2": {
      "seat": 7,
      "vehicle": "vehicles\\rwarthog\\rwarthog"
    }
  },
  "h1.5_redshift": {
    "hog1": {
      "seat": 0,
      "vehicle": "vehicles\\warthog\\mp_warthog"
    },
    "hog2": {
      "seat": 7,
      "vehicle": "vehicles\\warthog\\mp_warthog"
    },
    "rhog1": {
      "seat": 0,
      "vehicle": "vehicles\\rwarthog\\rwarthog"
    },
    "rhog2": {
      "seat": 7,
      "vehicle": "vehicles\\rwarthog\\rwarthog"
    }
  },
  "h1.5_uplift": {
    "hog1": {
      "seat": 0,
      "vehicle": "vehicles\\warthog\\mp_warthog"
    },
    "hog2": {
      "seat": 7,
      "vehicle": "vehicles\\warthog\\mp_warthog"
    },
    "rhog1": {
      "seat": 0,
      "vehicle": "vehicles\\rwarthog\\rwarthog"
    },
    "rhog2": {
      "seat": 7,
      "vehicle": "vehicles\\rwarthog\\rwarthog"
    }
  },
  "h1.5_uplift_fix": {
    "hog1": {
      "seat": 0,
      "vehicle": "vehicles\\warthog\\mp_warthog"
    },
    "hog2": {
      "seat": 7,
      "vehicle": "vehicles\\warthog\\mp_warthog"
    },
    "rhog1": {
      "seat": 0,
      "vehicle": "vehicles\\rwarthog\\rwarthog"
    },
    "rhog2": {
      "seat": 7,
      "vehicle": "vehicles\\rwarthog\\rwarthog"
    }
  },
  "h2 coagulation": {
    "hog1": {
      "seat": 0,
      "vehicle": "vehicles\\warthog\\mp_warthog"
    },
    "hog2": {
      "seat": 7,
      "vehicle": "vehicles\\warthog\\mp_warthog"
    },
    "rhog1": {
      "seat": 0,
      "vehicle": "vehicles\\rwarthog\\rwarthog"
    },
    "rhog2": {
      "seat": 7,
      "vehicle": "vehicles\\rwarthog\\rwarthog"
    }
  },
  "h2-blow-city": {
    "hog1": {
      "seat": 0,
      "vehicle": "vehicles\\warthog\\mp_warthog"
    },
    "hog2": {
      "seat": 7,
      "vehicle": "vehicles\\warthog\\mp_warthog"
    },
    "nhog1": {
      "seat": 0,
      "vehicle": "vehicles\\g_warthog\\newrwarthog"
    },
    "nhog2": {
      "seat": 7,
      "vehicle": "vehicles\\g_warthog\\newrwarthog"
    }
  },
  "h2_new_mombasa": {
    "hog1": {
      "seat": 0,
      "vehicle": "vehicles\\warthog\\mp_warthog"
    },
    "hog2": {
      "seat": 7,
      "vehicle": "vehicles\\warthog\\mp_warthog"
    },
    "rhog1": {
      "seat": 0,
      "vehicle": "vehicles\\rwarthog\\rwarthog"
    },
    "rhog2": {
      "seat": 7,
      "vehicle": "vehicles\\rwarthog\\rwarthog"
    }
  },
  "h3 foundry": {
    "fork": {
      "seat": 0,
      "vehicle": "halo3\\vehicles\\forklift\\forklift"
    }
  },
  "h3_bloodgulch_death.1": {
    "hog1": {
      "seat": 0,
      "vehicle": "vehicles\\warthog\\mp_warthog"
    },
    "hog2": {
      "seat": 7,
      "vehicle": "vehicles\\warthog\\mp_warthog"
    },
    "rhog1": {
      "seat": 0,
      "vehicle": "vehicles\\rwarthog\\rwarthog"
    },
    "rhog2": {
      "seat": 7,
      "vehicle": "vehicles\\rwarthog\\rwarthog"
    }
  },
  "halcyon": {
    "hog1": {
      "seat": 0,
      "vehicle": "vehicles\\warthog\\mp_warthog"
    },
    "hog2": {
      "seat": 7,
      "vehicle": "vehicles\\warthog\\mp_warthog"
    },
    "rhog1": {
      "seat": 0,
      "vehicle": "vehicles\\rwarthog\\rwarthog"
    },
    "rhog2": {
      "seat": 7,
      "vehicle": "vehicles\\rwarthog\\rwarthog"
    }
  },
  "Halloween_Gulch_V2": {
    "hog1": {
      "seat": 0,
      "vehicle": "vehicles\\warthog\\hellhogv2"
    },
    "hog2": {
      "seat": 7,
      "vehicle": "vehicles\\warthog\\hellhogv2"
    },
    "rhog1": {
      "seat": 0,
      "vehicle": "vehicles\\rwarthog\\hellrwarthogv2"
    },
    "rhog2": {
      "seat": 7,
      "vehicle": "vehicles\\rwarthog\\hellrwarthogv2"
    }
  },
  "halloween_investigation": {
    "hog1": {
      "seat": 0,
      "vehicle": "vehicles\\warthog\\mp_warthog"
    },
    "hog2": {
      "seat": 7,
      "vehicle": "vehicles\\warthog\\mp_warthog"
    },
    "rhog1": {
      "seat": 0,
      "vehicle": "vehicles\\rwarthog\\rwarthog"
    },
    "rhog2": {
      "seat": 7,
      "vehicle": "vehicles\\rwarthog\\rwarthog"
    }
  },
  "halo_hq": {
    "hog1": {
      "seat": 0,
      "vehicle": "vehicles\\warthog\\mp_warthog"
    },
    "hog2": {
      "seat": 7,
      "vehicle": "vehicles\\warthog\\mp_warthog"
    },
    "rhog1": {
      "seat": 0,
      "vehicle": "vehicles\\rwarthog\\rwarthog"
    },
    "rhog2": {
      "seat": 7,
      "vehicle": "vehicles\\rwarthog\\rwarthog"
    }
  },
  "halomp-reuniontour": {
    "hog1": {
      "seat": 0,
      "vehicle": "vehicles\\warthog\\mp_warthog"
    },
    "hog2": {
      "seat": 7,
      "vehicle": "vehicles\\warthog\\mp_warthog"
    },
    "rhog1": {
      "seat": 0,
      "vehicle": "vehicles\\rwarthog\\rwarthog"
    },
    "rhog2": {
      "seat": 7,
      "vehicle": "vehicles\\rwarthog\\rwarthog"
    }
  },
  "hangemhigh": {
    "hog1": {
      "seat": 0,
      "vehicle": "vehicles\\warthog\\mp_warthog"
    },
    "hog2": {
      "seat": 7,
      "vehicle": "vehicles\\warthog\\mp_warthog"
    },
    "rhog1": {
      "seat": 0,
      "vehicle": "vehicles\\rwarthog\\rwarthog"
    },
    "rhog2": {
      "seat": 7,
      "vehicle": "vehicles\\rwarthog\\rwarthog"
    }
  },
  "havencity": {
    "hog1": {
      "seat": 0,
      "vehicle": "vehicles\\warthog\\mp_warthog"
    },
    "hog2": {
      "seat": 7,
      "vehicle": "vehicles\\warthog\\mp_warthog"
    },
    "rhog1": {
      "seat": 0,
      "vehicle": "vehicles\\rwarthog\\rwarthog"
    },
    "rhog2": {
      "seat": 7,
      "vehicle": "vehicles\\rwarthog\\rwarthog"
    }
  },
  "havenh4": {
    "hog1": {
      "seat": 0,
      "vehicle": "vehicles\\warthog\\mp_warthog"
    },
    "hog2": {
      "seat": 7,
      "vehicle": "vehicles\\warthog\\mp_warthog"
    },
    "rhog1": {
      "seat": 0,
      "vehicle": "vehicles\\rwarthog\\rwarthog"
    },
    "rhog2": {
      "seat": 7,
      "vehicle": "vehicles\\rwarthog\\rwarthog"
    }
  },
  "hcel_tensity": {
    "hog1": {
      "seat": 0,
      "vehicle": "vehicles\\warthog\\mp_warthog"
    },
    "hog2": {
      "seat": 7,
      "vehicle": "vehicles\\warthog\\mp_warthog"
    },
    "rhog1": {
      "seat": 0,
      "vehicle": "vehicles\\rwarthog\\rwarthog"
    },
    "rhog2": {
      "seat": 7,
      "vehicle": "vehicles\\rwarthog\\rwarthog"
    }
  },
  "head_on": {
    "hog1": {
      "seat": 0,
      "vehicle": "vehicles\\warthog\\mp_warthog"
    },
    "hog2": {
      "seat": 7,
      "vehicle": "vehicles\\warthog\\mp_warthog"
    },
    "rhog1": {
      "seat": 0,
      "vehicle": "vehicles\\rwarthog\\rwarthog"
    },
    "rhog2": {
      "seat": 7,
      "vehicle": "vehicles\\rwarthog\\rwarthog"
    }
  },
  "headquarters": {
    "hog1": {
      "seat": 0,
      "vehicle": "vehicles\\warthog\\mp_warthog"
    },
    "hog2": {
      "seat": 7,
      "vehicle": "vehicles\\warthog\\mp_warthog"
    },
    "rhog1": {
      "seat": 0,
      "vehicle": "vehicles\\rwarthog\\rwarthog"
    },
    "rhog2": {
      "seat": 7,
      "vehicle": "vehicles\\rwarthog\\rwarthog"
    }
  },
  "headquarters_beta_v2": {
    "hog1": {
      "seat": 0,
      "vehicle": "vehicles\\warthog\\mp_warthog"
    },
    "hog2": {
      "seat": 7,
      "vehicle": "vehicles\\warthog\\mp_warthog"
    },
    "rhog1": {
      "seat": 0,
      "vehicle": "vehicles\\rwarthog\\rwarthog"
    },
    "rhog2": {
      "seat": 7,
      "vehicle": "vehicles\\rwarthog\\rwarthog"
    }
  },
  "helix_canyon": {
    "hog1": {
      "seat": 0,
      "vehicle": "vehicles\\warthog\\mp_warthog"
    },
    "hog2": {
      "seat": 7,
      "vehicle": "vehicles\\warthog\\mp_warthog"
    },
    "rhog1": {
      "seat": 0,
      "vehicle": "vehicles\\rwarthog\\rwarthog"
    },
    "rhog2": {
      "seat": 7,
      "vehicle": "vehicles\\rwarthog\\rwarthog"
    }
  },
  "hell": {
    "hog1": {
      "seat": 0,
      "vehicle": "vehicles\\warthog\\mp_warthog"
    },
    "hog2": {
      "seat": 7,
      "vehicle": "vehicles\\warthog\\mp_warthog"
    },
    "rhog1": {
      "seat": 0,
      "vehicle": "vehicles\\rwarthog\\rwarthog"
    },
    "rhog2": {
      "seat": 7,
      "vehicle": "vehicles\\rwarthog\\rwarthog"
    }
  },
  "hellfire": {
    "hog1": {
      "seat": 0,
      "vehicle": "vehicles\\warthog\\mp_warthog"
    },
    "hog2": {
      "seat": 7,
      "vehicle": "vehicles\\warthog\\mp_warthog"
    },
    "rhog1": {
      "seat": 0,
      "vehicle": "vehicles\\rwarthog\\rwarthog"
    },
    "rhog2": {
      "seat": 7,
      "vehicle": "vehicles\\rwarthog\\rwarthog"
    }
  },
  "hemoasis": {
    "hog1": {
      "seat": 0,
      "vehicle": "vehicles\\warthog\\mp_warthog"
    },
    "hog2": {
      "seat": 7,
      "vehicle": "vehicles\\warthog\\mp_warthog"
    },
    "rhog1": {
      "seat": 0,
      "vehicle": "vehicles\\rwarthog\\rwarthog"
    },
    "rhog2": {
      "seat": 7,
      "vehicle": "vehicles\\rwarthog\\rwarthog"
    }
  },
  "hidden_cove_beta": {
    "hog1": {
      "seat": 0,
      "vehicle": "vehicles\\warthog\\mp_warthog"
    },
    "hog2": {
      "seat": 7,
      "vehicle": "vehicles\\warthog\\mp_warthog"
    },
    "rhog1": {
      "seat": 0,
      "vehicle": "vehicles\\rwarthog\\rwarthog"
    },
    "rhog2": {
      "seat": 7,
      "vehicle": "vehicles\\rwarthog\\rwarthog"
    }
  },
  "highenddevolved": {
    "hog1": {
      "seat": 0,
      "vehicle": "vehicles\\warthog\\mp_warthog"
    },
    "hog2": {
      "seat": 7,
      "vehicle": "vehicles\\warthog\\mp_warthog"
    },
    "rhog1": {
      "seat": 0,
      "vehicle": "vehicles\\rwarthog\\rwarthog"
    },
    "rhog2": {
      "seat": 7,
      "vehicle": "vehicles\\rwarthog\\rwarthog"
    }
  },
  "highlow": {
    "hog1": {
      "seat": 0,
      "vehicle": "vehicles\\warthog\\mp_warthog"
    },
    "hog2": {
      "seat": 7,
      "vehicle": "vehicles\\warthog\\mp_warthog"
    },
    "rhog1": {
      "seat": 0,
      "vehicle": "vehicles\\rwarthog\\rwarthog"
    },
    "rhog2": {
      "seat": 7,
      "vehicle": "vehicles\\rwarthog\\rwarthog"
    }
  },
  "highlow_race": {
    "hog1": {
      "seat": 0,
      "vehicle": "vehicles\\warthog\\mp_warthog"
    },
    "hog2": {
      "seat": 7,
      "vehicle": "vehicles\\warthog\\mp_warthog"
    },
    "rhog1": {
      "seat": 0,
      "vehicle": "vehicles\\rwarthog\\rwarthog"
    },
    "rhog2": {
      "seat": 7,
      "vehicle": "vehicles\\rwarthog\\rwarthog"
    }
  },
  "highway_shooting": {
    "hog1": {
      "seat": 0,
      "vehicle": "vehicles\\warthog\\mp_warthog"
    },
    "hog2": {
      "seat": 7,
      "vehicle": "vehicles\\warthog\\mp_warthog"
    },
    "rhog1": {
      "seat": 0,
      "vehicle": "vehicles\\rwarthog\\rwarthog"
    },
    "rhog2": {
      "seat": 7,
      "vehicle": "vehicles\\rwarthog\\rwarthog"
    }
  },
  "hill_battle_v2": {
    "hog1": {
      "seat": 0,
      "vehicle": "UNKNOWN_TAG_ADDRESS"
    },
    "hog2": {
      "seat": 7,
      "vehicle": "UNKNOWN_TAG_ADDRESS"
    },
    "rhog1": {
      "seat": 0,
      "vehicle": "UNKNOWN_TAG_ADDRESS"
    },
    "rhog2": {
      "seat": 7,
      "vehicle": "UNKNOWN_TAG_ADDRESS"
    }
  },
  "hillbillies": {
    "hog1": {
      "seat": 0,
      "vehicle": "vehicles\\warthog\\mp_warthog"
    },
    "hog2": {
      "seat": 7,
      "vehicle": "vehicles\\warthog\\mp_warthog"
    },
    "rhog1": {
      "seat": 0,
      "vehicle": "vehicles\\rwarthog\\rwarthog"
    },
    "rhog2": {
      "seat": 7,
      "vehicle": "vehicles\\rwarthog\\rwarthog"
    }
  },
  "hillbilly mudbog": {
    "mon": {
      "seat": 0,
      "vehicle": "vehicles\\jmongoose\\jmongoose"
    },
    "pchog1": {
      "seat": 0,
      "vehicle": "vehicles\\rpchog\\rpchog"
    },
    "pchog2": {
      "seat": 7,
      "vehicle": "vehicles\\rpchog\\rpchog"
    }
  },
  "hmf_ablation": {
    "hog1": {
      "seat": 0,
      "vehicle": "vehicles\\warthog\\mp_warthog"
    },
    "hog2": {
      "seat": 7,
      "vehicle": "vehicles\\warthog\\mp_warthog"
    },
    "rhog1": {
      "seat": 0,
      "vehicle": "vehicles\\rwarthog\\rwarthog"
    },
    "rhog2": {
      "seat": 7,
      "vehicle": "vehicles\\rwarthog\\rwarthog"
    }
  },
  "hmf_amazonia": {
    "hog1": {
      "seat": 0,
      "vehicle": "vehicles\\warthog\\mp_warthog"
    },
    "hog2": {
      "seat": 7,
      "vehicle": "vehicles\\warthog\\mp_warthog"
    },
    "rhog1": {
      "seat": 0,
      "vehicle": "vehicles\\rwarthog\\rwarthog"
    },
    "rhog2": {
      "seat": 7,
      "vehicle": "vehicles\\rwarthog\\rwarthog"
    }
  },
  "hmf_iceland": {
    "hog1": {
      "seat": 0,
      "vehicle": "vehicles\\warthog\\mp_warthog"
    },
    "hog2": {
      "seat": 7,
      "vehicle": "vehicles\\warthog\\mp_warthog"
    },
    "rhog1": {
      "seat": 0,
      "vehicle": "vehicles\\rwarthog\\rwarthog"
    },
    "rhog2": {
      "seat": 7,
      "vehicle": "vehicles\\rwarthog\\rwarthog"
    }
  },
  "hogarena": {
    "hog1": {
      "seat": 0,
      "vehicle": "vehicles\\warthog\\mp_warthog"
    },
    "hog2": {
      "seat": 7,
      "vehicle": "vehicles\\warthog\\mp_warthog"
    },
    "rhog1": {
      "seat": 0,
      "vehicle": "vehicles\\rwarthog\\rwarthog"
    },
    "rhog2": {
      "seat": 7,
      "vehicle": "vehicles\\rwarthog\\rwarthog"
    }
  },
  "hogjuitsu": {
    "hog1": {
      "seat": 0,
      "vehicle": "vehicles\\warthog\\mp_warthog"
    },
    "hog2": {
      "seat": 7,
      "vehicle": "vehicles\\warthog\\mp_warthog"
    },
    "rhog1": {
      "seat": 0,
      "vehicle": "vehicles\\rwarthog\\rwarthog"
    },
    "rhog2": {
      "seat": 7,
      "vehicle": "vehicles\\rwarthog\\rwarthog"
    }
  },
  "hogracing_day": {
    "mon": {
      "seat": 0,
      "vehicle": "vehicles\\mongoose\\mongoose bright"
    },
    "puma1": {
      "seat": 0,
      "vehicle": "vehicles\\puma\\puma_xt"
    },
    "puma2": {
      "seat": 7,
      "vehicle": "vehicles\\puma\\puma_xt"
    }
  },
  "hogracing_night": {
    "mon": {
      "seat": 0,
      "vehicle": "vehicles\\mongoose\\mongoose bright"
    },
    "puma1": {
      "seat": 0,
      "vehicle": "vehicles\\puma\\puma_xt"
    },
    "puma2": {
      "seat": 7,
      "vehicle": "vehicles\\puma\\puma_xt"
    }
  },
  "hogwars": {
    "hog1": {
      "seat": 0,
      "vehicle": "UNKNOWN_TAG_ADDRESS"
    },
    "hog2": {
      "seat": 7,
      "vehicle": "UNKNOWN_TAG_ADDRESS"
    },
    "rhog1": {
      "seat": 0,
      "vehicle": "UNKNOWN_TAG_ADDRESS"
    },
    "rhog2": {
      "seat": 7,
      "vehicle": "UNKNOWN_TAG_ADDRESS"
    }
  },
  "hollowhilljetroom": {
    "hog1": {
      "seat": 0,
      "vehicle": "vehicles\\warthog\\mp_warthog"
    },
    "hog2": {
      "seat": 7,
      "vehicle": "vehicles\\warthog\\mp_warthog"
    },
    "rhog1": {
      "seat": 0,
      "vehicle": "vehicles\\rwarthog\\rwarthog"
    },
    "rhog2": {
      "seat": 7,
      "vehicle": "vehicles\\rwarthog\\rwarthog"
    }
  },
  "homestead": {
    "hog1": {
      "seat": 0,
      "vehicle": "vehicles\\fwarthog\\mp_fwarthog"
    },
    "hog2": {
      "seat": 7,
      "vehicle": "vehicles\\fwarthog\\mp_fwarthog"
    },
    "rhog1": {
      "seat": 0,
      "vehicle": "vehicles\\rwarthog\\rwarthog"
    },
    "rhog2": {
      "seat": 7,
      "vehicle": "vehicles\\rwarthog\\rwarthog"
    }
  },
  "horizon": {
    "hog1": {
      "seat": 0,
      "vehicle": "vehicles\\warthog\\mp_warthog"
    },
    "hog2": {
      "seat": 7,
      "vehicle": "vehicles\\warthog\\mp_warthog"
    },
    "rhog1": {
      "seat": 0,
      "vehicle": "vehicles\\rwarthog\\rwarthog"
    },
    "rhog2": {
      "seat": 7,
      "vehicle": "vehicles\\rwarthog\\rwarthog"
    }
  },
  "hornets_nest": {
    "hog1": {
      "seat": 0,
      "vehicle": "halo3\\vehicles\\warthog\\mp_warthog"
    },
    "hog2": {
      "seat": 7,
      "vehicle": "halo3\\vehicles\\warthog\\mp_warthog"
    },
    "rhog1": {
      "seat": 0,
      "vehicle": "halo3\\vehicles\\warthog\\rwarthog"
    },
    "rhog2": {
      "seat": 7,
      "vehicle": "halo3\\vehicles\\warthog\\rwarthog"
    }
  },
  "hornets_nest_v0.1": {
    "hog1": {
      "seat": 0,
      "vehicle": "vehicles\\warthog\\mp_warthog"
    },
    "hog2": {
      "seat": 7,
      "vehicle": "vehicles\\warthog\\mp_warthog"
    },
    "rhog1": {
      "seat": 0,
      "vehicle": "vehicles\\rwarthog\\rwarthog"
    },
    "rhog2": {
      "seat": 7,
      "vehicle": "vehicles\\rwarthog\\rwarthog"
    }
  },
  "house2v2": {
    "hog1": {
      "seat": 0,
      "vehicle": "vehicles\\warthog\\mp_warthog"
    },
    "hog2": {
      "seat": 7,
      "vehicle": "vehicles\\warthog\\mp_warthog"
    },
    "rhog1": {
      "seat": 0,
      "vehicle": "vehicles\\rwarthog\\rwarthog"
    },
    "rhog2": {
      "seat": 7,
      "vehicle": "vehicles\\rwarthog\\rwarthog"
    }
  },
  "hq_racetrack": {
    "hog1": {
      "seat": 0,
      "vehicle": "vehicles\\sporthog\\smileyhog"
    },
    "hog2": {
      "seat": 7,
      "vehicle": "vehicles\\sporthog\\smileyhog"
    },
    "skim1": {
      "seat": 0,
      "vehicle": "vehicles\\skimmer\\skimmer"
    },
    "skim2": {
      "seat": 7,
      "vehicle": "vehicles\\skimmer\\skimmer"
    }
  },
  "hscanyonbeta": {
    "hog1": {
      "seat": 0,
      "vehicle": "vehicles\\warthog\\mp_warthog"
    },
    "hog2": {
      "seat": 7,
      "vehicle": "vehicles\\warthog\\mp_warthog"
    },
    "rhog1": {
      "seat": 0,
      "vehicle": "vehicles\\rwarthog\\rwarthog"
    },
    "rhog2": {
      "seat": 7,
      "vehicle": "vehicles\\rwarthog\\rwarthog"
    }
  },
  "ht_creek": {
    "hog1": {
      "seat": 0,
      "vehicle": "vehicles\\warthog\\mp_warthog"
    },
    "hog2": {
      "seat": 7,
      "vehicle": "vehicles\\warthog\\mp_warthog"
    },
    "rhog1": {
      "seat": 0,
      "vehicle": "vehicles\\rwarthog\\rwarthog"
    },
    "rhog2": {
      "seat": 7,
      "vehicle": "vehicles\\rwarthog\\rwarthog"
    }
  },
  "hugeass": {
    "hog1": {
      "seat": 0,
      "vehicle": "vehicles\\warthog\\mp_warthog"
    },
    "hog2": {
      "seat": 7,
      "vehicle": "vehicles\\warthog\\mp_warthog"
    },
    "rhog1": {
      "seat": 0,
      "vehicle": "vehicles\\rwarthog\\rwarthog"
    },
    "rhog2": {
      "seat": 7,
      "vehicle": "vehicles\\rwarthog\\rwarthog"
    }
  },
  "huh-what": {
    "hog1": {
      "seat": 0,
      "vehicle": "vehicles\\warthog\\mp_warthog"
    },
    "hog2": {
      "seat": 7,
      "vehicle": "vehicles\\warthog\\mp_warthog"
    },
    "rhog1": {
      "seat": 0,
      "vehicle": "vehicles\\rwarthog\\rwarthog"
    },
    "rhog2": {
      "seat": 7,
      "vehicle": "vehicles\\rwarthog\\rwarthog"
    }
  },
  "huh-what_3": {
    "puma1": {
      "seat": 0,
      "vehicle": "vehicles\\puma\\puma"
    },
    "puma2": {
      "seat": 7,
      "vehicle": "vehicles\\puma\\puma"
    }
  },
  "Human_Landscape": {
    "civi1": {
      "seat": 0,
      "vehicle": "vehicles\\civihog\\mp_civihog"
    },
    "civi2": {
      "seat": 7,
      "vehicle": "vehicles\\civihog\\mp_civihog"
    }
  },
  "hung-higher": {
    "ghost": {
      "seat": 0,
      "vehicle": "vehicles\\ghost\\ghost_mp"
    },
    "rhog1": {
      "seat": 0,
      "vehicle": "vehicles\\rwarthog\\rwarthog"
    },
    "rhog2": {
      "seat": 7,
      "vehicle": "vehicles\\rwarthog\\rwarthog"
    }
  },
  "hydration": {
    "hog1": {
      "seat": 0,
      "vehicle": "vehicles\\warthog\\mp_warthog"
    },
    "hog2": {
      "seat": 7,
      "vehicle": "vehicles\\warthog\\mp_warthog"
    },
    "rhog1": {
      "seat": 0,
      "vehicle": "vehicles\\rwarthog\\rwarthog"
    },
    "rhog2": {
      "seat": 7,
      "vehicle": "vehicles\\rwarthog\\rwarthog"
    }
  },
  "hydrolysis": {
    "boat1": {
      "seat": 0,
      "vehicle": "vehicles\\newboathog\\newboathog"
    },
    "boat2": {
      "seat": 7,
      "vehicle": "vehicles\\newboathog\\newboathog"
    },
    "shark": {
      "seat": 0,
      "vehicle": "vehicles\\shark\\shark"
    }
  },
  "hydroxide": {
    "hog1": {
      "seat": 0,
      "vehicle": "vehicles\\warthog\\mp_warthog"
    },
    "hog2": {
      "seat": 7,
      "vehicle": "vehicles\\warthog\\mp_warthog"
    },
    "rhog1": {
      "seat": 0,
      "vehicle": "vehicles\\rwarthog\\rwarthog"
    },
    "rhog2": {
      "seat": 7,
      "vehicle": "vehicles\\rwarthog\\rwarthog"
    }
  },
  "hypo_v0.3": {
    "hog1": {
      "seat": 0,
      "vehicle": "vehicles\\g_warthog\\g_warthog"
    },
    "hog2": {
      "seat": 7,
      "vehicle": "vehicles\\g_warthog\\g_warthog"
    },
    "civi1": {
      "seat": 0,
      "vehicle": "vehicles\\civvi\\civvi"
    },
    "civi2": {
      "seat": 7,
      "vehicle": "vehicles\\civvi\\civvi"
    }
  },
  "hypothermia_race": {
    "hog1": {
      "seat": 0,
      "vehicle": "vehicles\\g_warthog\\g_warthog"
    },
    "hog2": {
      "seat": 7,
      "vehicle": "vehicles\\g_warthog\\g_warthog"
    },
    "mon": {
      "seat": 0,
      "vehicle": "vehicles\\mongoose\\mongoose"
    }
  },
  "hypothermia_v0.1": {
    "hog1": {
      "seat": 0,
      "vehicle": "vehicles\\g_warthog\\g_warthog"
    },
    "hog2": {
      "seat": 7,
      "vehicle": "vehicles\\g_warthog\\g_warthog"
    },
    "civi1": {
      "seat": 0,
      "vehicle": "vehicles\\civvi\\civvi"
    },
    "civi2": {
      "seat": 7,
      "vehicle": "vehicles\\civvi\\civvi"
    }
  },
  "hypothermia_v0.2": {
    "hog1": {
      "seat": 0,
      "vehicle": "vehicles\\g_warthog\\g_warthog"
    },
    "hog2": {
      "seat": 7,
      "vehicle": "vehicles\\g_warthog\\g_warthog"
    },
    "civi1": {
      "seat": 0,
      "vehicle": "vehicles\\civvi\\civvi"
    },
    "civi2": {
      "seat": 7,
      "vehicle": "vehicles\\civvi\\civvi"
    }
  },
  "hysteria": {
    "hog1": {
      "seat": 0,
      "vehicle": "vehicles\\warthog\\mp_warthog"
    },
    "hog2": {
      "seat": 7,
      "vehicle": "vehicles\\warthog\\mp_warthog"
    },
    "rhog1": {
      "seat": 0,
      "vehicle": "vehicles\\rwarthog\\rwarthog"
    },
    "rhog2": {
      "seat": 7,
      "vehicle": "vehicles\\rwarthog\\rwarthog"
    }
  },
  "icefields": {
    "hog1": {
      "seat": 0,
      "vehicle": "vehicles\\warthog\\mp_warthog"
    },
    "hog2": {
      "seat": 7,
      "vehicle": "vehicles\\warthog\\mp_warthog"
    },
    "rhog1": {
      "seat": 0,
      "vehicle": "vehicles\\rwarthog\\rwarthog"
    },
    "rhog2": {
      "seat": 7,
      "vehicle": "vehicles\\rwarthog\\rwarthog"
    }
  },
  "icefloe": {
    "hog1": {
      "seat": 0,
      "vehicle": "vehicles\\warthog\\mp_warthog"
    },
    "hog2": {
      "seat": 7,
      "vehicle": "vehicles\\warthog\\mp_warthog"
    },
    "rhog1": {
      "seat": 0,
      "vehicle": "vehicles\\rwarthog\\rwarthog"
    },
    "rhog2": {
      "seat": 7,
      "vehicle": "vehicles\\rwarthog\\rwarthog"
    }
  },
  "iceland": {
    "hog1": {
      "seat": 0,
      "vehicle": "vehicles\\warthog\\mp_warthog"
    },
    "hog2": {
      "seat": 7,
      "vehicle": "vehicles\\warthog\\mp_warthog"
    },
    "rhog1": {
      "seat": 0,
      "vehicle": "vehicles\\rwarthog\\rwarthog"
    },
    "rhog2": {
      "seat": 7,
      "vehicle": "vehicles\\rwarthog\\rwarthog"
    }
  },
  "icetigaurus_beta": {
    "hog1": {
      "seat": 0,
      "vehicle": "vehicles\\warthog\\mp_warthog"
    },
    "hog2": {
      "seat": 7,
      "vehicle": "vehicles\\warthog\\mp_warthog"
    },
    "rhog1": {
      "seat": 0,
      "vehicle": "vehicles\\rwarthog\\rwarthog"
    },
    "rhog2": {
      "seat": 7,
      "vehicle": "vehicles\\rwarthog\\rwarthog"
    }
  },
  "icetrack": {
    "hog1": {
      "seat": 0,
      "vehicle": "vehicles\\warthog\\mp_warthog"
    },
    "hog2": {
      "seat": 7,
      "vehicle": "vehicles\\warthog\\mp_warthog"
    },
    "rhog1": {
      "seat": 0,
      "vehicle": "vehicles\\rwarthog\\rwarthog"
    },
    "rhog2": {
      "seat": 7,
      "vehicle": "vehicles\\rwarthog\\rwarthog"
    }
  },
  "icewing": {
    "hog1": {
      "seat": 0,
      "vehicle": "vehicles\\warthog\\mp_warthog"
    },
    "hog2": {
      "seat": 7,
      "vehicle": "vehicles\\warthog\\mp_warthog"
    },
    "rhog1": {
      "seat": 0,
      "vehicle": "vehicles\\rwarthog\\rwarthog"
    },
    "rhog2": {
      "seat": 7,
      "vehicle": "vehicles\\rwarthog\\rwarthog"
    }
  },
  "icext": {
    "hog1": {
      "seat": 0,
      "vehicle": "vehicles\\warthog\\mp_warthog"
    },
    "hog2": {
      "seat": 7,
      "vehicle": "vehicles\\warthog\\mp_warthog"
    },
    "rhog1": {
      "seat": 0,
      "vehicle": "vehicles\\rwarthog\\rwarthog"
    },
    "rhog2": {
      "seat": 7,
      "vehicle": "vehicles\\rwarthog\\rwarthog"
    }
  },
  "icydeath1.4.2": {
    "hog1": {
      "seat": 0,
      "vehicle": "vehicles\\warthog\\mp_warthog"
    },
    "hog2": {
      "seat": 7,
      "vehicle": "vehicles\\warthog\\mp_warthog"
    },
    "rhog1": {
      "seat": 0,
      "vehicle": "vehicles\\rwarthog\\rwarthog"
    },
    "rhog2": {
      "seat": 7,
      "vehicle": "vehicles\\rwarthog\\rwarthog"
    }
  },
  "idiotic": {
    "hog1": {
      "seat": 0,
      "vehicle": "vehicles\\warthog\\mp_warthog"
    },
    "hog2": {
      "seat": 7,
      "vehicle": "vehicles\\warthog\\mp_warthog"
    },
    "rhog1": {
      "seat": 0,
      "vehicle": "vehicles\\rwarthog\\rwarthog"
    },
    "rhog2": {
      "seat": 7,
      "vehicle": "vehicles\\rwarthog\\rwarthog"
    }
  },
  "ihopethisworks": {
    "hog1": {
      "seat": 0,
      "vehicle": "vehicles\\warthog\\mp_warthog"
    },
    "hog2": {
      "seat": 7,
      "vehicle": "vehicles\\warthog\\mp_warthog"
    },
    "rhog1": {
      "seat": 0,
      "vehicle": "vehicles\\rwarthog\\rwarthog"
    },
    "rhog2": {
      "seat": 7,
      "vehicle": "vehicles\\rwarthog\\rwarthog"
    }
  },
  "immure": {
    "hog1": {
      "seat": 0,
      "vehicle": "vehicles\\warthog\\mp_warthog"
    },
    "hog2": {
      "seat": 7,
      "vehicle": "vehicles\\warthog\\mp_warthog"
    },
    "rhog1": {
      "seat": 0,
      "vehicle": "vehicles\\rwarthog\\rwarthog"
    },
    "rhog2": {
      "seat": 7,
      "vehicle": "vehicles\\rwarthog\\rwarthog"
    }
  },
  "immured": {
    "hog1": {
      "seat": 0,
      "vehicle": "vehicles\\warthog\\mp_warthog"
    },
    "hog2": {
      "seat": 7,
      "vehicle": "vehicles\\warthog\\mp_warthog"
    },
    "rhog1": {
      "seat": 0,
      "vehicle": "vehicles\\rwarthog\\rwarthog"
    },
    "rhog2": {
      "seat": 7,
      "vehicle": "vehicles\\rwarthog\\rwarthog"
    }
  },
  "incoming": {
    "hog1": {
      "seat": 0,
      "vehicle": "vehicles\\warthog\\mp_warthog"
    },
    "hog2": {
      "seat": 7,
      "vehicle": "vehicles\\warthog\\mp_warthog"
    },
    "rhog1": {
      "seat": 0,
      "vehicle": "vehicles\\rwarthog\\rwarthog"
    },
    "rhog2": {
      "seat": 7,
      "vehicle": "vehicles\\rwarthog\\rwarthog"
    }
  },
  "infested": {
    "hog1": {
      "seat": 0,
      "vehicle": "halo3\\vehicles\\warthog\\mp_warthog"
    },
    "hog2": {
      "seat": 7,
      "vehicle": "halo3\\vehicles\\warthog\\mp_warthog"
    },
    "rhog1": {
      "seat": 0,
      "vehicle": "halo3\\vehicles\\warthog\\rwarthog"
    },
    "rhog2": {
      "seat": 7,
      "vehicle": "halo3\\vehicles\\warthog\\rwarthog"
    }
  },
  "infinite_storm": {
    "ghost": {
      "seat": 0,
      "vehicle": "vehicles\\ghost\\ghost_mp"
    },
    "hog1": {
      "seat": 0,
      "vehicle": "vehicles\\rwarthog\\boogerhawg"
    },
    "hog2": {
      "seat": 7,
      "vehicle": "vehicles\\rwarthog\\boogerhawg"
    }
  },
  "infinity": {
    "hog1": {
      "seat": 0,
      "vehicle": "vehicles\\warthog\\mp_warthog"
    },
    "hog2": {
      "seat": 7,
      "vehicle": "vehicles\\warthog\\mp_warthog"
    },
    "rhog1": {
      "seat": 0,
      "vehicle": "vehicles\\rwarthog\\rwarthog"
    },
    "rhog2": {
      "seat": 7,
      "vehicle": "vehicles\\rwarthog\\rwarthog"
    }
  },
  "infinity_forever_beta_1": {
    "glen1": {
      "seat": 0,
      "vehicle": "vehicles\\glendale\\glendale"
    },
    "glen2": {
      "seat": 7,
      "vehicle": "vehicles\\glendale\\glendale"
    },
    "sult1": {
      "seat": 0,
      "vehicle": "vehicles\\sultan\\sultan"
    },
    "sult2": {
      "seat": 7,
      "vehicle": "vehicles\\sultan\\sultan"
    }
  },
  "infinity_futur_weapon_mod": {
    "hog1": {
      "seat": 0,
      "vehicle": "vehicles\\warthog\\mp_warthog"
    },
    "hog2": {
      "seat": 7,
      "vehicle": "vehicles\\warthog\\mp_warthog"
    },
    "rhog1": {
      "seat": 0,
      "vehicle": "vehicles\\rwarthog\\rwarthog"
    },
    "rhog2": {
      "seat": 7,
      "vehicle": "vehicles\\rwarthog\\rwarthog"
    }
  },
  "installation_07": {
    "hog1": {
      "seat": 0,
      "vehicle": "vehicles\\warthog\\mp_warthog"
    },
    "hog2": {
      "seat": 7,
      "vehicle": "vehicles\\warthog\\mp_warthog"
    },
    "rhog1": {
      "seat": 0,
      "vehicle": "vehicles\\rwarthog\\rwarthog"
    },
    "rhog2": {
      "seat": 7,
      "vehicle": "vehicles\\rwarthog\\rwarthog"
    }
  },
  "integrity": {
    "hog1": {
      "seat": 0,
      "vehicle": "vehicles\\warthog\\mp_warthog"
    },
    "hog2": {
      "seat": 7,
      "vehicle": "vehicles\\warthog\\mp_warthog"
    },
    "rhog1": {
      "seat": 0,
      "vehicle": "vehicles\\rwarthog\\rwarthog"
    },
    "rhog2": {
      "seat": 7,
      "vehicle": "vehicles\\rwarthog\\rwarthog"
    }
  },
  "interference": {
    "hog1": {
      "seat": 0,
      "vehicle": "vehicles\\warthog\\mp_warthog"
    },
    "hog2": {
      "seat": 7,
      "vehicle": "vehicles\\warthog\\mp_warthog"
    },
    "rhog1": {
      "seat": 0,
      "vehicle": "vehicles\\rwarthog\\rwarthog"
    },
    "rhog2": {
      "seat": 7,
      "vehicle": "vehicles\\rwarthog\\rwarthog"
    }
  },
  "island-of-murky-water": {
    "hog1": {
      "seat": 0,
      "vehicle": "vehicles\\warthog\\mp_warthog"
    },
    "hog2": {
      "seat": 7,
      "vehicle": "vehicles\\warthog\\mp_warthog"
    },
    "rhog1": {
      "seat": 0,
      "vehicle": "vehicles\\rwarthog\\rwarthog"
    },
    "rhog2": {
      "seat": 7,
      "vehicle": "vehicles\\rwarthog\\rwarthog"
    }
  },
  "island_defence": {
    "hog1": {
      "seat": 0,
      "vehicle": "vehicles\\warthog\\original mp_warthog"
    },
    "hog2": {
      "seat": 7,
      "vehicle": "vehicles\\warthog\\original mp_warthog"
    },
    "ghog1": {
      "seat": 0,
      "vehicle": "vehicles\\warthog2\\guass_hog"
    },
    "ghog2": {
      "seat": 7,
      "vehicle": "vehicles\\warthog2\\guass_hog"
    }
  },
  "island_hopping": {
    "ghost": {
      "seat": 0,
      "vehicle": "vehicles\\ghost\\ghost_mp"
    },
    "hog1": {
      "seat": 0,
      "vehicle": "vehicles\\warthog\\mp_warthog"
    },
    "hog2": {
      "seat": 7,
      "vehicle": "vehicles\\warthog\\mp_warthog"
    }
  },
  "islandthunder": {
    "hog1": {
      "seat": 0,
      "vehicle": "vehicles\\warthog\\mp_warthog"
    },
    "hog2": {
      "seat": 7,
      "vehicle": "vehicles\\warthog\\mp_warthog"
    },
    "rhog1": {
      "seat": 0,
      "vehicle": "vehicles\\rwarthog\\rwarthog"
    },
    "rhog2": {
      "seat": 7,
      "vehicle": "vehicles\\rwarthog\\rwarthog"
    }
  },
  "islandthunder_race": {
    "hog1": {
      "seat": 0,
      "vehicle": "vehicles\\warthog\\mp_warthog"
    },
    "hog2": {
      "seat": 7,
      "vehicle": "vehicles\\warthog\\mp_warthog"
    },
    "rhog1": {
      "seat": 0,
      "vehicle": "vehicles\\rwarthog\\rwarthog"
    },
    "rhog2": {
      "seat": 7,
      "vehicle": "vehicles\\rwarthog\\rwarthog"
    }
  },
  "isle": {
    "hog1": {
      "seat": 0,
      "vehicle": "vehicles\\warthog\\mp_warthog"
    },
    "hog2": {
      "seat": 7,
      "vehicle": "vehicles\\warthog\\mp_warthog"
    },
    "rhog1": {
      "seat": 0,
      "vehicle": "vehicles\\rwarthog\\rwarthog"
    },
    "rhog2": {
      "seat": 7,
      "vehicle": "vehicles\\rwarthog\\rwarthog"
    }
  },
  "ivory_tower_final": {
    "hog1": {
      "seat": 0,
      "vehicle": "vehicles\\warthog\\mp_warthog"
    },
    "hog2": {
      "seat": 7,
      "vehicle": "vehicles\\warthog\\mp_warthog"
    },
    "rhog1": {
      "seat": 0,
      "vehicle": "vehicles\\rwarthog\\rwarthog"
    },
    "rhog2": {
      "seat": 7,
      "vehicle": "vehicles\\rwarthog\\rwarthog"
    }
  },
  "jarassicpark": {
    "hog1": {
      "seat": 0,
      "vehicle": "vehicles\\warthog\\mp_warthog"
    },
    "hog2": {
      "seat": 7,
      "vehicle": "vehicles\\warthog\\mp_warthog"
    },
    "rhog1": {
      "seat": 0,
      "vehicle": "vehicles\\rwarthog\\rwarthog"
    },
    "rhog2": {
      "seat": 7,
      "vehicle": "vehicles\\rwarthog\\rwarthog"
    }
  },
  "jeep_cliffs": {
    "civi1": {
      "seat": 0,
      "vehicle": "vehicles\\civihog\\mp_civihog"
    },
    "civi2": {
      "seat": 7,
      "vehicle": "vehicles\\civihog\\mp_civihog"
    },
    "hog1": {
      "seat": 0,
      "vehicle": "vehicles\\warthog\\mp_warthog"
    },
    "hog2": {
      "seat": 7,
      "vehicle": "vehicles\\warthog\\mp_warthog"
    }
  },
  "jugular": {
    "hog1": {
      "seat": 0,
      "vehicle": "vehicles\\warthog\\mp_warthog"
    },
    "hog2": {
      "seat": 7,
      "vehicle": "vehicles\\warthog\\mp_warthog"
    },
    "rhog1": {
      "seat": 0,
      "vehicle": "vehicles\\rwarthog\\rwarthog"
    },
    "rhog2": {
      "seat": 7,
      "vehicle": "vehicles\\rwarthog\\rwarthog"
    }
  },
  "jump_classic": {
    "hog1": {
      "seat": 0,
      "vehicle": "vehicles\\warthog\\mp_warthog"
    },
    "hog2": {
      "seat": 7,
      "vehicle": "vehicles\\warthog\\mp_warthog"
    },
    "rhog1": {
      "seat": 0,
      "vehicle": "vehicles\\rwarthog\\rwarthog"
    },
    "rhog2": {
      "seat": 7,
      "vehicle": "vehicles\\rwarthog\\rwarthog"
    }
  },
  "jump_pit": {
    "hog1": {
      "seat": 0,
      "vehicle": "vehicles\\warthog\\mp_warthog"
    },
    "hog2": {
      "seat": 7,
      "vehicle": "vehicles\\warthog\\mp_warthog"
    },
    "rhog1": {
      "seat": 0,
      "vehicle": "vehicles\\rwarthog\\rwarthog"
    },
    "rhog2": {
      "seat": 7,
      "vehicle": "vehicles\\rwarthog\\rwarthog"
    }
  },
  "jumps": {
    "hog1": {
      "seat": 0,
      "vehicle": "vehicles\\warthog\\mp_warthog"
    },
    "hog2": {
      "seat": 7,
      "vehicle": "vehicles\\warthog\\mp_warthog"
    },
    "rhog1": {
      "seat": 0,
      "vehicle": "vehicles\\rwarthog\\rwarthog"
    },
    "rhog2": {
      "seat": 7,
      "vehicle": "vehicles\\rwarthog\\rwarthog"
    }
  },
  "jungleraidv2beta": {
    "hog1": {
      "seat": 0,
      "vehicle": "vehicles\\warthog\\mp_warthog"
    },
    "hog2": {
      "seat": 7,
      "vehicle": "vehicles\\warthog\\mp_warthog"
    },
    "rhog1": {
      "seat": 0,
      "vehicle": "vehicles\\rwarthog\\rwarthog"
    },
    "rhog2": {
      "seat": 7,
      "vehicle": "vehicles\\rwarthog\\rwarthog"
    }
  },
  "kakariko": {
    "hog1": {
      "seat": 0,
      "vehicle": "vehicles\\warthog\\mp_warthog"
    },
    "hog2": {
      "seat": 7,
      "vehicle": "vehicles\\warthog\\mp_warthog"
    },
    "jeep1": {
      "seat": 0,
      "vehicle": "vehicles\\jeep\\jeep"
    },
    "jeep2": {
      "seat": 7,
      "vehicle": "vehicles\\jeep\\jeep"
    }
  },
  "kensworld2": {
    "hog1": {
      "seat": 0,
      "vehicle": "vehicles\\warthog\\mp_warthog"
    },
    "hog2": {
      "seat": 7,
      "vehicle": "vehicles\\warthog\\mp_warthog"
    },
    "rhog1": {
      "seat": 0,
      "vehicle": "vehicles\\rwarthog\\rwarthog"
    },
    "rhog2": {
      "seat": 7,
      "vehicle": "vehicles\\rwarthog\\rwarthog"
    }
  },
  "kill_team": {
    "hog1": {
      "seat": 0,
      "vehicle": "vehicles\\warthog\\mp_warthog"
    },
    "hog2": {
      "seat": 7,
      "vehicle": "vehicles\\warthog\\mp_warthog"
    },
    "rhog1": {
      "seat": 0,
      "vehicle": "vehicles\\rwarthog\\rwarthog"
    },
    "rhog2": {
      "seat": 7,
      "vehicle": "vehicles\\rwarthog\\rwarthog"
    }
  },
  "killingfields2_day_version": {
    "hog1": {
      "seat": 0,
      "vehicle": "vehicles\\warthog\\mp_warthog"
    },
    "hog2": {
      "seat": 7,
      "vehicle": "vehicles\\warthog\\mp_warthog"
    },
    "rhog1": {
      "seat": 0,
      "vehicle": "vehicles\\rwarthog\\rwarthog"
    },
    "rhog2": {
      "seat": 7,
      "vehicle": "vehicles\\rwarthog\\rwarthog"
    }
  },
  "killtacular": {
    "hog1": {
      "seat": 0,
      "vehicle": "vehicles\\warthog\\mp_warthog"
    },
    "hog2": {
      "seat": 7,
      "vehicle": "vehicles\\warthog\\mp_warthog"
    },
    "rhog1": {
      "seat": 0,
      "vehicle": "vehicles\\rwarthog\\rwarthog"
    },
    "rhog2": {
      "seat": 7,
      "vehicle": "vehicles\\rwarthog\\rwarthog"
    }
  },
  "killvalleywinter": {
    "hog1": {
      "seat": 0,
      "vehicle": "vehicles\\warthog\\mp_warthog"
    },
    "hog2": {
      "seat": 7,
      "vehicle": "vehicles\\warthog\\mp_warthog"
    },
    "rhog1": {
      "seat": 0,
      "vehicle": "vehicles\\rwarthog\\rwarthog"
    },
    "rhog2": {
      "seat": 7,
      "vehicle": "vehicles\\rwarthog\\rwarthog"
    }
  },
  "killzone": {
    "ghost": {
      "seat": 0,
      "vehicle": "vehicles\\ghost\\ghost_mp"
    },
    "hog1": {
      "seat": 0,
      "vehicle": "vehicles\\warthog\\mp_warthog"
    },
    "hog2": {
      "seat": 7,
      "vehicle": "vehicles\\warthog\\mp_warthog"
    }
  },
  "kmap1,0": {
    "hog1": {
      "seat": 0,
      "vehicle": "UNKNOWN_TAG_ID"
    },
    "hog2": {
      "seat": 7,
      "vehicle": "UNKNOWN_TAG_ID"
    },
    "rhog1": {
      "seat": 0,
      "vehicle": "UNKNOWN_TAG_ID"
    },
    "rhog2": {
      "seat": 7,
      "vehicle": "UNKNOWN_TAG_ID"
    }
  },
  "knot": {
    "hog1": {
      "seat": 0,
      "vehicle": "vehicles\\warthog\\mp_warthog"
    },
    "hog2": {
      "seat": 7,
      "vehicle": "vehicles\\warthog\\mp_warthog"
    },
    "rhog1": {
      "seat": 0,
      "vehicle": "vehicles\\rwarthog\\rwarthog"
    },
    "rhog2": {
      "seat": 7,
      "vehicle": "vehicles\\rwarthog\\rwarthog"
    }
  },
  "laberinto_2": {
    "hog1": {
      "seat": 0,
      "vehicle": "vehicles\\warthog\\mp_warthog"
    },
    "hog2": {
      "seat": 7,
      "vehicle": "vehicles\\warthog\\mp_warthog"
    },
    "rhog1": {
      "seat": 0,
      "vehicle": "vehicles\\rwarthog\\rwarthog"
    },
    "rhog2": {
      "seat": 7,
      "vehicle": "vehicles\\rwarthog\\rwarthog"
    }
  },
  "labs": {
    "hog1": {
      "seat": 0,
      "vehicle": "vehicles\\warthog\\mp_warthog"
    },
    "hog2": {
      "seat": 7,
      "vehicle": "vehicles\\warthog\\mp_warthog"
    },
    "rhog1": {
      "seat": 0,
      "vehicle": "vehicles\\rwarthog\\rwarthog"
    },
    "rhog2": {
      "seat": 7,
      "vehicle": "vehicles\\rwarthog\\rwarthog"
    }
  },
  "labyrinth": {
    "hog1": {
      "seat": 0,
      "vehicle": "vehicles\\warthog\\mp_warthog"
    },
    "hog2": {
      "seat": 7,
      "vehicle": "vehicles\\warthog\\mp_warthog"
    },
    "rhog1": {
      "seat": 0,
      "vehicle": "vehicles\\rwarthog\\rwarthog"
    },
    "rhog2": {
      "seat": 7,
      "vehicle": "vehicles\\rwarthog\\rwarthog"
    }
  },
  "lake-natalie": {
    "hog1": {
      "seat": 0,
      "vehicle": "vehicles\\warthog\\mp_warthog"
    },
    "hog2": {
      "seat": 7,
      "vehicle": "vehicles\\warthog\\mp_warthog"
    },
    "rhog1": {
      "seat": 0,
      "vehicle": "vehicles\\rwarthog\\rwarthog"
    },
    "rhog2": {
      "seat": 7,
      "vehicle": "vehicles\\rwarthog\\rwarthog"
    }
  },
  "Lake_Serenity": {
    "hog1": {
      "seat": 0,
      "vehicle": "vehicles\\warthog\\mp_warthog"
    },
    "hog2": {
      "seat": 7,
      "vehicle": "vehicles\\warthog\\mp_warthog"
    },
    "rhog1": {
      "seat": 0,
      "vehicle": "vehicles\\rwarthog\\rwarthog"
    },
    "rhog2": {
      "seat": 7,
      "vehicle": "vehicles\\rwarthog\\rwarthog"
    }
  },
  "lamborace": {
    "hog1": {
      "seat": 0,
      "vehicle": "vehicles\\warthog\\mp_warthog"
    },
    "hog2": {
      "seat": 7,
      "vehicle": "vehicles\\warthog\\mp_warthog"
    },
    "rhog1": {
      "seat": 0,
      "vehicle": "vehicles\\rwarthog\\rwarthog"
    },
    "rhog2": {
      "seat": 7,
      "vehicle": "vehicles\\rwarthog\\rwarthog"
    }
  },
  "last_fight": {
    "hog1": {
      "seat": 0,
      "vehicle": "vehicles\\warthog\\mp_warthog"
    },
    "hog2": {
      "seat": 7,
      "vehicle": "vehicles\\warthog\\mp_warthog"
    },
    "rhog1": {
      "seat": 0,
      "vehicle": "vehicles\\rwarthog\\rwarthog"
    },
    "rhog2": {
      "seat": 7,
      "vehicle": "vehicles\\rwarthog\\rwarthog"
    }
  },
  "last_hope": {
    "hog1": {
      "seat": 0,
      "vehicle": "vehicles\\warthog\\mp_warthog"
    },
    "hog2": {
      "seat": 7,
      "vehicle": "vehicles\\warthog\\mp_warthog"
    },
    "rhog1": {
      "seat": 0,
      "vehicle": "vehicles\\rwarthog\\rwarthog"
    },
    "rhog2": {
      "seat": 7,
      "vehicle": "vehicles\\rwarthog\\rwarthog"
    }
  },
  "launch bay": {
    "hog1": {
      "seat": 0,
      "vehicle": "vehicles\\warthog\\mp_warthog"
    },
    "hog2": {
      "seat": 7,
      "vehicle": "vehicles\\warthog\\mp_warthog"
    },
    "rhog1": {
      "seat": 0,
      "vehicle": "vehicles\\rwarthog\\rwarthog"
    },
    "rhog2": {
      "seat": 7,
      "vehicle": "vehicles\\rwarthog\\rwarthog"
    }
  },
  "launch_bay_x": {
    "hog1": {
      "seat": 0,
      "vehicle": "vehicles\\warthog\\mp_warthog"
    },
    "hog2": {
      "seat": 7,
      "vehicle": "vehicles\\warthog\\mp_warthog"
    },
    "rhog1": {
      "seat": 0,
      "vehicle": "vehicles\\rwarthog\\rwarthog"
    },
    "rhog2": {
      "seat": 7,
      "vehicle": "vehicles\\rwarthog\\rwarthog"
    }
  },
  "lava_base_rpg1": {
    "hog1": {
      "seat": 0,
      "vehicle": "vehicles\\warthog\\mp_warthog"
    },
    "hog2": {
      "seat": 7,
      "vehicle": "vehicles\\warthog\\mp_warthog"
    },
    "rhog1": {
      "seat": 0,
      "vehicle": "vehicles\\rwarthog\\rwarthog"
    },
    "rhog2": {
      "seat": 7,
      "vehicle": "vehicles\\rwarthog\\rwarthog"
    }
  },
  "lavaflows": {
    "hog1": {
      "seat": 0,
      "vehicle": "vehicles\\warthog\\mp_warthog"
    },
    "hog2": {
      "seat": 7,
      "vehicle": "vehicles\\warthog\\mp_warthog"
    },
    "rhog1": {
      "seat": 0,
      "vehicle": "vehicles\\rwarthog\\rwarthog"
    },
    "rhog2": {
      "seat": 7,
      "vehicle": "vehicles\\rwarthog\\rwarthog"
    }
  },
  "lavalamp": {
    "hog1": {
      "seat": 0,
      "vehicle": "vehicles\\warthog\\mp_warthog"
    },
    "hog2": {
      "seat": 7,
      "vehicle": "vehicles\\warthog\\mp_warthog"
    },
    "rhog1": {
      "seat": 0,
      "vehicle": "vehicles\\rwarthog\\rwarthog"
    },
    "rhog2": {
      "seat": 7,
      "vehicle": "vehicles\\rwarthog\\rwarthog"
    }
  },
  "lazarus_valley": {
    "hog1": {
      "seat": 0,
      "vehicle": "vehicles\\warthog\\mp_warthog"
    },
    "hog2": {
      "seat": 7,
      "vehicle": "vehicles\\warthog\\mp_warthog"
    },
    "rhog1": {
      "seat": 0,
      "vehicle": "vehicles\\rwarthog\\rwarthog"
    },
    "rhog2": {
      "seat": 7,
      "vehicle": "vehicles\\rwarthog\\rwarthog"
    }
  },
  "lemondrop": {
    "hog1": {
      "seat": 0,
      "vehicle": "vehicles\\warthog\\mp_warthog"
    },
    "hog2": {
      "seat": 7,
      "vehicle": "vehicles\\warthog\\mp_warthog"
    },
    "rhog1": {
      "seat": 0,
      "vehicle": "vehicles\\rwarthog\\rwarthog"
    },
    "rhog2": {
      "seat": 7,
      "vehicle": "vehicles\\rwarthog\\rwarthog"
    }
  },
  "lies_and_vengeance2": {
    "hog1": {
      "seat": 0,
      "vehicle": "vehicles\\warthog\\mp_warthog"
    },
    "hog2": {
      "seat": 7,
      "vehicle": "vehicles\\warthog\\mp_warthog"
    },
    "rhog1": {
      "seat": 0,
      "vehicle": "vehicles\\rwarthog\\rwarthog"
    },
    "rhog2": {
      "seat": 7,
      "vehicle": "vehicles\\rwarthog\\rwarthog"
    }
  },
  "litretad": {
    "hog1": {
      "seat": 0,
      "vehicle": "vehicles\\warthog\\mp_warthog"
    },
    "hog2": {
      "seat": 7,
      "vehicle": "vehicles\\warthog\\mp_warthog"
    },
    "rhog1": {
      "seat": 0,
      "vehicle": "vehicles\\rwarthog\\rwarthog"
    },
    "rhog2": {
      "seat": 7,
      "vehicle": "vehicles\\rwarthog\\rwarthog"
    }
  },
  "lmt_ice": {
    "ghost": {
      "seat": 0,
      "vehicle": "vehicles\\ghost\\ghost_mp"
    },
    "hog1": {
      "seat": 0,
      "vehicle": "vehicles\\halo3warthog\\h3 mp_warthog"
    },
    "hog2": {
      "seat": 7,
      "vehicle": "vehicles\\halo3warthog\\h3 mp_warthog"
    }
  },
  "lobby_classic_pb1": {
    "ghost": {
      "seat": 0,
      "vehicle": "vehicles\\ghost\\ghost_mp"
    },
    "rhog1": {
      "seat": 0,
      "vehicle": "vehicles\\rwarthog\\rwarthog"
    },
    "rhog2": {
      "seat": 7,
      "vehicle": "vehicles\\rwarthog\\rwarthog"
    }
  },
  "lolcano": {
    "hog1": {
      "seat": 0,
      "vehicle": "vehicles\\warthog\\mp_warthog"
    },
    "hog2": {
      "seat": 7,
      "vehicle": "vehicles\\warthog\\mp_warthog"
    },
    "rhog1": {
      "seat": 0,
      "vehicle": "vehicles\\rwarthog\\rwarthog"
    },
    "rhog2": {
      "seat": 7,
      "vehicle": "vehicles\\rwarthog\\rwarthog"
    }
  },
  "long_run": {
    "ghost": {
      "seat": 0,
      "vehicle": "vehicles\\newghost\\newghost"
    },
    "hog1": {
      "seat": 0,
      "vehicle": "vehicles\\warthog\\mp_warthog"
    },
    "hog2": {
      "seat": 7,
      "vehicle": "vehicles\\warthog\\mp_warthog"
    }
  },
  "longest": {
    "hog1": {
      "seat": 0,
      "vehicle": "vehicles\\warthog\\mp_warthog"
    },
    "hog2": {
      "seat": 7,
      "vehicle": "vehicles\\warthog\\mp_warthog"
    },
    "rhog1": {
      "seat": 0,
      "vehicle": "vehicles\\rwarthog\\rwarthog"
    },
    "rhog2": {
      "seat": 7,
      "vehicle": "vehicles\\rwarthog\\rwarthog"
    }
  },
  "longshaft": {
    "hog1": {
      "seat": 0,
      "vehicle": "vehicles\\mwarthog\\mwarthog"
    },
    "hog2": {
      "seat": 7,
      "vehicle": "vehicles\\mwarthog\\mwarthog"
    },
    "lambo1": {
      "seat": 0,
      "vehicle": "vehicles\\lambo\\lambo"
    }
  },
  "lost": {
    "hog1": {
      "seat": 0,
      "vehicle": "vehicles\\warthog\\mp_warthog"
    },
    "hog2": {
      "seat": 7,
      "vehicle": "vehicles\\warthog\\mp_warthog"
    },
    "rhog1": {
      "seat": 0,
      "vehicle": "vehicles\\rwarthog\\rwarthog"
    },
    "rhog2": {
      "seat": 7,
      "vehicle": "vehicles\\rwarthog\\rwarthog"
    }
  },
  "lost-castle": {
    "hog1": {
      "seat": 0,
      "vehicle": "vehicles\\warthog\\mp_warthog"
    },
    "hog2": {
      "seat": 7,
      "vehicle": "vehicles\\warthog\\mp_warthog"
    },
    "rhog1": {
      "seat": 0,
      "vehicle": "vehicles\\rwarthog\\rwarthog"
    },
    "rhog2": {
      "seat": 7,
      "vehicle": "vehicles\\rwarthog\\rwarthog"
    }
  },
  "lost_without_hope_fixed": {
    "hog1": {
      "seat": 0,
      "vehicle": "vehicles\\warthog\\mp_warthog"
    },
    "hog2": {
      "seat": 7,
      "vehicle": "vehicles\\warthog\\mp_warthog"
    },
    "rhog1": {
      "seat": 0,
      "vehicle": "vehicles\\rwarthog\\rwarthog"
    },
    "rhog2": {
      "seat": 7,
      "vehicle": "vehicles\\rwarthog\\rwarthog"
    }
  },
  "lostcove_race": {
    "hog1": {
      "seat": 0,
      "vehicle": "vehicles\\warthog\\mp_warthog"
    },
    "hog2": {
      "seat": 7,
      "vehicle": "vehicles\\warthog\\mp_warthog"
    },
    "rhog1": {
      "seat": 0,
      "vehicle": "vehicles\\rwarthog\\rwarthog"
    },
    "rhog2": {
      "seat": 7,
      "vehicle": "vehicles\\rwarthog\\rwarthog"
    }
  },
  "ltd2ratrace": {
    "hog1": {
      "seat": 0,
      "vehicle": "vehicles\\warthog\\mp_warthog"
    },
    "hog2": {
      "seat": 7,
      "vehicle": "vehicles\\warthog\\mp_warthog"
    },
    "rhog1": {
      "seat": 0,
      "vehicle": "vehicles\\rwarthog\\rwarthog"
    },
    "rhog2": {
      "seat": 7,
      "vehicle": "vehicles\\rwarthog\\rwarthog"
    }
  },
  "lucidity_rc_b": {
    "hog1": {
      "seat": 0,
      "vehicle": "vehicles\\warthog\\mp_warthog"
    },
    "hog2": {
      "seat": 7,
      "vehicle": "vehicles\\warthog\\mp_warthog"
    },
    "rhog1": {
      "seat": 0,
      "vehicle": "vehicles\\rwarthog\\rwarthog"
    },
    "rhog2": {
      "seat": 7,
      "vehicle": "vehicles\\rwarthog\\rwarthog"
    }
  },
  "madhousexl": {
    "hog1": {
      "seat": 0,
      "vehicle": "vehicles\\warthog\\mp_warthog"
    },
    "hog2": {
      "seat": 7,
      "vehicle": "vehicles\\warthog\\mp_warthog"
    },
    "rhog1": {
      "seat": 0,
      "vehicle": "vehicles\\rwarthog\\rwarthog"
    },
    "rhog2": {
      "seat": 7,
      "vehicle": "vehicles\\rwarthog\\rwarthog"
    }
  },
  "majestic": {
    "hog1": {
      "seat": 0,
      "vehicle": "vehicles\\warthog\\mp_warthog"
    },
    "hog2": {
      "seat": 7,
      "vehicle": "vehicles\\warthog\\mp_warthog"
    },
    "rhog1": {
      "seat": 0,
      "vehicle": "vehicles\\rwarthog\\rwarthog"
    },
    "rhog2": {
      "seat": 7,
      "vehicle": "vehicles\\rwarthog\\rwarthog"
    }
  },
  "mapa001": {
    "hog1": {
      "seat": 0,
      "vehicle": "vehicles\\warthog\\mp_warthog"
    },
    "hog2": {
      "seat": 7,
      "vehicle": "vehicles\\warthog\\mp_warthog"
    },
    "rhog1": {
      "seat": 0,
      "vehicle": "vehicles\\rwarthog\\rwarthog"
    },
    "rhog2": {
      "seat": 7,
      "vehicle": "vehicles\\rwarthog\\rwarthog"
    }
  },
  "mapce": {
    "hog1": {
      "seat": 0,
      "vehicle": "vehicles\\warthog\\mp_warthog"
    },
    "hog2": {
      "seat": 7,
      "vehicle": "vehicles\\warthog\\mp_warthog"
    },
    "rhog1": {
      "seat": 0,
      "vehicle": "vehicles\\rwarthog\\rwarthog"
    },
    "rhog2": {
      "seat": 7,
      "vehicle": "vehicles\\rwarthog\\rwarthog"
    }
  },
  "mario": {
    "hog1": {
      "seat": 0,
      "vehicle": "vehicles\\warthog\\mp_warthog"
    },
    "hog2": {
      "seat": 7,
      "vehicle": "vehicles\\warthog\\mp_warthog"
    },
    "rhog1": {
      "seat": 0,
      "vehicle": "vehicles\\rwarthog\\rwarthog"
    },
    "rhog2": {
      "seat": 7,
      "vehicle": "vehicles\\rwarthog\\rwarthog"
    }
  },
  "mario64": {
    "hog1": {
      "seat": 0,
      "vehicle": "vehicles\\warthog\\mp_warthog"
    },
    "hog2": {
      "seat": 7,
      "vehicle": "vehicles\\warthog\\mp_warthog"
    },
    "rhog1": {
      "seat": 0,
      "vehicle": "vehicles\\rwarthog\\rwarthog"
    },
    "rhog2": {
      "seat": 7,
      "vehicle": "vehicles\\rwarthog\\rwarthog"
    }
  },
  "mars": {
    "hog1": {
      "seat": 0,
      "vehicle": "vehicles\\warthog\\mp_warthog"
    },
    "hog2": {
      "seat": 7,
      "vehicle": "vehicles\\warthog\\mp_warthog"
    },
    "rhog1": {
      "seat": 0,
      "vehicle": "vehicles\\rwarthog\\rwarthog"
    },
    "rhog2": {
      "seat": 7,
      "vehicle": "vehicles\\rwarthog\\rwarthog"
    }
  },
  "mask": {
    "hog1": {
      "seat": 0,
      "vehicle": "vehicles\\warthog\\mp_warthog"
    },
    "hog2": {
      "seat": 7,
      "vehicle": "vehicles\\warthog\\mp_warthog"
    },
    "rhog1": {
      "seat": 0,
      "vehicle": "vehicles\\rwarthog\\rwarthog"
    },
    "rhog2": {
      "seat": 7,
      "vehicle": "vehicles\\rwarthog\\rwarthog"
    }
  },
  "mask_insane": {
    "mon": {
      "seat": 0,
      "vehicle": "vehicles\\mongoose\\atv"
    },
    "rhog1": {
      "seat": 0,
      "vehicle": "vehicles\\ravhog\\ravhog"
    },
    "rhog2": {
      "seat": 7,
      "vehicle": "vehicles\\ravhog\\ravhog"
    }
  },
  "Mass-Effect-House": {
    "hog1": {
      "seat": 0,
      "vehicle": "vehicles\\warthog\\mp_warthog"
    },
    "hog2": {
      "seat": 7,
      "vehicle": "vehicles\\warthog\\mp_warthog"
    },
    "rhog1": {
      "seat": 0,
      "vehicle": "vehicles\\rwarthog\\rwarthog"
    },
    "rhog2": {
      "seat": 7,
      "vehicle": "vehicles\\rwarthog\\rwarthog"
    }
  },
  "massacre_mountain_race": {
    "hog1": {
      "seat": 0,
      "vehicle": "vehicles\\warthog\\mp_warthog"
    },
    "hog2": {
      "seat": 7,
      "vehicle": "vehicles\\warthog\\mp_warthog"
    },
    "rhog1": {
      "seat": 0,
      "vehicle": "vehicles\\rwarthog\\rwarthog"
    },
    "rhog2": {
      "seat": 7,
      "vehicle": "vehicles\\rwarthog\\rwarthog"
    }
  },
  "mayan-temple": {
    "hog1": {
      "seat": 0,
      "vehicle": "vehicles\\warthog\\mp_warthog"
    },
    "hog2": {
      "seat": 7,
      "vehicle": "vehicles\\warthog\\mp_warthog"
    },
    "rhog1": {
      "seat": 0,
      "vehicle": "vehicles\\rwarthog\\rwarthog"
    },
    "rhog2": {
      "seat": 7,
      "vehicle": "vehicles\\rwarthog\\rwarthog"
    }
  },
  "mayan_sacrifice": {
    "hog1": {
      "seat": 0,
      "vehicle": "vehicles\\warthog\\mp_warthog"
    },
    "hog2": {
      "seat": 7,
      "vehicle": "vehicles\\warthog\\mp_warthog"
    },
    "rhog1": {
      "seat": 0,
      "vehicle": "vehicles\\rwarthog\\rwarthog"
    },
    "rhog2": {
      "seat": 7,
      "vehicle": "vehicles\\rwarthog\\rwarthog"
    }
  },
  "measure_me": {
    "puma1": {
      "seat": 0,
      "vehicle": "vehicles\\puma\\puma"
    },
    "puma2": {
      "seat": 7,
      "vehicle": "vehicles\\puma\\puma"
    }
  },
  "meatlocker_race": {
    "hog1": {
      "seat": 0,
      "vehicle": "vehicles\\warthog\\mp_warthog"
    },
    "hog2": {
      "seat": 7,
      "vehicle": "vehicles\\warthog\\mp_warthog"
    },
    "rhog1": {
      "seat": 0,
      "vehicle": "vehicles\\rwarthog\\rwarthog"
    },
    "rhog2": {
      "seat": 7,
      "vehicle": "vehicles\\rwarthog\\rwarthog"
    }
  },
  "Medical Block": {
    "hog1": {
      "seat": 0,
      "vehicle": "vehicles\\warthog\\mp_warthog"
    },
    "hog2": {
      "seat": 7,
      "vehicle": "vehicles\\warthog\\mp_warthog"
    },
    "rhog1": {
      "seat": 0,
      "vehicle": "vehicles\\rwarthog\\rwarthog"
    },
    "rhog2": {
      "seat": 7,
      "vehicle": "vehicles\\rwarthog\\rwarthog"
    }
  },
  "mercury_falling": {
    "hog1": {
      "seat": 0,
      "vehicle": "vehicles\\warthog\\mp_warthog"
    },
    "hog2": {
      "seat": 7,
      "vehicle": "vehicles\\warthog\\mp_warthog"
    },
    "rhog1": {
      "seat": 0,
      "vehicle": "vehicles\\rwarthog\\rwarthog"
    },
    "rhog2": {
      "seat": 7,
      "vehicle": "vehicles\\rwarthog\\rwarthog"
    }
  },
  "mermaids_plaza": {
    "hog1": {
      "seat": 0,
      "vehicle": "vehicles\\warthog\\mp_warthog"
    },
    "hog2": {
      "seat": 7,
      "vehicle": "vehicles\\warthog\\mp_warthog"
    },
    "rhog1": {
      "seat": 0,
      "vehicle": "vehicles\\rwarthog\\rwarthog"
    },
    "rhog2": {
      "seat": 7,
      "vehicle": "vehicles\\rwarthog\\rwarthog"
    }
  },
  "mess_armageddon": {
    "hog1": {
      "seat": 0,
      "vehicle": "vehicles\\warthog\\mp_warthog"
    },
    "hog2": {
      "seat": 7,
      "vehicle": "vehicles\\warthog\\mp_warthog"
    },
    "rhog1": {
      "seat": 0,
      "vehicle": "vehicles\\rwarthog\\rwarthog"
    },
    "rhog2": {
      "seat": 7,
      "vehicle": "vehicles\\rwarthog\\rwarthog"
    }
  },
  "metalicarena": {
    "hog1": {
      "seat": 0,
      "vehicle": "vehicles\\warthog\\mp_warthog"
    },
    "hog2": {
      "seat": 7,
      "vehicle": "vehicles\\warthog\\mp_warthog"
    },
    "rhog1": {
      "seat": 0,
      "vehicle": "vehicles\\rwarthog\\rwarthog"
    },
    "rhog2": {
      "seat": 7,
      "vehicle": "vehicles\\rwarthog\\rwarthog"
    }
  },
  "mezmoriced": {
    "hog1": {
      "seat": 0,
      "vehicle": "vehicles\\warthog\\mp_warthog"
    },
    "hog2": {
      "seat": 7,
      "vehicle": "vehicles\\warthog\\mp_warthog"
    },
    "rhog1": {
      "seat": 0,
      "vehicle": "vehicles\\rwarthog\\rwarthog"
    },
    "rhog2": {
      "seat": 7,
      "vehicle": "vehicles\\rwarthog\\rwarthog"
    }
  },
  "midas": {
    "hog1": {
      "seat": 0,
      "vehicle": "vehicles\\warthog\\mp_warthog"
    },
    "hog2": {
      "seat": 7,
      "vehicle": "vehicles\\warthog\\mp_warthog"
    },
    "rhog1": {
      "seat": 0,
      "vehicle": "vehicles\\rwarthog\\rwarthog"
    },
    "rhog2": {
      "seat": 7,
      "vehicle": "vehicles\\rwarthog\\rwarthog"
    }
  },
  "midship": {
    "hog1": {
      "seat": 0,
      "vehicle": "vehicles\\warthog\\mp_warthog"
    },
    "hog2": {
      "seat": 7,
      "vehicle": "vehicles\\warthog\\mp_warthog"
    },
    "rhog1": {
      "seat": 0,
      "vehicle": "vehicles\\rwarthog\\rwarthog"
    },
    "rhog2": {
      "seat": 7,
      "vehicle": "vehicles\\rwarthog\\rwarthog"
    }
  },
  "ministunt": {
    "ghost": {
      "seat": 0,
      "vehicle": "vehicles\\ghost\\ghost_mp"
    },
    "shog1": {
      "seat": 0,
      "vehicle": "vehicles\\sporthog\\sporthog"
    },
    "shog2": {
      "seat": 7,
      "vehicle": "vehicles\\sporthog\\sporthog"
    }
  },
  "modern_warfarev3_the_outbrack": {
    "hog1": {
      "seat": 0,
      "vehicle": "vehicles\\warthog\\mp_warthog"
    },
    "hog2": {
      "seat": 7,
      "vehicle": "vehicles\\warthog\\mp_warthog"
    },
    "rhog1": {
      "seat": 0,
      "vehicle": "vehicles\\rwarthog\\rwarthog"
    },
    "rhog2": {
      "seat": 7,
      "vehicle": "vehicles\\rwarthog\\rwarthog"
    }
  },
  "molag": {
    "hog1": {
      "seat": 0,
      "vehicle": "vehicles\\warthog\\mp_warthog"
    },
    "hog2": {
      "seat": 7,
      "vehicle": "vehicles\\warthog\\mp_warthog"
    },
    "rhog1": {
      "seat": 0,
      "vehicle": "vehicles\\rwarthog\\rwarthog"
    },
    "rhog2": {
      "seat": 7,
      "vehicle": "vehicles\\rwarthog\\rwarthog"
    }
  },
  "mombasa_race": {
    "hog1": {
      "seat": 0,
      "vehicle": "vehicles\\g_warthog\\g_warthog"
    },
    "hog2": {
      "seat": 7,
      "vehicle": "vehicles\\g_warthog\\g_warthog"
    },
    "civi1": {
      "seat": 0,
      "vehicle": "vehicles\\civvi\\civvi"
    },
    "civi2": {
      "seat": 7,
      "vehicle": "vehicles\\civvi\\civvi"
    }
  },
  "mongoose_point": {
    "hog1": {
      "seat": 0,
      "vehicle": "vehicles\\fwarthog\\mp_fwarthog"
    },
    "hog2": {
      "seat": 7,
      "vehicle": "vehicles\\fwarthog\\mp_fwarthog"
    }
  },
  "monkeyrap": {
    "hog1": {
      "seat": 0,
      "vehicle": "vehicles\\warthog\\mp_warthog"
    },
    "hog2": {
      "seat": 7,
      "vehicle": "vehicles\\warthog\\mp_warthog"
    },
    "rhog1": {
      "seat": 0,
      "vehicle": "vehicles\\rwarthog\\rwarthog"
    },
    "rhog2": {
      "seat": 7,
      "vehicle": "vehicles\\rwarthog\\rwarthog"
    }
  },
  "monster_jam": {
    "hog1": {
      "seat": 0,
      "vehicle": "vehicles\\hogfoot\\hogfoot"
    },
    "hog2": {
      "seat": 7,
      "vehicle": "vehicles\\hogfoot\\hogfoot"
    }
  },
  "mont_st_michel": {
    "hog1": {
      "seat": 0,
      "vehicle": "vehicles\\warthog\\h2 mp_warthog"
    },
    "hog2": {
      "seat": 7,
      "vehicle": "vehicles\\warthog\\h2 mp_warthog"
    },
    "rhog1": {
      "seat": 0,
      "vehicle": "vehicles\\rwarthog\\h2 rwarthog"
    },
    "rhog2": {
      "seat": 7,
      "vehicle": "vehicles\\rwarthog\\h2 rwarthog"
    }
  },
  "moodbkwds": {
    "hog1": {
      "seat": 0,
      "vehicle": "vehicles\\warthog\\mp_warthog"
    },
    "hog2": {
      "seat": 7,
      "vehicle": "vehicles\\warthog\\mp_warthog"
    },
    "rhog1": {
      "seat": 0,
      "vehicle": "vehicles\\rwarthog\\rwarthog"
    },
    "rhog2": {
      "seat": 7,
      "vehicle": "vehicles\\rwarthog\\rwarthog"
    }
  },
  "mooncrater1.0b": {
    "hog1": {
      "seat": 0,
      "vehicle": "vehicles\\warthog\\mp_warthog"
    },
    "hog2": {
      "seat": 7,
      "vehicle": "vehicles\\warthog\\mp_warthog"
    },
    "rhog1": {
      "seat": 0,
      "vehicle": "vehicles\\rwarthog\\rwarthog"
    },
    "rhog2": {
      "seat": 7,
      "vehicle": "vehicles\\rwarthog\\rwarthog"
    }
  },
  "mossgulch": {
    "hog1": {
      "seat": 0,
      "vehicle": "vehicles\\bm_warthog\\bm_warthog"
    },
    "hog2": {
      "seat": 7,
      "vehicle": "vehicles\\bm_warthog\\bm_warthog"
    },
    "ghost": {
      "seat": 0,
      "vehicle": "vehicles\\brute_ghost\\brute_ghost"
    }
  },
  "mountainisland": {
    "hog1": {
      "seat": 0,
      "vehicle": "vehicles\\warthog\\mp_warthog"
    },
    "hog2": {
      "seat": 7,
      "vehicle": "vehicles\\warthog\\mp_warthog"
    },
    "rhog1": {
      "seat": 0,
      "vehicle": "vehicles\\rwarthog\\rwarthog"
    },
    "rhog2": {
      "seat": 7,
      "vehicle": "vehicles\\rwarthog\\rwarthog"
    }
  },
  "mountainkingdom": {
    "hog1": {
      "seat": 0,
      "vehicle": "vehicles\\warthog\\mp_warthog"
    },
    "hog2": {
      "seat": 7,
      "vehicle": "vehicles\\warthog\\mp_warthog"
    },
    "rhog1": {
      "seat": 0,
      "vehicle": "vehicles\\rwarthog\\rwarthog"
    },
    "rhog2": {
      "seat": 7,
      "vehicle": "vehicles\\rwarthog\\rwarthog"
    }
  },
  "mp": {
    "hog1": {
      "seat": 0,
      "vehicle": "vehicles\\warthog\\mp_warthog"
    },
    "hog2": {
      "seat": 7,
      "vehicle": "vehicles\\warthog\\mp_warthog"
    },
    "rhog1": {
      "seat": 0,
      "vehicle": "vehicles\\rwarthog\\rwarthog"
    },
    "rhog2": {
      "seat": 7,
      "vehicle": "vehicles\\rwarthog\\rwarthog"
    }
  },
  "mp_aotcr_b": {
    "hog1": {
      "seat": 0,
      "vehicle": "vehicles\\warthog\\mp_warthog"
    },
    "hog2": {
      "seat": 7,
      "vehicle": "vehicles\\warthog\\mp_warthog"
    },
    "rhog1": {
      "seat": 0,
      "vehicle": "vehicles\\rwarthog\\rwarthog"
    },
    "rhog2": {
      "seat": 7,
      "vehicle": "vehicles\\rwarthog\\rwarthog"
    }
  },
  "mp_secret_mision_1": {
    "ghost": {
      "seat": 0,
      "vehicle": "vehicles\\ghost\\ghost"
    },
    "hog1": {
      "seat": 0,
      "vehicle": "vehicles\\warthog\\mp_warthog"
    },
    "hog2": {
      "seat": 7,
      "vehicle": "vehicles\\warthog\\mp_warthog"
    }
  },
  "mt_cereal_bowl": {
    "mon": {
      "seat": 0,
      "vehicle": "vehicles\\mongoose\\mongoose"
    },
    "rhog1": {
      "seat": 0,
      "vehicle": "vehicles\\rwarthog\\rwarthog"
    },
    "rhog2": {
      "seat": 7,
      "vehicle": "vehicles\\rwarthog\\rwarthog"
    }
  },
  "mt_dementia": {
    "hog1": {
      "seat": 0,
      "vehicle": "vehicles\\warthog\\mp_warthog"
    },
    "hog2": {
      "seat": 7,
      "vehicle": "vehicles\\warthog\\mp_warthog"
    },
    "rhog1": {
      "seat": 0,
      "vehicle": "vehicles\\rwarthog\\rwarthog"
    },
    "rhog2": {
      "seat": 7,
      "vehicle": "vehicles\\rwarthog\\rwarthog"
    }
  },
  "mudwinder": {
    "hog1": {
      "seat": 0,
      "vehicle": "vehicles\\hogfoot\\hogfoot"
    },
    "hog2": {
      "seat": 7,
      "vehicle": "vehicles\\hogfoot\\hogfoot"
    },
    "rhog1": {
      "seat": 0,
      "vehicle": "vehicles\\hogfoot\\hogfoot2"
    },
    "rhog2": {
      "seat": 7,
      "vehicle": "vehicles\\hogfoot\\hogfoot2"
    }
  },
  "municipality": {
    "hog1": {
      "seat": 0,
      "vehicle": "vehicles\\warthog\\mp_warthog"
    },
    "hog2": {
      "seat": 7,
      "vehicle": "vehicles\\warthog\\mp_warthog"
    },
    "rhog1": {
      "seat": 0,
      "vehicle": "vehicles\\rwarthog\\rwarthog"
    },
    "rhog2": {
      "seat": 7,
      "vehicle": "vehicles\\rwarthog\\rwarthog"
    }
  },
  "murena": {
    "hog1": {
      "seat": 0,
      "vehicle": "vehicles\\warthog\\mp_warthog"
    },
    "hog2": {
      "seat": 7,
      "vehicle": "vehicles\\warthog\\mp_warthog"
    },
    "rhog1": {
      "seat": 0,
      "vehicle": "vehicles\\rwarthog\\rwarthog"
    },
    "rhog2": {
      "seat": 7,
      "vehicle": "vehicles\\rwarthog\\rwarthog"
    }
  },
  "mute_city": {
    "pan1": {
      "seat": 0,
      "vehicle": "vehicles\\gp\\green_panther"
    },
    "pan2": {
      "seat": 7,
      "vehicle": "vehicles\\gp\\green_panther"
    },
    "gaz1": {
      "seat": 0,
      "vehicle": "vehicles\\red_gazelle\\red_gazelle"
    },
    "gaz2": {
      "seat": 7,
      "vehicle": "vehicles\\red_gazelle\\red_gazelle"
    }
  },
  "mute_city_beta_2": {
    "pan1": {
      "seat": 0,
      "vehicle": "vehicles\\gp\\green_panther"
    },
    "pan2": {
      "seat": 7,
      "vehicle": "vehicles\\gp\\green_panther"
    },
    "gaz1": {
      "seat": 0,
      "vehicle": "vehicles\\red_gazelle\\red_gazelle"
    },
    "gaz2": {
      "seat": 7,
      "vehicle": "vehicles\\red_gazelle\\red_gazelle"
    }
  },
  "my": {
    "hog1": {
      "seat": 0,
      "vehicle": "vehicles\\warthog\\mp_warthog"
    },
    "hog2": {
      "seat": 7,
      "vehicle": "vehicles\\warthog\\mp_warthog"
    },
    "rhog1": {
      "seat": 0,
      "vehicle": "vehicles\\rwarthog\\rwarthog"
    },
    "rhog2": {
      "seat": 7,
      "vehicle": "vehicles\\rwarthog\\rwarthog"
    }
  },
  "mystic": {
    "hog1": {
      "seat": 0,
      "vehicle": "vehicles\\warthog\\mp_warthog"
    },
    "hog2": {
      "seat": 7,
      "vehicle": "vehicles\\warthog\\mp_warthog"
    },
    "rhog1": {
      "seat": 0,
      "vehicle": "vehicles\\rwarthog\\rwarthog"
    },
    "rhog2": {
      "seat": 7,
      "vehicle": "vehicles\\rwarthog\\rwarthog"
    }
  },
  "mystic_mod": {
    "puma1": {
      "seat": 0,
      "vehicle": "vehicles\\puma\\puma_lt"
    },
    "puma2": {
      "seat": 7,
      "vehicle": "vehicles\\puma\\puma_lt"
    },
    "puma3": {
      "seat": 0,
      "vehicle": "vehicles\\puma\\rpuma_lt"
    },
    "puma4": {
      "seat": 7,
      "vehicle": "vehicles\\puma\\rpuma_lt"
    }
  },
  "naval": {
    "boat1": {
      "seat": 0,
      "vehicle": "vehicles\\boat\\boat"
    },
    "boat2": {
      "seat": 7,
      "vehicle": "vehicles\\boat\\boat"
    },
    "rhog1": {
      "seat": 0,
      "vehicle": "vehicles\\rwarthog\\rwarthog"
    },
    "rhog2": {
      "seat": 7,
      "vehicle": "vehicles\\rwarthog\\rwarthog"
    }
  },
  "navy's_playground": {
    "hog1": {
      "seat": 0,
      "vehicle": "vehicles\\bm_warthog\\bm_warthog"
    },
    "hog2": {
      "seat": 7,
      "vehicle": "vehicles\\bm_warthog\\bm_warthog"
    },
    "rhog1": {
      "seat": 0,
      "vehicle": "vehicles\\rwarthog\\rwarthog"
    },
    "rhog2": {
      "seat": 7,
      "vehicle": "vehicles\\rwarthog\\rwarthog"
    }
  },
  "ndugu": {
    "hog1": {
      "seat": 0,
      "vehicle": "vehicles\\warthog\\mp_warthog"
    },
    "hog2": {
      "seat": 7,
      "vehicle": "vehicles\\warthog\\mp_warthog"
    },
    "rhog1": {
      "seat": 0,
      "vehicle": "vehicles\\rwarthog\\rwarthog"
    },
    "rhog2": {
      "seat": 7,
      "vehicle": "vehicles\\rwarthog\\rwarthog"
    }
  },
  "needleosity": {
    "hog1": {
      "seat": 0,
      "vehicle": "vehicles\\warthog\\mp_warthog"
    },
    "hog2": {
      "seat": 7,
      "vehicle": "vehicles\\warthog\\mp_warthog"
    },
    "rhog1": {
      "seat": 0,
      "vehicle": "vehicles\\rwarthog\\rwarthog"
    },
    "rhog2": {
      "seat": 7,
      "vehicle": "vehicles\\rwarthog\\rwarthog"
    }
  },
  "nekari": {
    "hog1": {
      "seat": 0,
      "vehicle": "vehicles\\warthog\\mp_warthog"
    },
    "hog2": {
      "seat": 7,
      "vehicle": "vehicles\\warthog\\mp_warthog"
    },
    "rhog1": {
      "seat": 0,
      "vehicle": "vehicles\\rwarthog\\rwarthog"
    },
    "rhog2": {
      "seat": 7,
      "vehicle": "vehicles\\rwarthog\\rwarthog"
    }
  },
  "nemesis": {
    "hog1": {
      "seat": 0,
      "vehicle": "vehicles\\warthog\\mp_warthog"
    },
    "hog2": {
      "seat": 7,
      "vehicle": "vehicles\\warthog\\mp_warthog"
    },
    "rhog1": {
      "seat": 0,
      "vehicle": "vehicles\\rwarthog\\rwarthog"
    },
    "rhog2": {
      "seat": 7,
      "vehicle": "vehicles\\rwarthog\\rwarthog"
    }
  },
  "neophobia_beta": {
    "hog1": {
      "seat": 0,
      "vehicle": "vehicles\\warthog\\mp_warthog"
    },
    "hog2": {
      "seat": 7,
      "vehicle": "vehicles\\warthog\\mp_warthog"
    },
    "rhog1": {
      "seat": 0,
      "vehicle": "vehicles\\rwarthog\\rwarthog"
    },
    "rhog2": {
      "seat": 7,
      "vehicle": "vehicles\\rwarthog\\rwarthog"
    }
  },
  "nervous_canyon_race": {
    "hog1": {
      "seat": 0,
      "vehicle": "vehicles\\warthog\\mp_warthog"
    },
    "hog2": {
      "seat": 7,
      "vehicle": "vehicles\\warthog\\mp_warthog"
    },
    "rhog1": {
      "seat": 0,
      "vehicle": "vehicles\\rwarthog\\rwarthog"
    },
    "rhog2": {
      "seat": 7,
      "vehicle": "vehicles\\rwarthog\\rwarthog"
    }
  },
  "nervous_king": {
    "hog1": {
      "seat": 0,
      "vehicle": "vehicles\\warthog\\mp_warthog"
    },
    "hog2": {
      "seat": 7,
      "vehicle": "vehicles\\warthog\\mp_warthog"
    },
    "rhog1": {
      "seat": 0,
      "vehicle": "vehicles\\rwarthog\\rwarthog"
    },
    "rhog2": {
      "seat": 7,
      "vehicle": "vehicles\\rwarthog\\rwarthog"
    }
  },
  "new": {
    "hog1": {
      "seat": 0,
      "vehicle": "vehicles\\warthog\\mp_warthog"
    },
    "hog2": {
      "seat": 7,
      "vehicle": "vehicles\\warthog\\mp_warthog"
    },
    "rhog1": {
      "seat": 0,
      "vehicle": "vehicles\\rwarthog\\rwarthog"
    },
    "rhog2": {
      "seat": 7,
      "vehicle": "vehicles\\rwarthog\\rwarthog"
    }
  },
  "new_mombasa_chaos": {
    "hog1": {
      "seat": 0,
      "vehicle": "vehicles\\warthog\\mp_warthog"
    },
    "hog2": {
      "seat": 7,
      "vehicle": "vehicles\\warthog\\mp_warthog"
    },
    "rhog1": {
      "seat": 0,
      "vehicle": "vehicles\\rwarthog\\rwarthog"
    },
    "rhog2": {
      "seat": 7,
      "vehicle": "vehicles\\rwarthog\\rwarthog"
    }
  },
  "new_mombasa_race": {
    "hog1": {
      "seat": 0,
      "vehicle": "vehicles\\warthog\\mp_warthog"
    },
    "hog2": {
      "seat": 7,
      "vehicle": "vehicles\\warthog\\mp_warthog"
    },
    "rhog1": {
      "seat": 0,
      "vehicle": "vehicles\\rwarthog\\rwarthog"
    },
    "rhog2": {
      "seat": 7,
      "vehicle": "vehicles\\rwarthog\\rwarthog"
    }
  },
  "new_mombasa_race_v2": {
    "hog1": {
      "seat": 0,
      "vehicle": "vehicles\\warthog\\mp_warthog"
    },
    "hog2": {
      "seat": 7,
      "vehicle": "vehicles\\warthog\\mp_warthog"
    },
    "rhog1": {
      "seat": 0,
      "vehicle": "vehicles\\rwarthog\\rwarthog"
    },
    "rhog2": {
      "seat": 7,
      "vehicle": "vehicles\\rwarthog\\rwarthog"
    }
  },
  "newgulch_4": {
    "hog1": {
      "seat": 0,
      "vehicle": "vehicles\\coldsnap_hogs\\g_warthog"
    },
    "hog2": {
      "seat": 7,
      "vehicle": "vehicles\\coldsnap_hogs\\g_warthog"
    },
    "rhog1": {
      "seat": 0,
      "vehicle": "vehicles\\coldsnap_hogs\\mwarthog"
    },
    "rhog2": {
      "seat": 7,
      "vehicle": "vehicles\\coldsnap_hogs\\mwarthog"
    }
  },
  "newgulch_5": {
    "ghost": {
      "seat": 0,
      "vehicle": "vehicles\\brute_ghost\\brute_ghost"
    },
    "rhog1": {
      "seat": 0,
      "vehicle": "vehicles\\rwarthog\\rwarthog"
    },
    "rhog2": {
      "seat": 7,
      "vehicle": "vehicles\\rwarthog\\rwarthog"
    }
  },
  "nightcamp_ce": {
    "hog1": {
      "seat": 0,
      "vehicle": "vehicles\\warthog\\mp_warthog"
    },
    "hog2": {
      "seat": 7,
      "vehicle": "vehicles\\warthog\\mp_warthog"
    },
    "rhog1": {
      "seat": 0,
      "vehicle": "vehicles\\rwarthog\\rwarthog"
    },
    "rhog2": {
      "seat": 7,
      "vehicle": "vehicles\\rwarthog\\rwarthog"
    }
  },
  "nightglow": {
    "hog1": {
      "seat": 0,
      "vehicle": "vehicles\\s_warthog\\mp_warthog444"
    },
    "hog2": {
      "seat": 7,
      "vehicle": "vehicles\\s_warthog\\mp_warthog444"
    },
    "rhog1": {
      "seat": 0,
      "vehicle": "vehicles\\s_rwarthog\\rwarthog444"
    },
    "rhog2": {
      "seat": 7,
      "vehicle": "vehicles\\s_rwarthog\\rwarthog444"
    }
  },
  "nightmare_arena": {
    "ghost": {
      "seat": 0,
      "vehicle": "vehicles\\newghost\\newghost"
    },
    "bull": {
      "seat": 0,
      "vehicle": "vehicles\\bulldog\\bulldog"
    }
  },
  "The-Right-of-Passage_a30": {
    "hog1": {
      "seat": 0,
<<<<<<< HEAD
      "vehicle": "vehicles\\bm_warthog\\bm_warthog"
    },
    "hog2": {
      "seat": 7,
      "vehicle": "vehicles\\bm_warthog\\bm_warthog"
    },
    "rhog1": {
      "seat": 0,
      "vehicle": "vehicles\\rwarthog\\hellrwarthog"
    },
    "rhog2": {
      "seat": 7,
      "vehicle": "vehicles\\rwarthog\\hellrwarthog"
=======
      "vehicle": "halo3\\vehicles\\warthog\\mp_warthog"
    },
    "hog2": {
      "seat": 7,
      "vehicle": "halo3\\vehicles\\warthog\\mp_warthog"
    },
    "rhog1": {
      "seat": 0,
      "vehicle": "halo3\\vehicles\\warthog\\rwarthog"
    },
    "rhog2": {
      "seat": 7,
      "vehicle": "halo3\\vehicles\\warthog\\rwarthog"
>>>>>>> 03d931c5
    }
  },
  "nightriders": {
    "hog1": {
      "seat": 0,
      "vehicle": "vehicles\\warthog\\mp_warthog"
    },
    "hog2": {
      "seat": 7,
      "vehicle": "vehicles\\warthog\\mp_warthog"
    },
    "rhog1": {
      "seat": 0,
      "vehicle": "vehicles\\rwarthog\\rwarthog"
    },
    "rhog2": {
      "seat": 7,
      "vehicle": "vehicles\\rwarthog\\rwarthog"
    }
  },
  "nirvana": {
    "hog1": {
      "seat": 0,
      "vehicle": "vehicles\\warthog\\mp_warthog"
    },
    "hog2": {
      "seat": 7,
      "vehicle": "vehicles\\warthog\\mp_warthog"
    },
    "rhog1": {
      "seat": 0,
      "vehicle": "vehicles\\rwarthog\\rwarthog"
    },
    "rhog2": {
      "seat": 7,
      "vehicle": "vehicles\\rwarthog\\rwarthog"
    }
  },
  "nitra": {
    "hog1": {
      "seat": 0,
      "vehicle": "vehicles\\warthog\\mp_warthog"
    },
    "hog2": {
      "seat": 7,
      "vehicle": "vehicles\\warthog\\mp_warthog"
    },
    "rhog1": {
      "seat": 0,
      "vehicle": "vehicles\\rwarthog\\rwarthog"
    },
    "rhog2": {
      "seat": 7,
      "vehicle": "vehicles\\rwarthog\\rwarthog"
    }
  },
  "No_Remorse": {
    "hog1": {
      "seat": 0,
      "vehicle": "vehicles\\warthog\\mp_warthog"
    },
    "hog2": {
      "seat": 7,
      "vehicle": "vehicles\\warthog\\mp_warthog"
    },
    "rhog1": {
      "seat": 0,
      "vehicle": "vehicles\\rwarthog\\rwarthog"
    },
    "rhog2": {
      "seat": 7,
      "vehicle": "vehicles\\rwarthog\\rwarthog"
    }
  },
  "north_terrains": {
    "hog1": {
      "seat": 0,
      "vehicle": "vehicles\\warthog\\mp_warthog"
    },
    "hog2": {
      "seat": 7,
      "vehicle": "vehicles\\warthog\\mp_warthog"
    },
    "rhog1": {
      "seat": 0,
      "vehicle": "vehicles\\rwarthog\\rwarthog"
    },
    "rhog2": {
      "seat": 7,
      "vehicle": "vehicles\\rwarthog\\rwarthog"
    }
  },
  "novasphobia_beta": {
    "hog1": {
      "seat": 0,
      "vehicle": "vehicles\\warthog\\mp_warthog"
    },
    "hog2": {
      "seat": 7,
      "vehicle": "vehicles\\warthog\\mp_warthog"
    },
    "rhog1": {
      "seat": 0,
      "vehicle": "vehicles\\rwarthog\\rwarthog"
    },
    "rhog2": {
      "seat": 7,
      "vehicle": "vehicles\\rwarthog\\rwarthog"
    }
  },
  "nowayout": {
    "hog1": {
      "seat": 0,
      "vehicle": "vehicles\\warthog\\mp_warthog"
    },
    "hog2": {
      "seat": 7,
      "vehicle": "vehicles\\warthog\\mp_warthog"
    },
    "rhog1": {
      "seat": 0,
      "vehicle": "vehicles\\rwarthog\\rwarthog"
    },
    "rhog2": {
      "seat": 7,
      "vehicle": "vehicles\\rwarthog\\rwarthog"
    }
  },
  "null": {
    "hog1": {
      "san1": 0,
      "vehicle": "vehicles\\warthog\\sandhog"
    },
    "san2": {
      "seat": 7,
      "vehicle": "vehicles\\warthog\\sandhog"
    },
    "mon": {
      "seat": 0,
      "vehicle": "vehicles\\mongoose\\atv"
    }
  },
  "Nyctophobia": {
    "hog1": {
      "seat": 0,
      "vehicle": "vehicles\\warthog\\mp_warthog"
    },
    "hog2": {
      "seat": 7,
      "vehicle": "vehicles\\warthog\\mp_warthog"
    },
    "rhog1": {
      "seat": 0,
      "vehicle": "vehicles\\rwarthog\\rwarthog"
    },
    "rhog2": {
      "seat": 7,
      "vehicle": "vehicles\\rwarthog\\rwarthog"
    }
  },
  "oasis": {
    "hog1": {
      "seat": 0,
      "vehicle": "vehicles\\warthog\\mp_warthog"
    },
    "hog2": {
      "seat": 7,
      "vehicle": "vehicles\\warthog\\mp_warthog"
    },
    "rhog1": {
      "seat": 0,
      "vehicle": "vehicles\\rwarthog\\rwarthog"
    },
    "rhog2": {
      "seat": 7,
      "vehicle": "vehicles\\rwarthog\\rwarthog"
    }
  },
  "obelisk": {
    "hog1": {
      "seat": 0,
      "vehicle": "vehicles\\warthog\\mp_warthog"
    },
    "hog2": {
      "seat": 7,
      "vehicle": "vehicles\\warthog\\mp_warthog"
    },
    "rhog1": {
      "seat": 0,
      "vehicle": "vehicles\\rwarthog\\rwarthog"
    },
    "rhog2": {
      "seat": 7,
      "vehicle": "vehicles\\rwarthog\\rwarthog"
    }
  },
  "oblivion": {
    "hog1": {
      "seat": 0,
      "vehicle": "vehicles\\warthog\\mp_warthog"
    },
    "hog2": {
      "seat": 7,
      "vehicle": "vehicles\\warthog\\mp_warthog"
    },
    "rhog1": {
      "seat": 0,
      "vehicle": "vehicles\\rwarthog\\rwarthog"
    },
    "rhog2": {
      "seat": 7,
      "vehicle": "vehicles\\rwarthog\\rwarthog"
    }
  },
  "observatory": {
    "hog1": {
      "seat": 0,
      "vehicle": "vehicles\\warthog\\mp_warthog"
    },
    "hog2": {
      "seat": 7,
      "vehicle": "vehicles\\warthog\\mp_warthog"
    },
    "rhog1": {
      "seat": 0,
      "vehicle": "vehicles\\rwarthog\\rwarthog"
    },
    "rhog2": {
      "seat": 7,
      "vehicle": "vehicles\\rwarthog\\rwarthog"
    }
  },
  "obsolete": {
    "civi1": {
      "seat": 0,
      "vehicle": "vehicles\\civihog\\mp_civihog"
    },
    "civi2": {
      "seat": 7,
      "vehicle": "vehicles\\civihog\\mp_civihog"
    },
    "mhog1": {
      "seat": 0,
      "vehicle": "vehicles\\misslehog\\misslehog"
    },
    "mhog2": {
      "seat": 7,
      "vehicle": "vehicles\\misslehog\\misslehog"
    }
  },
  "obstruction_beta": {
    "hog1": {
      "seat": 0,
      "vehicle": "vehicles\\warthog\\mp_warthog"
    },
    "hog2": {
      "seat": 7,
      "vehicle": "vehicles\\warthog\\mp_warthog"
    },
    "rhog1": {
      "seat": 0,
      "vehicle": "vehicles\\rwarthog\\rwarthog"
    },
    "rhog2": {
      "seat": 7,
      "vehicle": "vehicles\\rwarthog\\rwarthog"
    }
  },
  "oceancrater": {
    "ghost": {
      "seat": 0,
      "vehicle": "vehicles\\ghost\\ghost_mp"
    },
    "rhog1": {
      "seat": 0,
      "vehicle": "vehicles\\coldsnap_hogs\\mp_warthog"
    },
    "rhog2": {
      "seat": 7,
      "vehicle": "vehicles\\coldsnap_hogs\\mp_warthog"
    }
  },
  "oceans_apart": {
    "hog1": {
      "seat": 0,
      "vehicle": "vehicles\\warthog\\mp_warthog"
    },
    "hog2": {
      "seat": 7,
      "vehicle": "vehicles\\warthog\\mp_warthog"
    },
    "rhog1": {
      "seat": 0,
      "vehicle": "vehicles\\rwarthog\\rwarthog"
    },
    "rhog2": {
      "seat": 7,
      "vehicle": "vehicles\\rwarthog\\rwarthog"
    }
  },
  "odd_worlds": {
    "hog1": {
      "seat": 0,
      "vehicle": "vehicles\\warthog\\mp_warthog"
    },
    "hog2": {
      "seat": 7,
      "vehicle": "vehicles\\warthog\\mp_warthog"
    },
    "rhog1": {
      "seat": 0,
      "vehicle": "vehicles\\rwarthog\\rwarthog"
    },
    "rhog2": {
      "seat": 7,
      "vehicle": "vehicles\\rwarthog\\rwarthog"
    }
  },
  "oil_spill_aco": {
    "hog1": {
      "seat": 0,
      "vehicle": "vehicles\\warthog\\mp_warthog"
    },
    "hog2": {
      "seat": 7,
      "vehicle": "vehicles\\warthog\\mp_warthog"
    },
    "rhog1": {
      "seat": 0,
      "vehicle": "vehicles\\rwarthog\\rwarthog"
    },
    "rhog2": {
      "seat": 7,
      "vehicle": "vehicles\\rwarthog\\rwarthog"
    }
  },
  "oilisle": {
    "hog1": {
      "seat": 0,
      "vehicle": "vehicles\\warthog\\mp_warthog"
    },
    "hog2": {
      "seat": 7,
      "vehicle": "vehicles\\warthog\\mp_warthog"
    },
    "rhog1": {
      "seat": 0,
      "vehicle": "vehicles\\rwarthog\\rwarthog"
    },
    "rhog2": {
      "seat": 7,
      "vehicle": "vehicles\\rwarthog\\rwarthog"
    }
  },
  "old_cemetery": {
    "hog1": {
      "seat": 0,
      "vehicle": "vehicles\\warthog\\mp_warthog"
    },
    "hog2": {
      "seat": 7,
      "vehicle": "vehicles\\warthog\\mp_warthog"
    },
    "rhog1": {
      "seat": 0,
      "vehicle": "vehicles\\coldsnap_hogs\\g_warthog"
    },
    "rhog2": {
      "seat": 7,
      "vehicle": "vehicles\\coldsnap_hogs\\g_warthog"
    }
  },
  "olympus_mons": {
    "hog1": {
      "seat": 0,
      "vehicle": "vehicles\\warthog\\mp_warthog"
    },
    "hog2": {
      "seat": 7,
      "vehicle": "vehicles\\warthog\\mp_warthog"
    },
    "rhog1": {
      "seat": 0,
      "vehicle": "vehicles\\rwarthog\\rwarthog"
    },
    "rhog2": {
      "seat": 7,
      "vehicle": "vehicles\\rwarthog\\rwarthog"
    }
  },
  "omega_outpost": {
    "hog1": {
      "seat": 0,
      "vehicle": "vehicles\\warthog\\mp_warthog"
    },
    "hog2": {
      "seat": 7,
      "vehicle": "vehicles\\warthog\\mp_warthog"
    },
    "rhog1": {
      "seat": 0,
      "vehicle": "vehicles\\rwarthog\\rwarthog"
    },
    "rhog2": {
      "seat": 7,
      "vehicle": "vehicles\\rwarthog\\rwarthog"
    }
  },
  "ominous": {
    "hog1": {
      "seat": 0,
      "vehicle": "vehicles\\warthog\\mp_warthog"
    },
    "hog2": {
      "seat": 7,
      "vehicle": "vehicles\\warthog\\mp_warthog"
    },
    "rhog1": {
      "seat": 0,
      "vehicle": "vehicles\\rwarthog\\rwarthog"
    },
    "rhog2": {
      "seat": 7,
      "vehicle": "vehicles\\rwarthog\\rwarthog"
    }
  },
  "ooe_big_chees": {
    "spec": {
      "seat": 0,
      "vehicle": "vehicles\\spectre\\spectre"
    }
  },
  "ooecookie": {
    "hog1": {
      "seat": 0,
      "vehicle": "vehicles\\warthog\\mp_warthog"
    },
    "hog2": {
      "seat": 7,
      "vehicle": "vehicles\\warthog\\mp_warthog"
    },
    "dpv1": {
      "seat": 0,
      "vehicle": "vehicles\\dpv\\dpv"
    },
    "dpv2": {
      "seat": 7,
      "vehicle": "vehicles\\dpv\\dpv"
    }
  },
  "openseasbeta": {
    "hog1": {
      "seat": 0,
      "vehicle": "vehicles\\mwarthog\\mwarthog"
    },
    "hog2": {
      "seat": 7,
      "vehicle": "vehicles\\mwarthog\\mwarthog"
    },
    "rhog1": {
      "seat": 0,
      "vehicle": "vehicles\\coldsnap_hogs\\g_warthog"
    },
    "rhog2": {
      "seat": 7,
      "vehicle": "vehicles\\coldsnap_hogs\\g_warthog"
    }
  },
  "orbital": {
    "hog1": {
      "seat": 0,
      "vehicle": "vehicles\\warthog\\h2 mp_warthog"
    },
    "hog2": {
      "seat": 7,
      "vehicle": "vehicles\\warthog\\h2 mp_warthog"
    },
    "rhog1": {
      "seat": 0,
      "vehicle": "vehicles\\rwarthog\\h2 rwarthog"
    },
    "rhog2": {
      "seat": 7,
      "vehicle": "vehicles\\rwarthog\\h2 rwarthog"
    }
  },
  "orion_final": {
    "hog1": {
      "seat": 0,
      "vehicle": "vehicles\\warthog\\mp_warthog"
    },
    "hog2": {
      "seat": 7,
      "vehicle": "vehicles\\warthog\\mp_warthog"
    },
    "rhog1": {
      "seat": 0,
      "vehicle": "vehicles\\rwarthog\\rwarthog"
    },
    "rhog2": {
      "seat": 7,
      "vehicle": "vehicles\\rwarthog\\rwarthog"
    }
  },
  "osiris": {
    "hog1": {
      "seat": 0,
      "vehicle": "vehicles\\warthog\\mp_warthog"
    },
    "hog2": {
      "seat": 7,
      "vehicle": "vehicles\\warthog\\mp_warthog"
    },
    "rhog1": {
      "seat": 0,
      "vehicle": "vehicles\\rwarthog\\rwarthog"
    },
    "rhog2": {
      "seat": 7,
      "vehicle": "vehicles\\rwarthog\\rwarthog"
    }
  },
  "outpost_rio_classic": {
    "hog1": {
      "seat": 0,
      "vehicle": "vehicles\\warthog\\mp_warthog"
    },
    "hog2": {
      "seat": 7,
      "vehicle": "vehicles\\warthog\\mp_warthog"
    },
    "rhog1": {
      "seat": 0,
      "vehicle": "vehicles\\rwarthog\\rwarthog"
    },
    "rhog2": {
      "seat": 7,
      "vehicle": "vehicles\\rwarthog\\rwarthog"
    }
  },
  "oval_track": {
    "hog1": {
      "seat": 0,
      "vehicle": "vehicles\\warthog\\mp_warthog"
    },
    "hog2": {
      "seat": 7,
      "vehicle": "vehicles\\warthog\\mp_warthog"
    },
    "rhog1": {
      "seat": 0,
      "vehicle": "vehicles\\rwarthog\\rwarthog"
    },
    "rhog2": {
      "seat": 7,
      "vehicle": "vehicles\\rwarthog\\rwarthog"
    }
  },
  "overflow": {
    "hog1": {
      "seat": 0,
      "vehicle": "vehicles\\warthog\\mp_warthog"
    },
    "hog2": {
      "seat": 7,
      "vehicle": "vehicles\\warthog\\mp_warthog"
    },
    "rhog1": {
      "seat": 0,
      "vehicle": "vehicles\\rwarthog\\rwarthog"
    },
    "rhog2": {
      "seat": 7,
      "vehicle": "vehicles\\rwarthog\\rwarthog"
    }
  },
  "OverGrown": {
    "hog1": {
      "seat": 0,
      "vehicle": "vehicles\\warthog\\mp_warthog"
    },
    "hog2": {
      "seat": 7,
      "vehicle": "vehicles\\warthog\\mp_warthog"
    },
    "rhog1": {
      "seat": 0,
      "vehicle": "vehicles\\rwarthog\\rwarthog"
    },
    "rhog2": {
      "seat": 7,
      "vehicle": "vehicles\\rwarthog\\rwarthog"
    }
  },
  "pac-man": {
    "hog1": {
      "seat": 0,
      "vehicle": "vehicles\\warthog\\mp_warthog"
    },
    "hog2": {
      "seat": 7,
      "vehicle": "vehicles\\warthog\\mp_warthog"
    },
    "rhog1": {
      "seat": 0,
      "vehicle": "vehicles\\rwarthog\\rwarthog"
    },
    "rhog2": {
      "seat": 7,
      "vehicle": "vehicles\\rwarthog\\rwarthog"
    }
  },
  "pacman": {
    "hog1": {
      "seat": 0,
      "vehicle": "vehicles\\warthog\\mp_warthog"
    },
    "hog2": {
      "seat": 7,
      "vehicle": "vehicles\\warthog\\mp_warthog"
    },
    "rhog1": {
      "seat": 0,
      "vehicle": "vehicles\\rwarthog\\rwarthog"
    },
    "rhog2": {
      "seat": 7,
      "vehicle": "vehicles\\rwarthog\\rwarthog"
    }
  },
  "paint forestv1": {
    "hog1": {
      "seat": 0,
      "vehicle": "vehicles\\warthog\\mp_warthog"
    },
    "hog2": {
      "seat": 7,
      "vehicle": "vehicles\\warthog\\mp_warthog"
    },
    "rboat1": {
      "seat": 0,
      "vehicle": "vehicles\\boathog\\rboathog"
    },
    "rboat2": {
      "seat": 7,
      "vehicle": "vehicles\\boathog\\rboathog"
    }
  },
  "paintball-bk": {
    "hog1": {
      "seat": 0,
      "vehicle": "vehicles\\warthog\\mp_warthog"
    },
    "hog2": {
      "seat": 7,
      "vehicle": "vehicles\\warthog\\mp_warthog"
    },
    "rhog1": {
      "seat": 0,
      "vehicle": "vehicles\\rwarthog\\rwarthog"
    },
    "rhog2": {
      "seat": 7,
      "vehicle": "vehicles\\rwarthog\\rwarthog"
    }
  },
  "pandora_swamp": {
    "mon": {
      "seat": 0,
      "vehicle": "h3_mongoose\\h3_mongoose"
    },
    "rhog1": {
      "seat": 0,
      "vehicle": "halo3\\vehicles\\warthog\\rwarthog"
    },
    "rhog2": {
      "seat": 7,
      "vehicle": "halo3\\vehicles\\warthog\\rwarthog"
    }
  },
  "paradoxical": {
    "hog1": {
      "seat": 0,
      "vehicle": "vehicles\\warthog\\mp_warthog"
    },
    "hog2": {
      "seat": 7,
      "vehicle": "vehicles\\warthog\\mp_warthog"
    },
    "rhog1": {
      "seat": 0,
      "vehicle": "vehicles\\rwarthog\\rwarthog"
    },
    "rhog2": {
      "seat": 7,
      "vehicle": "vehicles\\rwarthog\\rwarthog"
    }
  },
  "paranoia": {
    "hog1": {
      "seat": 0,
      "vehicle": "vehicles\\warthog\\mp_warthog"
    },
    "hog2": {
      "seat": 7,
      "vehicle": "vehicles\\warthog\\mp_warthog"
    },
    "rhog1": {
      "seat": 0,
      "vehicle": "vehicles\\rwarthog\\rwarthog"
    },
    "rhog2": {
      "seat": 7,
      "vehicle": "vehicles\\rwarthog\\rwarthog"
    }
  },
  "peakofdespair0.8": {
    "hog1": {
      "seat": 0,
      "vehicle": "vehicles\\warthog\\mp_warthog"
    },
    "hog2": {
      "seat": 7,
      "vehicle": "vehicles\\warthog\\mp_warthog"
    },
    "rhog1": {
      "seat": 0,
      "vehicle": "vehicles\\rwarthog\\rwarthog"
    },
    "rhog2": {
      "seat": 7,
      "vehicle": "vehicles\\rwarthog\\rwarthog"
    }
  },
  "pegasus": {
    "fork": {
      "seat": 0,
      "vehicle": "halo3\\vehicles\\forklift\\forklift"
    }
  },
  "pegasus_classic": {
    "hog1": {
      "seat": 0,
      "vehicle": "vehicles\\warthog\\mp_warthog"
    },
    "hog2": {
      "seat": 7,
      "vehicle": "vehicles\\warthog\\mp_warthog"
    },
    "rhog1": {
      "seat": 0,
      "vehicle": "vehicles\\rwarthog\\rwarthog"
    },
    "rhog2": {
      "seat": 7,
      "vehicle": "vehicles\\rwarthog\\rwarthog"
    }
  },
  "peril": {
    "hog1": {
      "seat": 0,
      "vehicle": "vehicles\\warthog\\mp_warthog"
    },
    "hog2": {
      "seat": 7,
      "vehicle": "vehicles\\warthog\\mp_warthog"
    },
    "rhog1": {
      "seat": 0,
      "vehicle": "vehicles\\rwarthog\\rwarthog"
    },
    "rhog2": {
      "seat": 7,
      "vehicle": "vehicles\\rwarthog\\rwarthog"
    }
  },
  "peril_redux_alpha_pb1": {
    "hog1": {
      "seat": 0,
      "vehicle": "vehicles\\warthog\\mp_warthog"
    },
    "hog2": {
      "seat": 7,
      "vehicle": "vehicles\\warthog\\mp_warthog"
    },
    "rhog1": {
      "seat": 0,
      "vehicle": "vehicles\\rwarthog\\rwarthog"
    },
    "rhog2": {
      "seat": 7,
      "vehicle": "vehicles\\rwarthog\\rwarthog"
    }
  },
  "phantom": {
    "hog1": {
      "seat": 0,
      "vehicle": "vehicles\\warthog\\mp_warthog"
    },
    "hog2": {
      "seat": 7,
      "vehicle": "vehicles\\warthog\\mp_warthog"
    },
    "rhog1": {
      "seat": 0,
      "vehicle": "vehicles\\rwarthog\\rwarthog"
    },
    "rhog2": {
      "seat": 7,
      "vehicle": "vehicles\\rwarthog\\rwarthog"
    }
  },
  "phoenix": {
    "hog1": {
      "seat": 0,
      "vehicle": "vehicles\\warthog\\mp_warthog"
    },
    "hog2": {
      "seat": 7,
      "vehicle": "vehicles\\warthog\\mp_warthog"
    },
    "rhog1": {
      "seat": 0,
      "vehicle": "vehicles\\rwarthog\\rwarthog"
    },
    "rhog2": {
      "seat": 7,
      "vehicle": "vehicles\\rwarthog\\rwarthog"
    }
  },
  "pillars_v2": {
    "hog1": {
      "seat": 0,
      "vehicle": "vehicles\\warthog\\mp_warthog"
    },
    "hog2": {
      "seat": 7,
      "vehicle": "vehicles\\warthog\\mp_warthog"
    },
    "rhog1": {
      "seat": 0,
      "vehicle": "vehicles\\rwarthog\\rwarthog"
    },
    "rhog2": {
      "seat": 7,
      "vehicle": "vehicles\\rwarthog\\rwarthog"
    }
  },
  "pimp hogs 2": {
    "ghost": {
      "seat": 0,
      "vehicle": "vehicles\\h2_ghost\\h2_ghost"
    },
    "lhog1": {
      "seat": 0,
      "vehicle": "vehicles\\warthog2\\laag_hog"
    },
    "lhog2": {
      "seat": 7,
      "vehicle": "vehicles\\warthog2\\laag_hog"
    }
  },
  "pinch": {
    "hog1": {
      "seat": 0,
      "vehicle": "vehicles\\warthog\\mp_warthog"
    },
    "hog2": {
      "seat": 7,
      "vehicle": "vehicles\\warthog\\mp_warthog"
    },
    "rhog1": {
      "seat": 0,
      "vehicle": "vehicles\\rwarthog\\rwarthog"
    },
    "rhog2": {
      "seat": 7,
      "vehicle": "vehicles\\rwarthog\\rwarthog"
    }
  },
  "pipedream": {
    "hog1": {
      "seat": 0,
      "vehicle": "UNKNOWN_TAG_ADDRESS"
    },
    "hog2": {
      "seat": 7,
      "vehicle": "UNKNOWN_TAG_ADDRESS"
    },
    "rhog1": {
      "seat": 0,
      "vehicle": "UNKNOWN_TAG_ADDRESS"
    },
    "rhog2": {
      "seat": 7,
      "vehicle": "UNKNOWN_TAG_ADDRESS"
    }
  },
  "pipeline": {
    "hog1": {
      "seat": 0,
      "vehicle": "vehicles\\warthog\\mp_warthog"
    },
    "hog2": {
      "seat": 7,
      "vehicle": "vehicles\\warthog\\mp_warthog"
    },
    "rhog1": {
      "seat": 0,
      "vehicle": "vehicles\\rwarthog\\rwarthog"
    },
    "rhog2": {
      "seat": 7,
      "vehicle": "vehicles\\rwarthog\\rwarthog"
    }
  },
  "pit_v2": {
    "hog1": {
      "seat": 0,
      "vehicle": "h2\\vehicles\\hogs\\warthog\\warthog"
    },
    "hog2": {
      "seat": 7,
      "vehicle": "h2\\vehicles\\hogs\\warthog\\warthog"
    },
    "mon": {
      "seat": 0,
      "vehicle": "h3_mongoose\\h3_mongoose"
    }
  },
  "pit_v2_top_race": {
    "hog1": {
      "seat": 0,
      "vehicle": "h2\\vehicles\\hogs\\warthog\\warthog"
    },
    "hog2": {
      "seat": 7,
      "vehicle": "h2\\vehicles\\hogs\\warthog\\warthog"
    },
    "mon": {
      "seat": 0,
      "vehicle": "h3_mongoose\\h3_mongoose"
    }
  },
  "plasma_facility": {
    "hog1": {
      "seat": 0,
      "vehicle": "vehicles\\warthog\\mp_warthog"
    },
    "hog2": {
      "seat": 7,
      "vehicle": "vehicles\\warthog\\mp_warthog"
    },
    "rhog1": {
      "seat": 0,
      "vehicle": "vehicles\\rwarthog\\rwarthog"
    },
    "rhog2": {
      "seat": 7,
      "vehicle": "vehicles\\rwarthog\\rwarthog"
    }
  },
  "poopoo": {
    "hog1": {
      "seat": 0,
      "vehicle": "vehicles\\warthog\\mp_warthog"
    },
    "hog2": {
      "seat": 7,
      "vehicle": "vehicles\\warthog\\mp_warthog"
    },
    "rhog1": {
      "seat": 0,
      "vehicle": "vehicles\\rwarthog\\rwarthog"
    },
    "rhog2": {
      "seat": 7,
      "vehicle": "vehicles\\rwarthog\\rwarthog"
    }
  },
  "poq_presidio_mod2": {
    "hog1": {
      "seat": 0,
      "vehicle": "bourrin\\halo reach\\vehicles\\warthog\\h2 mp_warthog"
    },
    "hog2": {
      "seat": 7,
      "vehicle": "bourrin\\halo reach\\vehicles\\warthog\\h2 mp_warthog"
    },
    "mon": {
      "seat": 0,
      "vehicle": "altis\\vehicles\\mongoose\\mongoose"
    }
  },
  "port": {
    "hog1": {
      "seat": 0,
      "vehicle": "vehicles\\warthog\\mp_warthog"
    },
    "hog2": {
      "seat": 7,
      "vehicle": "vehicles\\warthog\\mp_warthog"
    },
    "rhog1": {
      "seat": 0,
      "vehicle": "vehicles\\rwarthog\\rwarthog"
    },
    "rhog2": {
      "seat": 7,
      "vehicle": "vehicles\\rwarthog\\rwarthog"
    }
  },
  "portent": {
    "hog1": {
      "seat": 0,
      "vehicle": "vehicles\\warthog\\mp_warthog"
    },
    "hog2": {
      "seat": 7,
      "vehicle": "vehicles\\warthog\\mp_warthog"
    },
    "rhog1": {
      "seat": 0,
      "vehicle": "vehicles\\rwarthog\\rwarthog"
    },
    "rhog2": {
      "seat": 7,
      "vehicle": "vehicles\\rwarthog\\rwarthog"
    }
  },
  "porter_creek": {
    "lav1": {
      "seat": 0,
      "vehicle": "vehicles\\lav_25\\lav 25 apc"
    },
    "lav2": {
      "seat": 7,
      "vehicle": "vehicles\\lav_25\\lav 25 apc"
    },
    "mesa1": {
      "seat": 0,
      "vehicle": "vehicles\\mesa\\mesa"
    },
    "mesa2": {
      "seat": 7,
      "vehicle": "vehicles\\mesa\\mesa"
    }
  },
  "power": {
    "hog1": {
      "seat": 0,
      "vehicle": "vehicles\\warthog\\mp_warthog"
    },
    "hog2": {
      "seat": 7,
      "vehicle": "vehicles\\warthog\\mp_warthog"
    },
    "rhog1": {
      "seat": 0,
      "vehicle": "vehicles\\rwarthog\\rwarthog"
    },
    "rhog2": {
      "seat": 7,
      "vehicle": "vehicles\\rwarthog\\rwarthog"
    }
  },
  "Powerhouse": {
    "hog1": {
      "seat": 0,
      "vehicle": "vehicles\\warthog\\mp_warthog"
    },
    "hog2": {
      "seat": 7,
      "vehicle": "vehicles\\warthog\\mp_warthog"
    },
    "rhog1": {
      "seat": 0,
      "vehicle": "vehicles\\rwarthog\\rwarthog"
    },
    "rhog2": {
      "seat": 7,
      "vehicle": "vehicles\\rwarthog\\rwarthog"
    }
  },
  "Prime_C3": {
    "hog1": {
      "seat": 0,
      "vehicle": "vehicles\\warthog\\mp_warthog"
    },
    "hog2": {
      "seat": 7,
      "vehicle": "vehicles\\warthog\\mp_warthog"
    },
    "rhog1": {
      "seat": 0,
      "vehicle": "vehicles\\rwarthog\\rwarthog"
    },
    "rhog2": {
      "seat": 7,
      "vehicle": "vehicles\\rwarthog\\rwarthog"
    }
  },
  "prime_c3_race": {
    "hog1": {
      "seat": 0,
      "vehicle": "vehicles\\warthog\\mp_warthog"
    },
    "hog2": {
      "seat": 7,
      "vehicle": "vehicles\\warthog\\mp_warthog"
    },
    "rhog1": {
      "seat": 0,
      "vehicle": "vehicles\\rwarthog\\rwarthog"
    },
    "rhog2": {
      "seat": 7,
      "vehicle": "vehicles\\rwarthog\\rwarthog"
    }
  },
  "prisoner": {
    "hog1": {
      "seat": 0,
      "vehicle": "vehicles\\warthog\\mp_warthog"
    },
    "hog2": {
      "seat": 7,
      "vehicle": "vehicles\\warthog\\mp_warthog"
    },
    "rhog1": {
      "seat": 0,
      "vehicle": "vehicles\\rwarthog\\rwarthog"
    },
    "rhog2": {
      "seat": 7,
      "vehicle": "vehicles\\rwarthog\\rwarthog"
    }
  },
  "prisoner_race": {
    "hog1": {
      "seat": 0,
      "vehicle": "vehicles\\warthog\\mp_warthog"
    },
    "hog2": {
      "seat": 7,
      "vehicle": "vehicles\\warthog\\mp_warthog"
    },
    "rhog1": {
      "seat": 0,
      "vehicle": "vehicles\\rwarthog\\rwarthog"
    },
    "rhog2": {
      "seat": 7,
      "vehicle": "vehicles\\rwarthog\\rwarthog"
    }
  },
  "prisoner_ts2_robot_factory": {
    "hog1": {
      "seat": 0,
      "vehicle": "vehicles\\warthog\\mp_warthog"
    },
    "hog2": {
      "seat": 7,
      "vehicle": "vehicles\\warthog\\mp_warthog"
    },
    "rhog1": {
      "seat": 0,
      "vehicle": "vehicles\\rwarthog\\rwarthog"
    },
    "rhog2": {
      "seat": 7,
      "vehicle": "vehicles\\rwarthog\\rwarthog"
    }
  },
  "prodigy": {
    "hog1": {
      "seat": 0,
      "vehicle": "vehicles\\warthog\\mp_warthog"
    },
    "hog2": {
      "seat": 7,
      "vehicle": "vehicles\\warthog\\mp_warthog"
    },
    "rhog1": {
      "seat": 0,
      "vehicle": "vehicles\\rwarthog\\rwarthog"
    },
    "rhog2": {
      "seat": 7,
      "vehicle": "vehicles\\rwarthog\\rwarthog"
    }
  },
  "promises": {
    "hog1": {
      "seat": 0,
      "vehicle": "vehicles\\spectre\\spectre"
    },
    "hog2": {
      "seat": 7,
      "vehicle": "vehicles\\spectre\\spectre"
    },
    "rhog1": {
      "seat": 0,
      "vehicle": "vehicles\\spectre\\spectre"
    },
    "rhog2": {
      "seat": 7,
      "vehicle": "vehicles\\spectre\\spectre"
    }
  },
  "prudhoebeta1.0": {
    "hog1": {
      "seat": 0,
      "vehicle": "vehicles\\warthog\\mp_warthog"
    },
    "hog2": {
      "seat": 7,
      "vehicle": "vehicles\\warthog\\mp_warthog"
    },
    "rhog1": {
      "seat": 0,
      "vehicle": "vehicles\\rwarthog\\rwarthog"
    },
    "rhog2": {
      "seat": 7,
      "vehicle": "vehicles\\rwarthog\\rwarthog"
    }
  },
  "ps_rainbow_road": {
    "hog1": {
      "seat": 0,
      "vehicle": "vehicles\\warthog\\mp_warthog"
    },
    "hog2": {
      "seat": 7,
      "vehicle": "vehicles\\warthog\\mp_warthog"
    },
    "rhog1": {
      "seat": 0,
      "vehicle": "vehicles\\rwarthog\\rwarthog"
    },
    "rhog2": {
      "seat": 7,
      "vehicle": "vehicles\\rwarthog\\rwarthog"
    }
  },
  "pso_da": {
    "hog1": {
      "seat": 0,
      "vehicle": "vehicles\\warthog\\mp_warthog"
    },
    "hog2": {
      "seat": 7,
      "vehicle": "vehicles\\warthog\\mp_warthog"
    },
    "rhog1": {
      "seat": 0,
      "vehicle": "vehicles\\rwarthog\\rwarthog"
    },
    "rhog2": {
      "seat": 7,
      "vehicle": "vehicles\\rwarthog\\rwarthog"
    }
  },
  "purity": {
    "ghost": {
      "seat": 0,
      "vehicle": "vehicles\\h2_ghost\\h2_ghost"
    },
    "hog1": {
      "seat": 0,
      "vehicle": "vehicles\\warthog\\mp_warthog"
    },
    "hog2": {
      "seat": 7,
      "vehicle": "vehicles\\warthog\\mp_warthog"
    }
  },
  "putput": {
    "hog1": {
      "seat": 0,
      "vehicle": "vehicles\\warthog\\mp_warthog"
    },
    "hog2": {
      "seat": 7,
      "vehicle": "vehicles\\warthog\\mp_warthog"
    },
    "rhog1": {
      "seat": 0,
      "vehicle": "vehicles\\rwarthog\\rwarthog"
    },
    "rhog2": {
      "seat": 7,
      "vehicle": "vehicles\\rwarthog\\rwarthog"
    }
  },
  "pyramid": {
    "hog1": {
      "seat": 0,
      "vehicle": "vehicles\\warthog\\mp_warthog"
    },
    "hog2": {
      "seat": 7,
      "vehicle": "vehicles\\warthog\\mp_warthog"
    },
    "rhog1": {
      "seat": 0,
      "vehicle": "vehicles\\rwarthog\\rwarthog"
    },
    "rhog2": {
      "seat": 7,
      "vehicle": "vehicles\\rwarthog\\rwarthog"
    }
  },
  "quagmire_daylight": {
    "hog1": {
      "seat": 0,
      "vehicle": "vehicles\\warthog\\mp_warthog"
    },
    "hog2": {
      "seat": 7,
      "vehicle": "vehicles\\warthog\\mp_warthog"
    },
    "rhog1": {
      "seat": 0,
      "vehicle": "vehicles\\rwarthog\\rwarthog"
    },
    "rhog2": {
      "seat": 7,
      "vehicle": "vehicles\\rwarthog\\rwarthog"
    }
  },
  "race-track-#1": {
    "hog1": {
      "seat": 0,
      "vehicle": "vehicles\\warthog\\mp_warthog.speed"
    },
    "hog2": {
      "seat": 7,
      "vehicle": "vehicles\\warthog\\mp_warthog.speed"
    },
    "rhog1": {
      "seat": 0,
      "vehicle": "vehicles\\rwarthog\\rwarthog"
    },
    "rhog2": {
      "seat": 7,
      "vehicle": "vehicles\\rwarthog\\rwarthog"
    }
  },
  "race_warofhog": {
    "hog1": {
      "seat": 0,
      "vehicle": "vehicles\\warthog\\mp_warthog"
    },
    "hog2": {
      "seat": 7,
      "vehicle": "vehicles\\warthog\\mp_warthog"
    },
    "rhog1": {
      "seat": 0,
      "vehicle": "vehicles\\rwarthog\\rwarthog"
    },
    "rhog2": {
      "seat": 7,
      "vehicle": "vehicles\\rwarthog\\rwarthog"
    }
  },
  "racetime": {
    "hog1": {
      "seat": 0,
      "vehicle": "UNKNOWN_TAG_ADDRESS"
    },
    "hog2": {
      "seat": 7,
      "vehicle": "UNKNOWN_TAG_ADDRESS"
    },
    "rhog1": {
      "seat": 0,
      "vehicle": "UNKNOWN_TAG_ADDRESS"
    },
    "rhog2": {
      "seat": 7,
      "vehicle": "UNKNOWN_TAG_ADDRESS"
    }
  },
  "racist": {
    "hog1": {
      "seat": 0,
      "vehicle": "vehicles\\warthog\\mp_warthog"
    },
    "hog2": {
      "seat": 7,
      "vehicle": "vehicles\\warthog\\mp_warthog"
    },
    "rhog1": {
      "seat": 0,
      "vehicle": "vehicles\\rwarthog\\rwarthog"
    },
    "rhog2": {
      "seat": 7,
      "vehicle": "vehicles\\rwarthog\\rwarthog"
    }
  },
  "rainbow-road-v2": {
    "hog1": {
      "seat": 0,
      "vehicle": "UNKNOWN_TAG_ADDRESS"
    },
    "hog2": {
      "seat": 7,
      "vehicle": "UNKNOWN_TAG_ADDRESS"
    },
    "rhog1": {
      "seat": 0,
      "vehicle": "UNKNOWN_TAG_ADDRESS"
    },
    "rhog2": {
      "seat": 7,
      "vehicle": "UNKNOWN_TAG_ADDRESS"
    }
  },
  "rainbow-road-v5": {
    "hog1": {
      "seat": 0,
      "vehicle": "vehicles\\warthog\\mp_warthog"
    },
    "hog2": {
      "seat": 7,
      "vehicle": "vehicles\\warthog\\mp_warthog"
    },
    "rhog1": {
      "seat": 0,
      "vehicle": "vehicles\\rwarthog\\rwarthog"
    },
    "rhog2": {
      "seat": 7,
      "vehicle": "vehicles\\rwarthog\\rwarthog"
    }
  },
  "rainwash0.5": {
    "hog1": {
      "seat": 0,
      "vehicle": "vehicles\\warthog\\mp_warthog"
    },
    "hog2": {
      "seat": 7,
      "vehicle": "vehicles\\warthog\\mp_warthog"
    },
    "rhog1": {
      "seat": 0,
      "vehicle": "vehicles\\rwarthog\\rwarthog"
    },
    "rhog2": {
      "seat": 7,
      "vehicle": "vehicles\\rwarthog\\rwarthog"
    }
  },
  "rampin": {
    "jeep1": {
      "seat": 0,
      "vehicle": "vehicles\\jeep\\jeep"
    },
    "jeep2": {
      "seat": 7,
      "vehicle": "vehicles\\jeep\\jeep"
    },
    "lav1": {
      "seat": 0,
      "vehicle": "vehicles\\lav_25\\lav 25 apc"
    },
    "lav2": {
      "seat": 7,
      "vehicle": "vehicles\\lav_25\\lav 25 apc"
    }
  },
  "rankin2_multiplayer": {
    "hog1": {
      "seat": 0,
      "vehicle": "vehicles\\warthog\\mp_warthog"
    },
    "hog2": {
      "seat": 7,
      "vehicle": "vehicles\\warthog\\mp_warthog"
    },
    "rhog1": {
      "seat": 0,
      "vehicle": "vehicles\\rwarthog\\rwarthog"
    },
    "rhog2": {
      "seat": 7,
      "vehicle": "vehicles\\rwarthog\\rwarthog"
    }
  },
  "ratrace": {
    "hog1": {
      "seat": 0,
      "vehicle": "vehicles\\warthog\\mp_warthog"
    },
    "hog2": {
      "seat": 7,
      "vehicle": "vehicles\\warthog\\mp_warthog"
    },
    "rhog1": {
      "seat": 0,
      "vehicle": "vehicles\\rwarthog\\rwarthog"
    },
    "rhog2": {
      "seat": 7,
      "vehicle": "vehicles\\rwarthog\\rwarthog"
    }
  },
  "ratrace2507": {
    "hog1": {
      "seat": 0,
      "vehicle": "vehicles\\warthog\\mp_warthog"
    },
    "hog2": {
      "seat": 7,
      "vehicle": "vehicles\\warthog\\mp_warthog"
    },
    "rhog1": {
      "seat": 0,
      "vehicle": "vehicles\\rwarthog\\rwarthog"
    },
    "rhog2": {
      "seat": 7,
      "vehicle": "vehicles\\rwarthog\\rwarthog"
    }
  },
  "reach_city": {
    "hog1": {
      "seat": 0,
      "vehicle": "vehicles\\g_warthog\\g_warthog"
    },
    "hog2": {
      "seat": 7,
      "vehicle": "vehicles\\g_warthog\\g_warthog"
    },
    "civi1": {
      "seat": 0,
      "vehicle": "vehicles\\civvi\\civvi"
    },
    "civi2": {
      "seat": 7,
      "vehicle": "vehicles\\civvi\\civvi"
    }
  },
  "red_feather_ranch": {
    "hog1": {
      "seat": 0,
      "vehicle": "vehicles\\warthog\\mp_warthog"
    },
    "hog2": {
      "seat": 7,
      "vehicle": "vehicles\\warthog\\mp_warthog"
    },
    "rhog1": {
      "seat": 0,
      "vehicle": "vehicles\\rwarthog\\rwarthog"
    },
    "rhog2": {
      "seat": 7,
      "vehicle": "vehicles\\rwarthog\\rwarthog"
    }
  },
  "remains": {
    "hog1": {
      "seat": 0,
      "vehicle": "vehicles\\warthog\\mp_warthog"
    },
    "hog2": {
      "seat": 7,
      "vehicle": "vehicles\\warthog\\mp_warthog"
    },
    "rhog1": {
      "seat": 0,
      "vehicle": "vehicles\\rwarthog\\rwarthog"
    },
    "rhog2": {
      "seat": 7,
      "vehicle": "vehicles\\rwarthog\\rwarthog"
    }
  },
  "remnants": {
    "ghost": {
      "seat": 0,
      "vehicle": "vehicles\\h2_ghost\\h2_ghost"
    },
    "hog1": {
      "seat": 0,
      "vehicle": "vehicles\\warthog\\mp_warthog"
    },
    "hog2": {
      "seat": 7,
      "vehicle": "vehicles\\warthog\\mp_warthog"
    }
  },
  "requiem": {
    "hog1": {
      "seat": 0,
      "vehicle": "vehicles\\warthog\\mp_warthog"
    },
    "hog2": {
      "seat": 7,
      "vehicle": "vehicles\\warthog\\mp_warthog"
    },
    "rhog1": {
      "seat": 0,
      "vehicle": "vehicles\\rwarthog\\rwarthog"
    },
    "rhog2": {
      "seat": 7,
      "vehicle": "vehicles\\rwarthog\\rwarthog"
    }
  },
  "reserection": {
    "hog1": {
      "seat": 0,
      "vehicle": "vehicles\\bm_warthog\\bm_warthog"
    },
    "hog2": {
      "seat": 7,
      "vehicle": "vehicles\\bm_warthog\\bm_warthog"
    },
    "civi1": {
      "seat": 0,
      "vehicle": "vehicles\\civvi\\civvi"
    },
    "civi2": {
      "seat": 7,
      "vehicle": "vehicles\\civvi\\civvi"
    }
  },
  "restless": {
    "hog1": {
      "seat": 0,
      "vehicle": "vehicles\\warthog\\mp_warthog"
    },
    "hog2": {
      "seat": 7,
      "vehicle": "vehicles\\warthog\\mp_warthog"
    },
    "rhog1": {
      "seat": 0,
      "vehicle": "vehicles\\g_warthog\\g_warthog"
    },
    "rhog2": {
      "seat": 7,
      "vehicle": "vehicles\\g_warthog\\g_warthog"
    }
  },
  "rev_beavercreek_cavebeta": {
    "ghost": {
      "seat": 0,
      "vehicle": "revolution\\vehicles\\ghost\\ghost"
    }
  },
  "rev_damnation_delta_cavebeta": {
    "hog1": {
      "seat": 0,
      "vehicle": "revolution\\vehicles\\rocket_hog\\rocket warthog"
    },
    "hog2": {
      "seat": 7,
      "vehicle": "revolution\\vehicles\\rocket_hog\\rocket warthog"
    },
    "rhog1": {
      "seat": 0,
      "vehicle": "revolution\\vehicles\\rocket_hog\\rocket warthog"
    },
    "rhog2": {
      "seat": 7,
      "vehicle": "revolution\\vehicles\\rocket_hog\\rocket warthog"
    }
  },
  "rev_delta_station_cavebeta": {
    "hog1": {
      "seat": 0,
      "vehicle": "revolution\\vehicles\\hog\\chainhog"
    },
    "hog2": {
      "seat": 7,
      "vehicle": "revolution\\vehicles\\hog\\chainhog"
    },
    "rhog1": {
      "seat": 0,
      "vehicle": "revolution\\vehicles\\rocket_hog\\rocket warthog"
    },
    "rhog2": {
      "seat": 7,
      "vehicle": "revolution\\vehicles\\rocket_hog\\rocket warthog"
    }
  },
  "rev_deltaruins_cavebeta": {
    "hog1": {
      "seat": 0,
      "vehicle": "vehicles\\warthog\\mp_warthog"
    },
    "hog2": {
      "seat": 7,
      "vehicle": "vehicles\\warthog\\mp_warthog"
    },
    "rhog1": {
      "seat": 0,
      "vehicle": "revolution\\vehicles\\rocket_hog\\rocket warthog"
    },
    "rhog2": {
      "seat": 7,
      "vehicle": "revolution\\vehicles\\rocket_hog\\rocket warthog"
    }
  },
  "rev_dichotomy_cavebeta": {
    "hog1": {
      "seat": 0,
      "vehicle": "revolution\\vehicles\\hog\\chainhog"
    },
    "hog2": {
      "seat": 7,
      "vehicle": "revolution\\vehicles\\hog\\chainhog"
    },
    "rhog1": {
      "seat": 0,
      "vehicle": "revolution\\vehicles\\rocket_hog\\rocket warthog"
    },
    "rhog2": {
      "seat": 7,
      "vehicle": "revolution\\vehicles\\rocket_hog\\rocket warthog"
    }
  },
  "rev_downrush_cavebeta": {
    "hog1": {
      "seat": 0,
      "vehicle": "revolution\\vehicles\\hog\\chainhog"
    },
    "hog2": {
      "seat": 7,
      "vehicle": "revolution\\vehicles\\hog\\chainhog"
    },
    "rhog1": {
      "seat": 0,
      "vehicle": "revolution\\vehicles\\rocket_hog\\rocket warthog"
    },
    "rhog2": {
      "seat": 7,
      "vehicle": "revolution\\vehicles\\rocket_hog\\rocket warthog"
    }
  },
  "rev_fortress_cavebeta": {
    "hog1": {
      "seat": 0,
      "vehicle": "revolution\\vehicles\\hog\\chainhog"
    },
    "hog2": {
      "seat": 7,
      "vehicle": "revolution\\vehicles\\hog\\chainhog"
    },
    "rhog1": {
      "seat": 0,
      "vehicle": "revolution\\vehicles\\rocket_hog\\rocket warthog"
    },
    "rhog2": {
      "seat": 7,
      "vehicle": "revolution\\vehicles\\rocket_hog\\rocket warthog"
    }
  },
  "rev_gridiron_cavebeta": {
    "hog1": {
      "seat": 0,
      "vehicle": "revolution\\vehicles\\hog\\chainhog"
    },
    "hog2": {
      "seat": 7,
      "vehicle": "revolution\\vehicles\\hog\\chainhog"
    },
    "rhog1": {
      "seat": 0,
      "vehicle": "revolution\\vehicles\\rocket_hog\\rocket warthog"
    },
    "rhog2": {
      "seat": 7,
      "vehicle": "revolution\\vehicles\\rocket_hog\\rocket warthog"
    }
  },
  "rev_hangemhigh_cavebeta": {
    "ghost": {
      "seat": 0,
      "vehicle": "vehicles\\ghost\\ghost_mp"
    }
  },
  "rev_lockout_cavebeta": {
    "hog1": {
      "seat": 0,
      "vehicle": "revolution\\vehicles\\hog\\chainhog"
    },
    "hog2": {
      "seat": 7,
      "vehicle": "revolution\\vehicles\\hog\\chainhog"
    },
    "rhog1": {
      "seat": 0,
      "vehicle": "revolution\\vehicles\\rocket_hog\\rocket warthog"
    },
    "rhog2": {
      "seat": 7,
      "vehicle": "revolution\\vehicles\\rocket_hog\\rocket warthog"
    }
  },
  "rev_midship_beta": {
    "hog1": {
      "seat": 0,
      "vehicle": "revolution\\vehicles\\hog\\chainhog"
    },
    "hog2": {
      "seat": 7,
      "vehicle": "revolution\\vehicles\\hog\\chainhog"
    },
    "rhog1": {
      "seat": 0,
      "vehicle": "revolution\\vehicles\\rocket_hog\\rocket warthog"
    },
    "rhog2": {
      "seat": 7,
      "vehicle": "revolution\\vehicles\\rocket_hog\\rocket warthog"
    }
  },
  "rev_midship_cavebeta": {
    "hog1": {
      "seat": 0,
      "vehicle": "revolution\\vehicles\\hog\\chainhog"
    },
    "hog2": {
      "seat": 7,
      "vehicle": "revolution\\vehicles\\hog\\chainhog"
    },
    "rhog1": {
      "seat": 0,
      "vehicle": "revolution\\vehicles\\rocket_hog\\rocket warthog"
    },
    "rhog2": {
      "seat": 7,
      "vehicle": "revolution\\vehicles\\rocket_hog\\rocket warthog"
    }
  },
  "rev_paradox_cavebeta": {
    "hog1": {
      "seat": 0,
      "vehicle": "revolution\\vehicles\\hog\\chainhog"
    },
    "hog2": {
      "seat": 7,
      "vehicle": "revolution\\vehicles\\hog\\chainhog"
    },
    "rhog1": {
      "seat": 0,
      "vehicle": "revolution\\vehicles\\rocket_hog\\rocket warthog"
    },
    "rhog2": {
      "seat": 7,
      "vehicle": "revolution\\vehicles\\rocket_hog\\rocket warthog"
    }
  },
  "rev_portent_cavebeta": {
    "hog1": {
      "seat": 0,
      "vehicle": "revolution\\vehicles\\hog\\chainhog"
    },
    "hog2": {
      "seat": 7,
      "vehicle": "revolution\\vehicles\\hog\\chainhog"
    },
    "rhog1": {
      "seat": 0,
      "vehicle": "revolution\\vehicles\\rocket_hog\\rocket warthog"
    },
    "rhog2": {
      "seat": 7,
      "vehicle": "revolution\\vehicles\\rocket_hog\\rocket warthog"
    }
  },
  "rev_prisoner_cavebeta": {
    "hog1": {
      "seat": 0,
      "vehicle": "revolution\\vehicles\\hog\\chainhog"
    },
    "hog2": {
      "seat": 7,
      "vehicle": "revolution\\vehicles\\hog\\chainhog"
    },
    "rhog1": {
      "seat": 0,
      "vehicle": "revolution\\vehicles\\rocket_hog\\rocket warthog"
    },
    "rhog2": {
      "seat": 7,
      "vehicle": "revolution\\vehicles\\rocket_hog\\rocket warthog"
    }
  },
  "rev_ratrace_cavebeta": {
    "hog1": {
      "seat": 0,
      "vehicle": "revolution\\vehicles\\hog\\chainhog"
    },
    "hog2": {
      "seat": 7,
      "vehicle": "revolution\\vehicles\\hog\\chainhog"
    },
    "rhog1": {
      "seat": 0,
      "vehicle": "revolution\\vehicles\\rocket_hog\\rocket warthog"
    },
    "rhog2": {
      "seat": 7,
      "vehicle": "revolution\\vehicles\\rocket_hog\\rocket warthog"
    }
  },
  "rev_sanctuary_cavebeta": {
    "hog1": {
      "seat": 0,
      "vehicle": "revolution\\vehicles\\hog\\chainhog"
    },
    "hog2": {
      "seat": 7,
      "vehicle": "revolution\\vehicles\\hog\\chainhog"
    },
    "rhog1": {
      "seat": 0,
      "vehicle": "revolution\\vehicles\\rocket_hog\\rocket warthog"
    },
    "rhog2": {
      "seat": 7,
      "vehicle": "revolution\\vehicles\\rocket_hog\\rocket warthog"
    }
  },
  "rev_savior_cave_prerelease": {
    "hog1": {
      "seat": 0,
      "vehicle": "revolution\\vehicles\\hog\\chainhog"
    },
    "hog2": {
      "seat": 7,
      "vehicle": "revolution\\vehicles\\hog\\chainhog"
    },
    "rhog1": {
      "seat": 0,
      "vehicle": "revolution\\vehicles\\rocket_hog\\rocket warthog"
    },
    "rhog2": {
      "seat": 7,
      "vehicle": "revolution\\vehicles\\rocket_hog\\rocket warthog"
    }
  },
  "rev_shockwave_cavebeta": {
    "hog1": {
      "seat": 0,
      "vehicle": "revolution\\vehicles\\hog\\chainhog"
    },
    "hog2": {
      "seat": 7,
      "vehicle": "revolution\\vehicles\\hog\\chainhog"
    },
    "rhog1": {
      "seat": 0,
      "vehicle": "revolution\\vehicles\\rocket_hog\\rocket warthog"
    },
    "rhog2": {
      "seat": 7,
      "vehicle": "revolution\\vehicles\\rocket_hog\\rocket warthog"
    }
  },
  "rev_snowcast_cavebeta": {
    "hog1": {
      "seat": 0,
      "vehicle": "revolution\\vehicles\\hog\\chainhog"
    },
    "hog2": {
      "seat": 7,
      "vehicle": "revolution\\vehicles\\hog\\chainhog"
    },
    "rhog1": {
      "seat": 0,
      "vehicle": "revolution\\vehicles\\rocket_hog\\rocket warthog"
    },
    "rhog2": {
      "seat": 7,
      "vehicle": "revolution\\vehicles\\rocket_hog\\rocket warthog"
    }
  },
  "rev_snowed_in_cavebeta": {
    "hog1": {
      "seat": 0,
      "vehicle": "revolution\\vehicles\\hog\\chainhog"
    },
    "hog2": {
      "seat": 7,
      "vehicle": "revolution\\vehicles\\hog\\chainhog"
    },
    "rhog1": {
      "seat": 0,
      "vehicle": "revolution\\vehicles\\rocket_hog\\rocket warthog"
    },
    "rhog2": {
      "seat": 7,
      "vehicle": "revolution\\vehicles\\rocket_hog\\rocket warthog"
    }
  },
  "rev_tensity_cavebeta": {
    "hog1": {
      "seat": 0,
      "vehicle": "revolution\\vehicles\\hog\\chainhog"
    },
    "hog2": {
      "seat": 7,
      "vehicle": "revolution\\vehicles\\hog\\chainhog"
    },
    "rhog1": {
      "seat": 0,
      "vehicle": "revolution\\vehicles\\rocket_hog\\rocket warthog"
    },
    "rhog2": {
      "seat": 7,
      "vehicle": "revolution\\vehicles\\rocket_hog\\rocket warthog"
    }
  },
  "rev_trench_cavebeta": {
    "hog1": {
      "seat": 0,
      "vehicle": "revolution\\vehicles\\hog\\chainhog"
    },
    "hog2": {
      "seat": 7,
      "vehicle": "revolution\\vehicles\\hog\\chainhog"
    },
    "rhog1": {
      "seat": 0,
      "vehicle": "revolution\\vehicles\\rocket_hog\\rocket warthog"
    },
    "rhog2": {
      "seat": 7,
      "vehicle": "revolution\\vehicles\\rocket_hog\\rocket warthog"
    }
  },
  "rev_valhalla_cavebeta": {
    "hog1": {
      "seat": 0,
      "vehicle": "revolution\\vehicles\\ghost\\ghost"
    },
    "rhog1": {
      "seat": 0,
      "vehicle": "revolution\\vehicles\\hog\\chainhog"
    },
    "rhog2": {
      "seat": 7,
      "vehicle": "revolution\\vehicles\\hog\\chainhog"
    }
  },
  "rev_wizard_cavebeta": {
    "hog1": {
      "seat": 0,
      "vehicle": "revolution\\vehicles\\hog\\chainhog"
    },
    "hog2": {
      "seat": 7,
      "vehicle": "revolution\\vehicles\\hog\\chainhog"
    },
    "rhog1": {
      "seat": 0,
      "vehicle": "revolution\\vehicles\\rocket_hog\\rocket warthog"
    },
    "rhog2": {
      "seat": 7,
      "vehicle": "revolution\\vehicles\\rocket_hog\\rocket warthog"
    }
  },
  "revelations": {
    "hog1": {
      "seat": 0,
      "vehicle": "UNKNOWN_TAG_ADDRESS"
    },
    "hog2": {
      "seat": 7,
      "vehicle": "UNKNOWN_TAG_ADDRESS"
    },
    "rhog1": {
      "seat": 0,
      "vehicle": "UNKNOWN_TAG_ADDRESS"
    },
    "rhog2": {
      "seat": 7,
      "vehicle": "UNKNOWN_TAG_ADDRESS"
    }
  },
  "revolucion_mexicana": {
    "hog1": {
      "seat": 0,
      "vehicle": "vehicles\\yohog\\yohog"
    },
    "rhog1": {
      "seat": 0,
      "vehicle": "haloceripper.webs.com\\zteam\\vehicles\\hogs\\warthog\\warthog"
    },
    "rhog2": {
      "seat": 7,
      "vehicle": "haloceripper.webs.com\\zteam\\vehicles\\hogs\\warthog\\warthog"
    }
  },
  "revolutions": {
    "hog1": {
      "seat": 0,
      "vehicle": "vehicles\\warthog\\mp_warthog"
    },
    "hog2": {
      "seat": 7,
      "vehicle": "vehicles\\warthog\\mp_warthog"
    },
    "rhog1": {
      "seat": 0,
      "vehicle": "vehicles\\rwarthog\\rwarthog"
    },
    "rhog2": {
      "seat": 7,
      "vehicle": "vehicles\\rwarthog\\rwarthog"
    }
  },
  "rez": {
    "hog1": {
      "seat": 0,
      "vehicle": "vehicles\\warthog\\mp_warthog"
    },
    "hog2": {
      "seat": 7,
      "vehicle": "vehicles\\warthog\\mp_warthog"
    },
    "rhog1": {
      "seat": 0,
      "vehicle": "vehicles\\rwarthog\\rwarthog"
    },
    "rhog2": {
      "seat": 7,
      "vehicle": "vehicles\\rwarthog\\rwarthog"
    }
  },
  "rg_double_gulch2": {
    "mon": {
      "seat": 0,
      "vehicle": "altis\\vehicles\\mortargoose\\mortargoose"
    },
    "rhog1": {
      "seat": 0,
      "vehicle": "cmt\\vehicles\\evolved_h1-spirit\\warthog\\_warthog_rocket\\warthog_rocket"
    },
    "rhog2": {
      "seat": 7,
      "vehicle": "cmt\\vehicles\\evolved_h1-spirit\\warthog\\_warthog_rocket\\warthog_rocket"
    }
  },
  "river": {
    "hog1": {
      "seat": 0,
      "vehicle": "vehicles\\warthog\\mp_warthog"
    },
    "hog2": {
      "seat": 7,
      "vehicle": "vehicles\\warthog\\mp_warthog"
    },
    "rhog1": {
      "seat": 0,
      "vehicle": "vehicles\\rwarthog\\rwarthog"
    },
    "rhog2": {
      "seat": 7,
      "vehicle": "vehicles\\rwarthog\\rwarthog"
    }
  },
  "RM_vengeance": {
    "hog1": {
      "seat": 0,
      "vehicle": "vehicles\\warthog\\mp_warthog"
    },
    "hog2": {
      "seat": 7,
      "vehicle": "vehicles\\warthog\\mp_warthog"
    },
    "rhog1": {
      "seat": 0,
      "vehicle": "vehicles\\rwarthog\\rwarthog"
    },
    "rhog2": {
      "seat": 7,
      "vehicle": "vehicles\\rwarthog\\rwarthog"
    }
  },
  "rmt_hog_run_beta": {
    "hog1": {
      "seat": 0,
      "vehicle": "vehicles\\warthog\\mp_warthog"
    },
    "hog2": {
      "seat": 7,
      "vehicle": "vehicles\\warthog\\mp_warthog"
    },
    "rhog1": {
      "seat": 0,
      "vehicle": "vehicles\\rwarthog\\rwarthog"
    },
    "rhog2": {
      "seat": 7,
      "vehicle": "vehicles\\rwarthog\\rwarthog"
    }
  },
  "rndm_lockdown": {
    "hog1": {
      "seat": 0,
      "vehicle": "vehicles\\warthog\\mp_warthog"
    },
    "hog2": {
      "seat": 7,
      "vehicle": "vehicles\\warthog\\mp_warthog"
    },
    "rhog1": {
      "seat": 0,
      "vehicle": "vehicles\\rwarthog\\rwarthog"
    },
    "rhog2": {
      "seat": 7,
      "vehicle": "vehicles\\rwarthog\\rwarthog"
    }
  },
  "rocky": {
    "hog1": {
      "seat": 0,
      "vehicle": "vehicles\\warthog\\mp_warthog"
    },
    "hog2": {
      "seat": 7,
      "vehicle": "vehicles\\warthog\\mp_warthog"
    },
    "rhog1": {
      "seat": 0,
      "vehicle": "vehicles\\rwarthog\\rwarthog"
    },
    "rhog2": {
      "seat": 7,
      "vehicle": "vehicles\\rwarthog\\rwarthog"
    }
  },
  "rollingonwards": {
    "hog1": {
      "seat": 0,
      "vehicle": "vehicles\\warthog\\mp_warthog"
    },
    "hog2": {
      "seat": 7,
      "vehicle": "vehicles\\warthog\\mp_warthog"
    },
    "rhog1": {
      "seat": 0,
      "vehicle": "vehicles\\rwarthog\\rwarthog"
    },
    "rhog2": {
      "seat": 7,
      "vehicle": "vehicles\\rwarthog\\rwarthog"
    }
  },
  "room_final": {
    "hog1": {
      "seat": 0,
      "vehicle": "vehicles\\warthog\\mp_warthog"
    },
    "hog2": {
      "seat": 7,
      "vehicle": "vehicles\\warthog\\mp_warthog"
    },
    "rhog1": {
      "seat": 0,
      "vehicle": "vehicles\\rwarthog\\rwarthog"
    },
    "rhog2": {
      "seat": 7,
      "vehicle": "vehicles\\rwarthog\\rwarthog"
    }
  },
  "rpg_vally_alpha_1": {
    "hog1": {
      "seat": 0,
      "vehicle": "vehicles\\warthog\\mp_warthog"
    },
    "hog2": {
      "seat": 7,
      "vehicle": "vehicles\\warthog\\mp_warthog"
    },
    "rhog1": {
      "seat": 0,
      "vehicle": "vehicles\\rwarthog\\rwarthog"
    },
    "rhog2": {
      "seat": 7,
      "vehicle": "vehicles\\rwarthog\\rwarthog"
    }
  },
  "rsfg": {
    "ghost": {
      "seat": 0,
      "vehicle": "vehicles\\ghost_needler\\ghost needler_mp"
    },
    "rhog1": {
      "seat": 0,
      "vehicle": "vehicles\\rwarthog\\h2 rwarthog"
    },
    "rhog2": {
      "seat": 7,
      "vehicle": "vehicles\\rwarthog\\h2 rwarthog"
    }
  },
  "rt_coliseo": {
    "hog1": {
      "seat": 0,
      "vehicle": "vehicles\\warthog\\mp_warthog"
    },
    "hog2": {
      "seat": 7,
      "vehicle": "vehicles\\warthog\\mp_warthog"
    },
    "rhog1": {
      "seat": 0,
      "vehicle": "vehicles\\rwarthog\\rwarthog"
    },
    "rhog2": {
      "seat": 7,
      "vehicle": "vehicles\\rwarthog\\rwarthog"
    }
  },
  "ruin": {
    "hog1": {
      "seat": 0,
      "vehicle": "vehicles\\warthog\\mp_warthog"
    },
    "hog2": {
      "seat": 7,
      "vehicle": "vehicles\\warthog\\mp_warthog"
    },
    "rhog1": {
      "seat": 0,
      "vehicle": "vehicles\\rwarthog\\rwarthog"
    },
    "rhog2": {
      "seat": 7,
      "vehicle": "vehicles\\rwarthog\\rwarthog"
    }
  },
  "sciophobia": {
    "hog1": {
      "seat": 0,
      "vehicle": "vehicles\\warthog\\mp_warthog"
    },
    "hog2": {
      "seat": 7,
      "vehicle": "vehicles\\warthog\\mp_warthog"
    },
    "rhog1": {
      "seat": 0,
      "vehicle": "vehicles\\rwarthog\\rwarthog"
    },
    "rhog2": {
      "seat": 7,
      "vehicle": "vehicles\\rwarthog\\rwarthog"
    }
  },
  "sciophobiav2": {
    "hog1": {
      "seat": 0,
      "vehicle": "vehicles\\warthog\\mp_warthog"
    },
    "hog2": {
      "seat": 7,
      "vehicle": "vehicles\\warthog\\mp_warthog"
    },
    "rhog1": {
      "seat": 0,
      "vehicle": "vehicles\\rwarthog\\rwarthog"
    },
    "rhog2": {
      "seat": 7,
      "vehicle": "vehicles\\rwarthog\\rwarthog"
    }
  },
  "seclusion_redux": {
    "hog1": {
      "seat": 0,
      "vehicle": "vehicles\\warthog\\mp_warthog"
    },
    "hog2": {
      "seat": 7,
      "vehicle": "vehicles\\warthog\\mp_warthog"
    },
    "rhog1": {
      "seat": 0,
      "vehicle": "vehicles\\rwarthog\\rwarthog"
    },
    "rhog2": {
      "seat": 7,
      "vehicle": "vehicles\\rwarthog\\rwarthog"
    }
  },
  "secrets_of_egypt": {
    "hog1": {
      "seat": 0,
      "vehicle": "vehicles\\warthog\\mp_warthog"
    },
    "hog2": {
      "seat": 7,
      "vehicle": "vehicles\\warthog\\mp_warthog"
    },
    "rhog1": {
      "seat": 0,
      "vehicle": "vehicles\\rwarthog\\rwarthog"
    },
    "rhog2": {
      "seat": 7,
      "vehicle": "vehicles\\rwarthog\\rwarthog"
    }
  },
  "sentinel_beta": {
    "hog1": {
      "seat": 0,
      "vehicle": "vehicles\\warthog\\mp_warthog"
    },
    "hog2": {
      "seat": 7,
      "vehicle": "vehicles\\warthog\\mp_warthog"
    },
    "rhog1": {
      "seat": 0,
      "vehicle": "vehicles\\rwarthog\\rwarthog"
    },
    "rhog2": {
      "seat": 7,
      "vehicle": "vehicles\\rwarthog\\rwarthog"
    }
  },
  "separated": {
    "hog1": {
      "seat": 0,
      "vehicle": "vehicles\\warthog\\mp_warthog"
    },
    "hog2": {
      "seat": 7,
      "vehicle": "vehicles\\warthog\\mp_warthog"
    },
    "rhog1": {
      "seat": 0,
      "vehicle": "vehicles\\mwarthog\\mwarthog"
    },
    "rhog2": {
      "seat": 7,
      "vehicle": "vehicles\\mwarthog\\mwarthog"
    }
  },
  "septic_exodus": {
    "hog1": {
      "seat": 0,
      "vehicle": "vehicles\\warthog\\mp_warthog"
    },
    "hog2": {
      "seat": 7,
      "vehicle": "vehicles\\warthog\\mp_warthog"
    },
    "rhog1": {
      "seat": 0,
      "vehicle": "vehicles\\rwarthog\\rwarthog"
    },
    "rhog2": {
      "seat": 7,
      "vehicle": "vehicles\\rwarthog\\rwarthog"
    }
  },
  "serenity(adb)": {
    "hog1": {
      "seat": 0,
      "vehicle": "vehicles\\warthog\\mp_warthog"
    },
    "hog2": {
      "seat": 7,
      "vehicle": "vehicles\\warthog\\mp_warthog"
    },
    "rhog1": {
      "seat": 0,
      "vehicle": "vehicles\\rwarthog\\rwarthog"
    },
    "rhog2": {
      "seat": 7,
      "vehicle": "vehicles\\rwarthog\\rwarthog"
    }
  },
  "sereny": {
    "hog1": {
      "seat": 0,
      "vehicle": "vehicles\\warthog\\mp_warthog"
    },
    "hog2": {
      "seat": 7,
      "vehicle": "vehicles\\warthog\\mp_warthog"
    },
    "rhog1": {
      "seat": 0,
      "vehicle": "vehicles\\rwarthog\\rwarthog"
    },
    "rhog2": {
      "seat": 7,
      "vehicle": "vehicles\\rwarthog\\rwarthog"
    }
  },
  "sewage-facility": {
    "hog1": {
      "seat": 0,
      "vehicle": "vehicles\\warthog\\mp_warthog"
    },
    "hog2": {
      "seat": 7,
      "vehicle": "vehicles\\warthog\\mp_warthog"
    },
    "rhog1": {
      "seat": 0,
      "vehicle": "vehicles\\rwarthog\\rwarthog"
    },
    "rhog2": {
      "seat": 7,
      "vehicle": "vehicles\\rwarthog\\rwarthog"
    }
  },
  "sh_bh_danger_canyon_mod": {
    "hog1": {
      "seat": 0,
      "vehicle": "vehicles\\warthog\\mp_warthog"
    },
    "hog2": {
      "seat": 7,
      "vehicle": "vehicles\\warthog\\mp_warthog"
    },
    "rhog1": {
      "seat": 0,
      "vehicle": "vehicles\\g_warthog\\g_warthog"
    },
    "rhog2": {
      "seat": 7,
      "vehicle": "vehicles\\g_warthog\\g_warthog"
    }
  },
  "shakuras": {
    "hog1": {
      "seat": 0,
      "vehicle": "UNKNOWN_TAG_ADDRESS"
    },
    "hog2": {
      "seat": 7,
      "vehicle": "UNKNOWN_TAG_ADDRESS"
    },
    "rhog1": {
      "seat": 0,
      "vehicle": "UNKNOWN_TAG_ADDRESS"
    },
    "rhog2": {
      "seat": 7,
      "vehicle": "UNKNOWN_TAG_ADDRESS"
    }
  },
  "sheer_cold": {
    "hog1": {
      "seat": 0,
      "vehicle": "UNKNOWN_TAG_ADDRESS"
    },
    "hog2": {
      "seat": 7,
      "vehicle": "UNKNOWN_TAG_ADDRESS"
    },
    "rhog1": {
      "seat": 0,
      "vehicle": "UNKNOWN_TAG_ADDRESS"
    },
    "rhog2": {
      "seat": 7,
      "vehicle": "UNKNOWN_TAG_ADDRESS"
    }
  },
  "shellshock_alpha": {
    "hog1": {
      "seat": 0,
      "vehicle": "vehicles\\warthog\\mp_warthog"
    },
    "hog2": {
      "seat": 7,
      "vehicle": "vehicles\\warthog\\mp_warthog"
    },
    "rhog1": {
      "seat": 0,
      "vehicle": "vehicles\\rwarthog\\rwarthog"
    },
    "rhog2": {
      "seat": 7,
      "vehicle": "vehicles\\rwarthog\\rwarthog"
    }
  },
  "shnoogins": {
    "hog1": {
      "seat": 0,
      "vehicle": "vehicles\\warthog\\mp_warthog"
    },
    "hog2": {
      "seat": 7,
      "vehicle": "vehicles\\warthog\\mp_warthog"
    },
    "rhog1": {
      "seat": 0,
      "vehicle": "vehicles\\rwarthog\\rwarthog"
    },
    "rhog2": {
      "seat": 7,
      "vehicle": "vehicles\\rwarthog\\rwarthog"
    }
  },
  "shrooms_pb1": {
    "ghost": {
      "seat": 0,
      "vehicle": "vehicles\\h2_ghost\\h2_ghost"
    },
    "shog1": {
      "seat": 0,
      "vehicle": "vehicles\\snow hog\\snow hog"
    },
    "shog2": {
      "seat": 7,
      "vehicle": "vehicles\\snow hog\\snow hog"
    }
  },
  "shut_down": {
    "hog1": {
      "seat": 0,
      "vehicle": "vehicles\\warthog\\mp_warthog"
    },
    "hog2": {
      "seat": 7,
      "vehicle": "vehicles\\warthog\\mp_warthog"
    },
    "rhog1": {
      "seat": 0,
      "vehicle": "vehicles\\bm_warthog\\bm_warthog"
    },
    "rhog2": {
      "seat": 7,
      "vehicle": "vehicles\\bm_warthog\\bm_warthog"
    }
  },
  "sidewinder": {
    "hog1": {
      "seat": 0,
      "vehicle": "vehicles\\warthog\\mp_warthog"
    },
    "hog2": {
      "seat": 7,
      "vehicle": "vehicles\\warthog\\mp_warthog"
    },
    "rhog1": {
      "seat": 0,
      "vehicle": "vehicles\\rwarthog\\rwarthog"
    },
    "rhog2": {
      "seat": 7,
      "vehicle": "vehicles\\rwarthog\\rwarthog"
    }
  },
  "sidewinder_v2": {
    "fhog1": {
      "seat": 0,
      "vehicle": "vehicles\\fwarthog\\mp_fwarthog"
    },
    "fhog2": {
      "seat": 7,
      "vehicle": "vehicles\\fwarthog\\mp_fwarthog"
    },
    "lambo1": {
      "seat": 0,
      "vehicle": "vehicles\\lambo\\lambo"
    }
  },
  "siege": {
    "hog1": {
      "seat": 0,
      "vehicle": "vehicles\\warthog\\mp_warthog"
    },
    "hog2": {
      "seat": 7,
      "vehicle": "vehicles\\warthog\\mp_warthog"
    },
    "rhog1": {
      "seat": 0,
      "vehicle": "vehicles\\rwarthog\\rwarthog"
    },
    "rhog2": {
      "seat": 7,
      "vehicle": "vehicles\\rwarthog\\rwarthog"
    }
  },
  "sierra": {
    "hog1": {
      "seat": 0,
      "vehicle": "vehicles\\warthog\\mp_warthog"
    },
    "hog2": {
      "seat": 7,
      "vehicle": "vehicles\\warthog\\mp_warthog"
    },
    "rhog1": {
      "seat": 0,
      "vehicle": "vehicles\\rwarthog\\rwarthog"
    },
    "rhog2": {
      "seat": 7,
      "vehicle": "vehicles\\rwarthog\\rwarthog"
    }
  },
  "signs": {
    "hog1": {
      "seat": 0,
      "vehicle": "vehicles\\warthog\\mp_warthog"
    },
    "hog2": {
      "seat": 7,
      "vehicle": "vehicles\\warthog\\mp_warthog"
    },
    "rhog1": {
      "seat": 0,
      "vehicle": "vehicles\\rwarthog\\rwarthog"
    },
    "rhog2": {
      "seat": 7,
      "vehicle": "vehicles\\rwarthog\\rwarthog"
    }
  },
  "silent_lexicon": {
    "hog1": {
      "seat": 0,
      "vehicle": "vehicles\\warthog\\mp_warthog"
    },
    "hog2": {
      "seat": 7,
      "vehicle": "vehicles\\warthog\\mp_warthog"
    },
    "rhog1": {
      "seat": 0,
      "vehicle": "vehicles\\rwarthog\\rwarthog"
    },
    "rhog2": {
      "seat": 7,
      "vehicle": "vehicles\\rwarthog\\rwarthog"
    }
  },
  "sinkhole_final": {
    "hog1": {
      "seat": 0,
      "vehicle": "vehicles\\warthog\\mp_warthog"
    },
    "hog2": {
      "seat": 7,
      "vehicle": "vehicles\\warthog\\mp_warthog"
    },
    "rhog1": {
      "seat": 0,
      "vehicle": "vehicles\\rwarthog\\rwarthog"
    },
    "rhog2": {
      "seat": 7,
      "vehicle": "vehicles\\rwarthog\\rwarthog"
    }
  },
  "six": {
    "hog1": {
      "seat": 0,
      "vehicle": "vehicles\\warthog\\mp_warthog"
    },
    "hog2": {
      "seat": 7,
      "vehicle": "vehicles\\warthog\\mp_warthog"
    },
    "rhog1": {
      "seat": 0,
      "vehicle": "vehicles\\rwarthog\\rwarthog"
    },
    "rhog2": {
      "seat": 7,
      "vehicle": "vehicles\\rwarthog\\rwarthog"
    }
  },
  "skarn": {
    "hog1": {
      "seat": 0,
      "vehicle": "vehicles\\warthog\\mp_warthog"
    },
    "hog2": {
      "seat": 7,
      "vehicle": "vehicles\\warthog\\mp_warthog"
    },
    "rhog1": {
      "seat": 0,
      "vehicle": "vehicles\\rwarthog\\rwarthog"
    },
    "rhog2": {
      "seat": 7,
      "vehicle": "vehicles\\rwarthog\\rwarthog"
    }
  },
  "skyhigh": {
    "ghost": {
      "seat": 0,
      "vehicle": "vehicles\\ghost\\ghost_mp"
    },
    "hog1": {
      "seat": 0,
      "vehicle": "vehicles\\warthog\\mp_warthog"
    },
    "hog2": {
      "seat": 7,
      "vehicle": "vehicles\\warthog\\mp_warthog"
    }
  },
  "slaughterhouse_5": {
    "jeep1": {
      "seat": 0,
      "vehicle": "vehicles\\jeep\\jeep"
    },
    "jeep2": {
      "seat": 7,
      "vehicle": "vehicles\\jeep\\jeep"
    },
    "fork": {
      "seat": 0,
      "vehicle": "altis\\vehicles\\forklift\\forklift"
    }
  },
  "sleden": {
    "ghost": {
      "seat": 0,
      "vehicle": "vehicles\\ghost\\ghost_mp"
    },
    "hog1": {
      "seat": 0,
      "vehicle": "vehicles\\warthog\\mp_warthog"
    },
    "hog2": {
      "seat": 7,
      "vehicle": "vehicles\\warthog\\mp_warthog"
    }
  },
  "small_battle_fields": {
    "hog1": {
      "seat": 0,
      "vehicle": "vehicles\\warthog\\mp_warthog"
    },
    "hog2": {
      "seat": 7,
      "vehicle": "vehicles\\warthog\\mp_warthog"
    },
    "rhog1": {
      "seat": 0,
      "vehicle": "vehicles\\rwarthog\\rwarthog"
    },
    "rhog2": {
      "seat": 7,
      "vehicle": "vehicles\\rwarthog\\rwarthog"
    }
  },
  "smallprawn": {
    "cart1": {
      "seat": 0,
      "vehicle": "vehicles\\cart\\cart"
    },
    "cart2": {
      "seat": 7,
      "vehicle": "vehicles\\cart\\cart"
    },
    "rhog1": {
      "seat": 0,
      "vehicle": "vehicles\\rwarthog\\rwarthog"
    },
    "rhog2": {
      "seat": 7,
      "vehicle": "vehicles\\rwarthog\\rwarthog"
    }
  },
  "sneak": {
    "hog1": {
      "seat": 0,
      "vehicle": "vehicles\\warthog\\mp_warthog"
    },
    "hog2": {
      "seat": 7,
      "vehicle": "vehicles\\warthog\\mp_warthog"
    },
    "rhog1": {
      "seat": 0,
      "vehicle": "vehicles\\rwarthog\\rwarthog"
    },
    "rhog2": {
      "seat": 7,
      "vehicle": "vehicles\\rwarthog\\rwarthog"
    }
  },
  "sniper_training": {
    "hog1": {
      "seat": 0,
      "vehicle": "vehicles\\warthog\\mp_warthog"
    },
    "hog2": {
      "seat": 7,
      "vehicle": "vehicles\\warthog\\mp_warthog"
    },
    "rhog1": {
      "seat": 0,
      "vehicle": "vehicles\\rwarthog\\rwarthog"
    },
    "rhog2": {
      "seat": 7,
      "vehicle": "vehicles\\rwarthog\\rwarthog"
    }
  },
  "sniperbluff": {
    "hog1": {
      "seat": 0,
      "vehicle": "vehicles\\warthog\\mp_warthog"
    },
    "hog2": {
      "seat": 7,
      "vehicle": "vehicles\\warthog\\mp_warthog"
    },
    "rhog1": {
      "seat": 0,
      "vehicle": "vehicles\\rwarthog\\rwarthog"
    },
    "rhog2": {
      "seat": 7,
      "vehicle": "vehicles\\rwarthog\\rwarthog"
    }
  },
  "snipercanyonredux": {
    "hog1": {
      "seat": 0,
      "vehicle": "vehicles\\warthog\\mp_warthog"
    },
    "hog2": {
      "seat": 7,
      "vehicle": "vehicles\\warthog\\mp_warthog"
    },
    "rhog1": {
      "seat": 0,
      "vehicle": "vehicles\\rwarthog\\rwarthog"
    },
    "rhog2": {
      "seat": 7,
      "vehicle": "vehicles\\rwarthog\\rwarthog"
    }
  },
  "snow_rush": {
    "ghost": {
      "seat": 0,
      "vehicle": "vehicles\\h2_ghost\\h2_ghost"
    },
    "shog1": {
      "seat": 0,
      "vehicle": "vehicles\\snow hog\\snow hog"
    },
    "shog2": {
      "seat": 7,
      "vehicle": "vehicles\\snow hog\\snow hog"
    }
  },
  "snowcast": {
    "hog1": {
      "seat": 0,
      "vehicle": "vehicles\\warthog\\mp_warthog"
    },
    "hog2": {
      "seat": 7,
      "vehicle": "vehicles\\warthog\\mp_warthog"
    },
    "rhog1": {
      "seat": 0,
      "vehicle": "vehicles\\rwarthog\\rwarthog"
    },
    "rhog2": {
      "seat": 7,
      "vehicle": "vehicles\\rwarthog\\rwarthog"
    }
  },
  "snowdrop": {
    "hog1": {
      "seat": 0,
      "vehicle": "vehicles\\newhog\\newhog mp_warthog"
    },
    "rhog1": {
      "seat": 0,
      "vehicle": "h3r\\vehicles\\mogoose\\c gun turret_mp"
    }
  },
  "snowed_in": {
    "hog1": {
      "seat": 0,
      "vehicle": "vehicles\\warthog\\mp_warthog"
    },
    "hog2": {
      "seat": 7,
      "vehicle": "vehicles\\warthog\\mp_warthog"
    },
    "rhog1": {
      "seat": 0,
      "vehicle": "vehicles\\rwarthog\\rwarthog"
    },
    "rhog2": {
      "seat": 7,
      "vehicle": "vehicles\\rwarthog\\rwarthog"
    }
  },
  "snowtorn_cove": {
    "hog1": {
      "seat": 0,
      "vehicle": "vehicles\\warthog\\art_cwarthog"
    },
    "hog2": {
      "seat": 7,
      "vehicle": "vehicles\\warthog\\art_cwarthog"
    },
    "rhog1": {
      "seat": 0,
      "vehicle": "vehicles\\rwarthog\\art_rwarthog"
    },
    "rhog2": {
      "seat": 7,
      "vehicle": "vehicles\\rwarthog\\art_rwarthog"
    }
  },
  "snowvalley": {
    "hog1": {
      "seat": 0,
      "vehicle": "vehicles\\warthog\\mp_warthog"
    },
    "hog2": {
      "seat": 7,
      "vehicle": "vehicles\\warthog\\mp_warthog"
    },
    "rhog1": {
      "seat": 0,
      "vehicle": "vehicles\\rwarthog\\rwarthog"
    },
    "rhog2": {
      "seat": 7,
      "vehicle": "vehicles\\rwarthog\\rwarthog"
    }
  },
  "sofoc_desert": {
    "hog1": {
      "seat": 0,
      "vehicle": "vehicles\\warthog\\mp_warthog"
    },
    "hog2": {
      "seat": 7,
      "vehicle": "vehicles\\warthog\\mp_warthog"
    },
    "rhog1": {
      "seat": 0,
      "vehicle": "vehicles\\rwarthog\\rwarthog"
    },
    "rhog2": {
      "seat": 7,
      "vehicle": "vehicles\\rwarthog\\rwarthog"
    }
  },
  "soldier_road": {
    "hog1": {
      "seat": 0,
      "vehicle": "vehicles\\warthog\\mp_warthog"
    },
    "hog2": {
      "seat": 7,
      "vehicle": "vehicles\\warthog\\mp_warthog"
    },
    "rhog1": {
      "seat": 0,
      "vehicle": "vehicles\\rwarthog\\rwarthog"
    },
    "rhog2": {
      "seat": 7,
      "vehicle": "vehicles\\rwarthog\\rwarthog"
    }
  },
  "solitude": {
    "hog1": {
      "seat": 0,
      "vehicle": "vehicles\\warthog\\mp_warthog"
    },
    "hog2": {
      "seat": 7,
      "vehicle": "vehicles\\warthog\\mp_warthog"
    },
    "rhog1": {
      "seat": 0,
      "vehicle": "vehicles\\rwarthog\\rwarthog"
    },
    "rhog2": {
      "seat": 7,
      "vehicle": "vehicles\\rwarthog\\rwarthog"
    }
  },
  "space_seed": {
    "hog1": {
      "seat": 0,
      "vehicle": "vehicles\\warthog\\mp_warthog"
    },
    "hog2": {
      "seat": 7,
      "vehicle": "vehicles\\warthog\\mp_warthog"
    },
    "rhog1": {
      "seat": 0,
      "vehicle": "vehicles\\rwarthog\\rwarthog"
    },
    "rhog2": {
      "seat": 7,
      "vehicle": "vehicles\\rwarthog\\rwarthog"
    }
  },
  "spaceneedle_outpost": {
    "hog1": {
      "seat": 0,
      "vehicle": "vehicles\\warthog\\mp_warthog"
    },
    "hog2": {
      "seat": 7,
      "vehicle": "vehicles\\warthog\\mp_warthog"
    },
    "rhog1": {
      "seat": 0,
      "vehicle": "vehicles\\rwarthog\\rwarthog"
    },
    "rhog2": {
      "seat": 7,
      "vehicle": "vehicles\\rwarthog\\rwarthog"
    }
  },
  "spacexl": {
    "hog1": {
      "seat": 0,
      "vehicle": "vehicles\\warthog\\mp_warthog"
    },
    "hog2": {
      "seat": 7,
      "vehicle": "vehicles\\warthog\\mp_warthog"
    },
    "rhog1": {
      "seat": 0,
      "vehicle": "vehicles\\rwarthog\\rwarthog"
    },
    "rhog2": {
      "seat": 7,
      "vehicle": "vehicles\\rwarthog\\rwarthog"
    }
  },
  "spiral_mountian_beta": {
    "hog1": {
      "seat": 0,
      "vehicle": "vehicles\\warthog\\mp_warthog"
    },
    "hog2": {
      "seat": 7,
      "vehicle": "vehicles\\warthog\\mp_warthog"
    },
    "rhog1": {
      "seat": 0,
      "vehicle": "vehicles\\rwarthog\\rwarthog"
    },
    "rhog2": {
      "seat": 7,
      "vehicle": "vehicles\\rwarthog\\rwarthog"
    }
  },
  "spiral_mountian_v2": {
    "hog1": {
      "seat": 0,
      "vehicle": "vehicles\\warthog\\mp_warthog"
    },
    "hog2": {
      "seat": 7,
      "vehicle": "vehicles\\warthog\\mp_warthog"
    },
    "rhog1": {
      "seat": 0,
      "vehicle": "vehicles\\rwarthog\\rwarthog"
    },
    "rhog2": {
      "seat": 7,
      "vehicle": "vehicles\\rwarthog\\rwarthog"
    }
  },
  "splitter": {
    "hog1": {
      "seat": 0,
      "vehicle": "vehicles\\warthog\\mp_warthog"
    },
    "hog2": {
      "seat": 7,
      "vehicle": "vehicles\\warthog\\mp_warthog"
    },
    "rhog1": {
      "seat": 0,
      "vehicle": "vehicles\\rwarthog\\rwarthog"
    },
    "rhog2": {
      "seat": 7,
      "vehicle": "vehicles\\rwarthog\\rwarthog"
    }
  },
  "spring_gulch": {
    "hog1": {
      "seat": 0,
      "vehicle": "vehicles\\warthog\\mp_warthog"
    },
    "hog2": {
      "seat": 7,
      "vehicle": "vehicles\\warthog\\mp_warthog"
    },
    "rhog1": {
      "seat": 0,
      "vehicle": "vehicles\\rwarthog\\rwarthog"
    },
    "rhog2": {
      "seat": 7,
      "vehicle": "vehicles\\rwarthog\\rwarthog"
    }
  },
  "stack": {
    "hog1": {
      "seat": 0,
      "vehicle": "vehicles\\warthog\\mp_warthog"
    },
    "hog2": {
      "seat": 7,
      "vehicle": "vehicles\\warthog\\mp_warthog"
    },
    "rhog1": {
      "seat": 0,
      "vehicle": "vehicles\\rwarthog\\rwarthog"
    },
    "rhog2": {
      "seat": 7,
      "vehicle": "vehicles\\rwarthog\\rwarthog"
    }
  },
  "starcanyon": {
    "hog1": {
      "seat": 0,
      "vehicle": "vehicles\\warthog\\mp_warthog"
    },
    "hog2": {
      "seat": 7,
      "vehicle": "vehicles\\warthog\\mp_warthog"
    },
    "rhog1": {
      "seat": 0,
      "vehicle": "vehicles\\rwarthog\\rwarthog"
    },
    "rhog2": {
      "seat": 7,
      "vehicle": "vehicles\\rwarthog\\rwarthog"
    }
  },
  "steep_holm": {
    "ghost": {
      "seat": 0,
      "vehicle": "vehicles\\ghost\\ghost_mp"
    },
    "hog1": {
      "seat": 0,
      "vehicle": "vehicles\\warthog\\mp_warthog"
    },
    "hog2": {
      "seat": 7,
      "vehicle": "vehicles\\warthog\\mp_warthog"
    }
  },
  "stinger_v2": {
    "hog1": {
      "seat": 0,
      "vehicle": "vehicles\\warthog\\mp_warthog"
    },
    "hog2": {
      "seat": 7,
      "vehicle": "vehicles\\warthog\\mp_warthog"
    },
    "rhog1": {
      "seat": 0,
      "vehicle": "vehicles\\rwarthog\\rwarthog"
    },
    "rhog2": {
      "seat": 7,
      "vehicle": "vehicles\\rwarthog\\rwarthog"
    }
  },
  "summerwinder": {
    "hog1": {
      "seat": 0,
      "vehicle": "vehicles\\warthog\\mp_warthog"
    },
    "hog2": {
      "seat": 7,
      "vehicle": "vehicles\\warthog\\mp_warthog"
    },
    "rhog1": {
      "seat": 0,
      "vehicle": "vehicles\\rwarthog\\rwarthog"
    },
    "rhog2": {
      "seat": 7,
      "vehicle": "vehicles\\rwarthog\\rwarthog"
    }
  },
  "summit": {
    "hog1": {
      "seat": 0,
      "vehicle": "vehicles\\warthog\\mp_warthog"
    },
    "hog2": {
      "seat": 7,
      "vehicle": "vehicles\\warthog\\mp_warthog"
    },
    "rhog1": {
      "seat": 0,
      "vehicle": "vehicles\\rwarthog\\rwarthog"
    },
    "rhog2": {
      "seat": 7,
      "vehicle": "vehicles\\rwarthog\\rwarthog"
    }
  },
  "super_stunt_track": {
    "hog1": {
      "seat": 0,
      "vehicle": "vehicles\\warthog\\mp_warthog"
    },
    "hog2": {
      "seat": 7,
      "vehicle": "vehicles\\warthog\\mp_warthog"
    },
    "rhog1": {
      "seat": 0,
      "vehicle": "vehicles\\rwarthog\\rwarthog"
    },
    "rhog2": {
      "seat": 7,
      "vehicle": "vehicles\\rwarthog\\rwarthog"
    }
  },
  "supermariocebetav2": {
    "hog1": {
      "seat": 0,
      "vehicle": "vehicles\\c gun turret\\c gun turret_mp"
    },
    "hog2": {
      "seat": 7,
      "vehicle": "vehicles\\c gun turret\\c gun turret_mp"
    },
    "rhog1": {
      "seat": 0,
      "vehicle": "vehicles\\flamehog\\flamehog\\rwarthog"
    },
    "rhog2": {
      "seat": 7,
      "vehicle": "vehicles\\flamehog\\flamehog\\rwarthog"
    }
  },
  "supertoygulch": {
    "hog1": {
      "seat": 0,
      "vehicle": "vehicles\\warthog\\mp_warthog"
    },
    "hog2": {
      "seat": 7,
      "vehicle": "vehicles\\warthog\\mp_warthog"
    },
    "rhog1": {
      "seat": 0,
      "vehicle": "vehicles\\rwarthog\\rwarthog"
    },
    "rhog2": {
      "seat": 7,
      "vehicle": "vehicles\\rwarthog\\rwarthog"
    }
  },
  "supremacy": {
    "hog1": {
      "seat": 0,
      "vehicle": "vehicles\\warthog\\mp_warthog"
    },
    "hog2": {
      "seat": 7,
      "vehicle": "vehicles\\warthog\\mp_warthog"
    },
    "rhog1": {
      "seat": 0,
      "vehicle": "vehicles\\rwarthog\\rwarthog"
    },
    "rhog2": {
      "seat": 7,
      "vehicle": "vehicles\\rwarthog\\rwarthog"
    }
  },
  "sympathy_mp": {
    "hog1": {
      "seat": 0,
      "vehicle": "vehicles\\warthog\\mp_warthog"
    },
    "hog2": {
      "seat": 7,
      "vehicle": "vehicles\\warthog\\mp_warthog"
    },
    "rhog1": {
      "seat": 0,
      "vehicle": "vehicles\\rwarthog\\rwarthog"
    },
    "rhog2": {
      "seat": 7,
      "vehicle": "vehicles\\rwarthog\\rwarthog"
    }
  },
  "t_canyon": {
    "hog1": {
      "seat": 0,
      "vehicle": "vehicles\\warthog\\mp_warthog"
    },
    "hog2": {
      "seat": 7,
      "vehicle": "vehicles\\warthog\\mp_warthog"
    },
    "rhog1": {
      "seat": 0,
      "vehicle": "vehicles\\rwarthog\\rwarthog"
    },
    "rhog2": {
      "seat": 7,
      "vehicle": "vehicles\\rwarthog\\rwarthog"
    }
  },
  "tche": {
    "hog1": {
      "seat": 0,
      "vehicle": "vehicles\\warthog\\mp_warthog"
    },
    "hog2": {
      "seat": 7,
      "vehicle": "vehicles\\warthog\\mp_warthog"
    },
    "mon": {
      "seat": 0,
      "vehicle": "vehicles\\mongoose\\mongoose"
    }
  },
  "Teh_path_beta": {
    "hog1": {
      "seat": 0,
      "vehicle": "vehicles\\warthog\\mp_warthog"
    },
    "hog2": {
      "seat": 7,
      "vehicle": "vehicles\\warthog\\mp_warthog"
    },
    "rhog1": {
      "seat": 0,
      "vehicle": "vehicles\\rwarthog\\rwarthog"
    },
    "rhog2": {
      "seat": 7,
      "vehicle": "vehicles\\rwarthog\\rwarthog"
    }
  },
  "temperate": {
    "hog1": {
      "seat": 0,
      "vehicle": "vehicles\\warthog\\mp_warthog"
    },
    "hog2": {
      "seat": 7,
      "vehicle": "vehicles\\warthog\\mp_warthog"
    },
    "rhog1": {
      "seat": 0,
      "vehicle": "vehicles\\rwarthog\\rwarthog"
    },
    "rhog2": {
      "seat": 7,
      "vehicle": "vehicles\\rwarthog\\rwarthog"
    }
  },
  "tempo": {
    "hog1": {
      "seat": 0,
      "vehicle": "vehicles\\warthog\\art_cwarthog"
    },
    "hog2": {
      "seat": 7,
      "vehicle": "vehicles\\warthog\\art_cwarthog"
    },
    "rhog1": {
      "seat": 0,
      "vehicle": "vehicles\\rwarthog\\art_rwarthog_shiny"
    },
    "rhog2": {
      "seat": 7,
      "vehicle": "vehicles\\rwarthog\\art_rwarthog_shiny"
    }
  },
  "tension": {
    "hog1": {
      "seat": 0,
      "vehicle": "vehicles\\warthog\\mp_warthog"
    },
    "hog2": {
      "seat": 7,
      "vehicle": "vehicles\\warthog\\mp_warthog"
    },
    "rhog1": {
      "seat": 0,
      "vehicle": "vehicles\\rwarthog\\rwarthog"
    },
    "rhog2": {
      "seat": 7,
      "vehicle": "vehicles\\rwarthog\\rwarthog"
    }
  },
  "terminus": {
    "hog1": {
      "seat": 0,
      "vehicle": "vehicles\\warthog\\mp_warthog"
    },
    "hog2": {
      "seat": 7,
      "vehicle": "vehicles\\warthog\\mp_warthog"
    },
    "rhog1": {
      "seat": 0,
      "vehicle": "vehicles\\rwarthog\\rwarthog"
    },
    "rhog2": {
      "seat": 7,
      "vehicle": "vehicles\\rwarthog\\rwarthog"
    }
  },
  "terralan": {
    "hog1": {
      "seat": 0,
      "vehicle": "vehicles\\warthog\\mp_warthog"
    },
    "hog2": {
      "seat": 7,
      "vehicle": "vehicles\\warthog\\mp_warthog"
    },
    "rhog1": {
      "seat": 0,
      "vehicle": "vehicles\\rwarthog\\rwarthog"
    },
    "rhog2": {
      "seat": 7,
      "vehicle": "vehicles\\rwarthog\\rwarthog"
    }
  },
  "test2": {
    "hog1": {
      "seat": 0,
      "vehicle": "vehicles\\warthog\\mp_warthog"
    },
    "hog2": {
      "seat": 7,
      "vehicle": "vehicles\\warthog\\mp_warthog"
    },
    "rhog1": {
      "seat": 0,
      "vehicle": "vehicles\\rwarthog\\rwarthog"
    },
    "rhog2": {
      "seat": 7,
      "vehicle": "vehicles\\rwarthog\\rwarthog"
    }
  },
  "testingmap": {
    "hog1": {
      "seat": 0,
      "vehicle": "vehicles\\warthog\\mp_warthog"
    },
    "hog2": {
      "seat": 7,
      "vehicle": "vehicles\\warthog\\mp_warthog"
    },
    "rhog1": {
      "seat": 0,
      "vehicle": "vehicles\\rwarthog\\rwarthog"
    },
    "rhog2": {
      "seat": 7,
      "vehicle": "vehicles\\rwarthog\\rwarthog"
    }
  },
  "the war of three": {
    "hog1": {
      "seat": 0,
      "vehicle": "vehicles\\warthog\\mp_warthog"
    },
    "hog2": {
      "seat": 7,
      "vehicle": "vehicles\\warthog\\mp_warthog"
    },
    "rhog1": {
      "seat": 0,
      "vehicle": "vehicles\\rwarthog\\rwarthog"
    },
    "rhog2": {
      "seat": 7,
      "vehicle": "vehicles\\rwarthog\\rwarthog"
    }
  },
  "the-great-valley": {
    "hog1": {
      "seat": 0,
      "vehicle": "vehicles\\warthog\\mp_warthog"
    },
    "hog2": {
      "seat": 7,
      "vehicle": "vehicles\\warthog\\mp_warthog"
    },
    "rhog1": {
      "seat": 0,
      "vehicle": "vehicles\\rwarthog\\rwarthog"
    },
    "rhog2": {
      "seat": 7,
      "vehicle": "vehicles\\rwarthog\\rwarthog"
    }
  },
  "the-quick-the-dead": {
    "hog1": {
      "seat": 0,
      "vehicle": "vehicles\\bm_warthog\\bm_warthog"
    },
    "hog2": {
      "seat": 7,
      "vehicle": "vehicles\\bm_warthog\\bm_warthog"
    },
    "rhog1": {
      "seat": 0,
      "vehicle": "vehicles\\rwarthog\\rwarthog"
    },
    "rhog2": {
      "seat": 7,
      "vehicle": "vehicles\\rwarthog\\rwarthog"
    }
  },
  "The_BloodGulch": {
    "hog1": {
      "seat": 0,
      "vehicle": "vehicles\\warthog\\mp_warthog"
    },
    "hog2": {
      "seat": 7,
      "vehicle": "vehicles\\warthog\\mp_warthog"
    },
    "rhog1": {
      "seat": 0,
      "vehicle": "vehicles\\rwarthog\\rwarthog"
    },
    "rhog2": {
      "seat": 7,
      "vehicle": "vehicles\\rwarthog\\rwarthog"
    }
  },
  "the_devil_fight": {
    "hog1": {
      "seat": 0,
      "vehicle": "vehicles\\warthog\\mp_warthog"
    },
    "hog2": {
      "seat": 7,
      "vehicle": "vehicles\\warthog\\mp_warthog"
    },
    "rhog1": {
      "seat": 0,
      "vehicle": "vehicles\\rwarthog\\rwarthog"
    },
    "rhog2": {
      "seat": 7,
      "vehicle": "vehicles\\rwarthog\\rwarthog"
    }
  },
  "the_halo_hq": {
    "hog1": {
      "seat": 0,
      "vehicle": "vehicles\\warthog\\mp_warthog"
    },
    "hog2": {
      "seat": 7,
      "vehicle": "vehicles\\warthog\\mp_warthog"
    },
    "rhog1": {
      "seat": 0,
      "vehicle": "vehicles\\rwarthog\\rwarthog"
    },
    "rhog2": {
      "seat": 7,
      "vehicle": "vehicles\\rwarthog\\rwarthog"
    }
  },
  "the_land_of_hyrule_v0.2": {
    "epo1": {
      "seat": 0,
      "vehicle": "vehicles\\epona\\epona"
    },
    "horse1": {
      "seat": 0,
      "vehicle": "vehicles\\zeldas_horse\\zeldas horse"
    }
  },
  "the_mummy_7": {
    "hog1": {
      "seat": 0,
      "vehicle": "vehicles\\warthog\\mp_warthog"
    },
    "hog2": {
      "seat": 7,
      "vehicle": "vehicles\\warthog\\mp_warthog"
    },
    "rhog1": {
      "seat": 0,
      "vehicle": "vehicles\\rwarthog\\rwarthog"
    },
    "rhog2": {
      "seat": 7,
      "vehicle": "vehicles\\rwarthog\\rwarthog"
    }
  },
  "the_narrows": {
    "hog1": {
      "seat": 0,
      "vehicle": "vehicles\\warthog\\mp_warthog"
    },
    "hog2": {
      "seat": 7,
      "vehicle": "vehicles\\warthog\\mp_warthog"
    },
    "rhog1": {
      "seat": 0,
      "vehicle": "vehicles\\rwarthog\\rwarthog"
    },
    "rhog2": {
      "seat": 7,
      "vehicle": "vehicles\\rwarthog\\rwarthog"
    }
  },
  "thefacility": {
    "hog1": {
      "seat": 0,
      "vehicle": "vehicles\\warthog\\mp_warthog"
    },
    "hog2": {
      "seat": 7,
      "vehicle": "vehicles\\warthog\\mp_warthog"
    },
    "rhog1": {
      "seat": 0,
      "vehicle": "vehicles\\rwarthog\\rwarthog"
    },
    "rhog2": {
      "seat": 7,
      "vehicle": "vehicles\\rwarthog\\rwarthog"
    }
  },
  "theisland": {
    "hog1": {
      "seat": 0,
      "vehicle": "vehicles\\warthog\\mp_warthog"
    },
    "hog2": {
      "seat": 7,
      "vehicle": "vehicles\\warthog\\mp_warthog"
    },
    "rhog1": {
      "seat": 0,
      "vehicle": "vehicles\\rwarthog\\rwarthog"
    },
    "rhog2": {
      "seat": 7,
      "vehicle": "vehicles\\rwarthog\\rwarthog"
    }
  },
  "lake forest": {
    "hog1": {
      "seat": 0,
      "vehicle": "vehicles\\warthog\\mp_warthog"
    },
    "hog2": {
      "seat": 7,
      "vehicle": "vehicles\\warthog\\mp_warthog"
    },
    "rhog1": {
      "seat": 0,
      "vehicle": "vehicles\\rwarthog\\rwarthog"
    },
    "rhog2": {
      "seat": 7,
      "vehicle": "vehicles\\rwarthog\\rwarthog"
    }
  },
  "thevalley": {
    "hog1": {
      "seat": 0,
      "vehicle": "vehicles\\warthog\\mp_warthog"
    },
    "hog2": {
      "seat": 7,
      "vehicle": "vehicles\\warthog\\mp_warthog"
    },
    "rhog1": {
      "seat": 0,
      "vehicle": "vehicles\\rwarthog\\rwarthog"
    },
    "rhog2": {
      "seat": 7,
      "vehicle": "vehicles\\rwarthog\\rwarthog"
    }
  },
  "timberland": {
    "hog1": {
      "seat": 0,
      "vehicle": "vehicles\\warthog\\mp_warthog"
    },
    "hog2": {
      "seat": 7,
      "vehicle": "vehicles\\warthog\\mp_warthog"
    },
    "rhog1": {
      "seat": 0,
      "vehicle": "vehicles\\rwarthog\\rwarthog"
    },
    "rhog2": {
      "seat": 7,
      "vehicle": "vehicles\\rwarthog\\rwarthog"
    }
  },
  "timbernight": {
    "hog1": {
      "seat": 0,
      "vehicle": "vehicles\\warthog\\mp_warthog"
    },
    "hog2": {
      "seat": 7,
      "vehicle": "vehicles\\warthog\\mp_warthog"
    },
    "rhog1": {
      "seat": 0,
      "vehicle": "vehicles\\rwarthog\\rwarthog"
    },
    "rhog2": {
      "seat": 7,
      "vehicle": "vehicles\\rwarthog\\rwarthog"
    }
  },
  "tlsstronghold": {
    "hog1": {
      "seat": 0,
      "vehicle": "vehicles\\warthog\\mp_warthog"
    },
    "hog2": {
      "seat": 7,
      "vehicle": "vehicles\\warthog\\mp_warthog"
    },
    "rhog1": {
      "seat": 0,
      "vehicle": "vehicles\\rwarthog\\rwarthog"
    },
    "rhog2": {
      "seat": 7,
      "vehicle": "vehicles\\rwarthog\\rwarthog"
    }
  },
  "tm_immolate": {
    "hog1": {
      "seat": 0,
      "vehicle": "vehicles\\warthog\\mp_warthog"
    },
    "hog2": {
      "seat": 7,
      "vehicle": "vehicles\\warthog\\mp_warthog"
    },
    "rhog1": {
      "seat": 0,
      "vehicle": "vehicles\\rwarthog\\rwarthog"
    },
    "rhog2": {
      "seat": 7,
      "vehicle": "vehicles\\rwarthog\\rwarthog"
    }
  },
  "topv2": {
    "hog1": {
      "seat": 0,
      "vehicle": "vehicles\\warthog\\mp_warthog"
    },
    "hog2": {
      "seat": 7,
      "vehicle": "vehicles\\warthog\\mp_warthog"
    },
    "rhog1": {
      "seat": 0,
      "vehicle": "vehicles\\rwarthog\\rwarthog"
    },
    "rhog2": {
      "seat": 7,
      "vehicle": "vehicles\\rwarthog\\rwarthog"
    }
  },
  "tormentx": {
    "hog1": {
      "seat": 0,
      "vehicle": "vehicles\\g_warthog\\g_warthog"
    },
    "hog2": {
      "seat": 7,
      "vehicle": "vehicles\\g_warthog\\g_warthog"
    },
    "rhog1": {
      "seat": 0,
      "vehicle": "vehicles\\mwarthog\\mwarthog"
    },
    "rhog2": {
      "seat": 7,
      "vehicle": "vehicles\\mwarthog\\mwarthog"
    }
  },
  "tower": {
    "hog1": {
      "seat": 0,
      "vehicle": "vehicles\\warthog\\warthog"
    },
    "hog2": {
      "seat": 7,
      "vehicle": "vehicles\\warthog\\warthog"
    },
    "rhog1": {
      "seat": 0,
      "vehicle": "vehicles\\rwarthog\\rwarthog"
    },
    "rhog2": {
      "seat": 7,
      "vehicle": "vehicles\\rwarthog\\rwarthog"
    }
  },
  "toys_in_the_warehouse": {
    "hog1": {
      "seat": 0,
      "vehicle": "vehicles\\warthog\\mp_warthog"
    },
    "hog2": {
      "seat": 7,
      "vehicle": "vehicles\\warthog\\mp_warthog"
    },
    "rhog1": {
      "seat": 0,
      "vehicle": "vehicles\\rwarthog\\rwarthog"
    },
    "rhog2": {
      "seat": 7,
      "vehicle": "vehicles\\rwarthog\\rwarthog"
    }
  },
  "Train.Station": {
    "hog1": {
      "seat": 0,
      "vehicle": "vehicles\\warthog\\mp_warthog"
    },
    "hog2": {
      "seat": 7,
      "vehicle": "vehicles\\warthog\\mp_warthog"
    },
    "rhog1": {
      "seat": 0,
      "vehicle": "vehicles\\rwarthog\\rwarthog"
    },
    "rhog2": {
      "seat": 7,
      "vehicle": "vehicles\\rwarthog\\rwarthog"
    }
  },
  "training_ground_zero": {
    "hog1": {
      "seat": 0,
      "vehicle": "vehicles\\warthog\\mp_warthog"
    },
    "hog2": {
      "seat": 7,
      "vehicle": "vehicles\\warthog\\mp_warthog"
    },
    "rhog1": {
      "seat": 0,
      "vehicle": "vehicles\\rwarthog\\rwarthog"
    },
    "rhog2": {
      "seat": 7,
      "vehicle": "vehicles\\rwarthog\\rwarthog"
    }
  },
  "TrainingDay": {
    "hog1": {
      "seat": 0,
      "vehicle": "vehicles\\warthog\\mp_warthog"
    },
    "hog2": {
      "seat": 7,
      "vehicle": "vehicles\\warthog\\mp_warthog"
    },
    "rhog1": {
      "seat": 0,
      "vehicle": "vehicles\\rwarthog\\rwarthog"
    },
    "rhog2": {
      "seat": 7,
      "vehicle": "vehicles\\rwarthog\\rwarthog"
    }
  },
  "transfer": {
    "hog1": {
      "seat": 0,
      "vehicle": "vehicles\\warthog\\mp_warthog"
    },
    "hog2": {
      "seat": 7,
      "vehicle": "vehicles\\warthog\\mp_warthog"
    },
    "rhog1": {
      "seat": 0,
      "vehicle": "vehicles\\rwarthog\\rwarthog"
    },
    "rhog2": {
      "seat": 7,
      "vehicle": "vehicles\\rwarthog\\rwarthog"
    }
  },
  "treehouse": {
    "hog1": {
      "seat": 0,
      "vehicle": "vehicles\\warthog\\mp_warthog"
    },
    "hog2": {
      "seat": 7,
      "vehicle": "vehicles\\warthog\\mp_warthog"
    },
    "rhog1": {
      "seat": 0,
      "vehicle": "vehicles\\rwarthog\\rwarthog"
    },
    "rhog2": {
      "seat": 7,
      "vehicle": "vehicles\\rwarthog\\rwarthog"
    }
  },
  "trench_wars_maxed-colin_m_blood": {
    "hog1": {
      "seat": 0,
      "vehicle": "vehicles\\warthog\\mp_warthog"
    },
    "hog2": {
      "seat": 7,
      "vehicle": "vehicles\\warthog\\mp_warthog"
    },
    "rhog1": {
      "seat": 0,
      "vehicle": "vehicles\\rwarthog\\rwarthog"
    },
    "rhog2": {
      "seat": 7,
      "vehicle": "vehicles\\rwarthog\\rwarthog"
    }
  },
  "Tributary_of_Lost_Souls": {
    "hog1": {
      "seat": 0,
      "vehicle": "vehicles\\warthog\\mp_warthog"
    },
    "hog2": {
      "seat": 7,
      "vehicle": "vehicles\\warthog\\mp_warthog"
    },
    "rhog1": {
      "seat": 0,
      "vehicle": "vehicles\\rwarthog\\rwarthog"
    },
    "rhog2": {
      "seat": 7,
      "vehicle": "vehicles\\rwarthog\\rwarthog"
    }
  },
  "triduct": {
    "hog1": {
      "seat": 0,
      "vehicle": "vehicles\\warthog\\mp_warthog"
    },
    "hog2": {
      "seat": 7,
      "vehicle": "vehicles\\warthog\\mp_warthog"
    },
    "rhog1": {
      "seat": 0,
      "vehicle": "vehicles\\rwarthog\\rwarthog"
    },
    "rhog2": {
      "seat": 7,
      "vehicle": "vehicles\\rwarthog\\rwarthog"
    }
  },
  "triskelion": {
    "hog1": {
      "seat": 0,
      "vehicle": "cmt\\vehicles\\evolved_h1-spirit\\warthog\\_warthog_mp\\warthog_mp"
    },
    "hog2": {
      "seat": 7,
      "vehicle": "cmt\\vehicles\\evolved_h1-spirit\\warthog\\_warthog_mp\\warthog_mp"
    },
    "rhog1": {
      "seat": 0,
      "vehicle": "cmt\\vehicles\\evolved_h1-spirit\\warthog\\_warthog_rocket\\warthog_rocket"
    },
    "rhog2": {
      "seat": 7,
      "vehicle": "cmt\\vehicles\\evolved_h1-spirit\\warthog\\_warthog_rocket\\warthog_rocket"
    }
  },
  "truthandreconciliation": {
    "hog1": {
      "seat": 0,
      "vehicle": "vehicles\\warthog\\mp_warthog"
    },
    "hog2": {
      "seat": 7,
      "vehicle": "vehicles\\warthog\\mp_warthog"
    },
    "rhog1": {
      "seat": 0,
      "vehicle": "vehicles\\rwarthog\\rwarthog"
    },
    "rhog2": {
      "seat": 7,
      "vehicle": "vehicles\\rwarthog\\rwarthog"
    }
  },
  "tsce_multiplayerv1": {
    "hog1": {
      "seat": 0,
      "vehicle": "cmt\\vehicles\\evolved_h1-spirit\\warthog\\_warthog_mp\\warthog_mp"
    },
    "hog2": {
      "seat": 7,
      "vehicle": "cmt\\vehicles\\evolved_h1-spirit\\warthog\\_warthog_mp\\warthog_mp"
    },
    "rhog1": {
      "seat": 0,
      "vehicle": "cmt\\vehicles\\evolved_h1-spirit\\warthog\\_warthog_rocket\\warthog_rocket"
    },
    "rhog2": {
      "seat": 7,
      "vehicle": "cmt\\vehicles\\evolved_h1-spirit\\warthog\\_warthog_rocket\\warthog_rocket"
    }
  },
  "tunnel": {
    "hog1": {
      "seat": 0,
      "vehicle": "vehicles\\warthog\\mp_warthog"
    },
    "hog2": {
      "seat": 7,
      "vehicle": "vehicles\\warthog\\mp_warthog"
    },
    "rhog1": {
      "seat": 0,
      "vehicle": "vehicles\\rwarthog\\rwarthog"
    },
    "rhog2": {
      "seat": 7,
      "vehicle": "vehicles\\rwarthog\\rwarthog"
    }
  },
  "turf_zambies0,3": {
    "hog1": {
      "seat": 0,
      "vehicle": "UNKNOWN_TAG_ADDRESS"
    },
    "hog2": {
      "seat": 7,
      "vehicle": "UNKNOWN_TAG_ADDRESS"
    },
    "rhog1": {
      "seat": 0,
      "vehicle": "UNKNOWN_TAG_ADDRESS"
    },
    "rhog2": {
      "seat": 7,
      "vehicle": "UNKNOWN_TAG_ADDRESS"
    }
  },
  "tusken_raid": {
    "aat1": {
      "seat": 0,
      "vehicle": "vehicles\\aat\\aat"
    },
    "aat1": {
      "seat": 7,
      "vehicle": "vehicles\\aat\\aat"
    },
    "sf1": {
      "seat": 0,
      "vehicle": "vehicles\\starfighter\\starfighter_mp"
    },
    "sf1": {
      "seat": 7,
      "vehicle": "vehicles\\starfighter\\starfighter_mp"
    }
  },
  "twist_beta": {
    "hog1": {
      "seat": 0,
      "vehicle": "vehicles\\warthog\\art_cwarthog"
    },
    "hog2": {
      "seat": 7,
      "vehicle": "vehicles\\warthog\\art_cwarthog"
    },
    "rhog1": {
      "seat": 0,
      "vehicle": "vehicles\\rwarthog\\art_rwarthog_shiny"
    },
    "rhog2": {
      "seat": 7,
      "vehicle": "vehicles\\rwarthog\\art_rwarthog_shiny"
    }
  },
  "u_turn": {
    "hog1": {
      "seat": 0,
      "vehicle": "vehicles\\warthog\\mp_warthog"
    },
    "hog2": {
      "seat": 7,
      "vehicle": "vehicles\\warthog\\mp_warthog"
    },
    "rhog1": {
      "seat": 0,
      "vehicle": "vehicles\\rwarthog\\rwarthog"
    },
    "rhog2": {
      "seat": 7,
      "vehicle": "vehicles\\rwarthog\\rwarthog"
    }
  },
  "uc_hq": {
    "hog1": {
      "seat": 0,
      "vehicle": "vehicles\\warthog\\mp_warthog"
    },
    "hog2": {
      "seat": 7,
      "vehicle": "vehicles\\warthog\\mp_warthog"
    },
    "rhog1": {
      "seat": 0,
      "vehicle": "vehicles\\rwarthog\\rwarthog"
    },
    "rhog2": {
      "seat": 7,
      "vehicle": "vehicles\\rwarthog\\rwarthog"
    }
  },
  "ump-advantage": {
    "hog1": {
      "seat": 0,
      "vehicle": "elefant\\innie\\vehicles\\innie warthog\\chaingun\\innie_warthog_chaingun_mp"
    },
    "hog2": {
      "seat": 7,
      "vehicle": "elefant\\innie\\vehicles\\innie warthog\\chaingun\\innie_warthog_chaingun_mp"
    },
    "rhog1": {
      "seat": 0,
      "vehicle": "elefant\\innie\\vehicles\\innie warthog\\grenadier\\innie_warthog_grenadier_mp"
    },
    "rhog2": {
      "seat": 7,
      "vehicle": "elefant\\innie\\vehicles\\innie warthog\\grenadier\\innie_warthog_grenadier_mp"
    }
  },
  "ump-divide": {
    "hog1": {
      "seat": 0,
      "vehicle": "elefant\\innie\\vehicles\\innie warthog\\chaingun\\innie_warthog_chaingun_mp"
    },
    "hog2": {
      "seat": 7,
      "vehicle": "elefant\\innie\\vehicles\\innie warthog\\chaingun\\innie_warthog_chaingun_mp"
    },
    "rhog1": {
      "seat": 0,
      "vehicle": "elefant\\innie\\vehicles\\innie warthog\\grenadier\\innie_warthog_grenadier_mp"
    },
    "rhog2": {
      "seat": 7,
      "vehicle": "elefant\\innie\\vehicles\\innie warthog\\grenadier\\innie_warthog_grenadier_mp"
    }
  },
  "ump-mirror": {
    "hog1": {
      "seat": 0,
      "vehicle": "elefant\\innie\\vehicles\\innie warthog\\chaingun\\innie_warthog_chaingun_mp"
    },
    "hog2": {
      "seat": 7,
      "vehicle": "elefant\\innie\\vehicles\\innie warthog\\chaingun\\innie_warthog_chaingun_mp"
    },
    "rhog1": {
      "seat": 0,
      "vehicle": "elefant\\innie\\vehicles\\innie warthog\\grenadier\\innie_warthog_grenadier_mp"
    },
    "rhog2": {
      "seat": 7,
      "vehicle": "elefant\\innie\\vehicles\\innie warthog\\grenadier\\innie_warthog_grenadier_mp"
    }
  },
  "ump-purity": {
    "hog1": {
      "seat": 0,
      "vehicle": "elefant\\innie\\vehicles\\innie warthog\\chaingun\\innie_warthog_chaingun_mp"
    },
    "hog2": {
      "seat": 7,
      "vehicle": "elefant\\innie\\vehicles\\innie warthog\\chaingun\\innie_warthog_chaingun_mp"
    },
    "rhog1": {
      "seat": 0,
      "vehicle": "elefant\\innie\\vehicles\\innie warthog\\grenadier\\innie_warthog_grenadier_mp"
    },
    "rhog2": {
      "seat": 7,
      "vehicle": "elefant\\innie\\vehicles\\innie warthog\\grenadier\\innie_warthog_grenadier_mp"
    }
  },
  "ump-sanctity": {
    "hog1": {
      "seat": 0,
      "vehicle": "elefant\\innie\\vehicles\\innie warthog\\chaingun\\innie_warthog_chaingun_mp"
    },
    "hog2": {
      "seat": 7,
      "vehicle": "elefant\\innie\\vehicles\\innie warthog\\chaingun\\innie_warthog_chaingun_mp"
    },
    "rhog1": {
      "seat": 0,
      "vehicle": "elefant\\innie\\vehicles\\innie warthog\\grenadier\\innie_warthog_grenadier_mp"
    },
    "rhog2": {
      "seat": 7,
      "vehicle": "elefant\\innie\\vehicles\\innie warthog\\grenadier\\innie_warthog_grenadier_mp"
    }
  },
  "unsc": {
    "hog1": {
      "seat": 0,
      "vehicle": "vehicles\\warthog\\mp_warthog"
    },
    "hog2": {
      "seat": 7,
      "vehicle": "vehicles\\warthog\\mp_warthog"
    },
    "rhog1": {
      "seat": 0,
      "vehicle": "vehicles\\rwarthog\\rwarthog"
    },
    "rhog2": {
      "seat": 7,
      "vehicle": "vehicles\\rwarthog\\rwarthog"
    }
  },
  "uppon-a-slinky": {
    "hog1": {
      "seat": 0,
      "vehicle": "vehicles\\warthog\\mp_warthog"
    },
    "hog2": {
      "seat": 7,
      "vehicle": "vehicles\\warthog\\mp_warthog"
    },
    "rhog1": {
      "seat": 0,
      "vehicle": "vehicles\\rwarthog\\rwarthog"
    },
    "rhog2": {
      "seat": 7,
      "vehicle": "vehicles\\rwarthog\\rwarthog"
    }
  },
  "urban_warfare_beta": {
    "hog1": {
      "seat": 0,
      "vehicle": "vehicles\\warthog\\mp_warthog"
    },
    "hog2": {
      "seat": 7,
      "vehicle": "vehicles\\warthog\\mp_warthog"
    },
    "rhog1": {
      "seat": 0,
      "vehicle": "vehicles\\rwarthog\\rwarthog"
    },
    "rhog2": {
      "seat": 7,
      "vehicle": "vehicles\\rwarthog\\rwarthog"
    }
  },
  "urbanchaos": {
    "hog1": {
      "seat": 0,
      "vehicle": "vehicles\\warthog\\mp_warthog"
    },
    "hog2": {
      "seat": 7,
      "vehicle": "vehicles\\warthog\\mp_warthog"
    },
    "rhog1": {
      "seat": 0,
      "vehicle": "vehicles\\rwarthog\\rwarthog"
    },
    "rhog2": {
      "seat": 7,
      "vehicle": "vehicles\\rwarthog\\rwarthog"
    }
  },
  "ut2k4_deck": {
    "hog1": {
      "seat": 0,
      "vehicle": "vehicles\\warthog\\mp_warthog"
    },
    "hog2": {
      "seat": 7,
      "vehicle": "vehicles\\warthog\\mp_warthog"
    },
    "rhog1": {
      "seat": 0,
      "vehicle": "vehicles\\rwarthog\\rwarthog"
    },
    "rhog2": {
      "seat": 7,
      "vehicle": "vehicles\\rwarthog\\rwarthog"
    }
  },
  "ut2k4_infinity": {
    "hog1": {
      "seat": 0,
      "vehicle": "vehicles\\warthog\\mp_warthog"
    },
    "hog2": {
      "seat": 7,
      "vehicle": "vehicles\\warthog\\mp_warthog"
    },
    "rhog1": {
      "seat": 0,
      "vehicle": "vehicles\\rwarthog\\rwarthog"
    },
    "rhog2": {
      "seat": 7,
      "vehicle": "vehicles\\rwarthog\\rwarthog"
    }
  },
  "valhalla": {
    "hog1": {
      "seat": 0,
      "vehicle": "vehicles\\g_warthog\\g_warthog"
    },
    "hog2": {
      "seat": 7,
      "vehicle": "vehicles\\g_warthog\\g_warthog"
    },
    "mon": {
      "seat": 0,
      "vehicle": "vehicles\\mongoose\\atv"
    }
  },
  "VALIS": {
    "hog1": {
      "seat": 0,
      "vehicle": "vehicles\\warthog\\mp_warthog"
    },
    "hog2": {
      "seat": 7,
      "vehicle": "vehicles\\warthog\\mp_warthog"
    },
    "rhog1": {
      "seat": 0,
      "vehicle": "vehicles\\rwarthog\\rwarthog"
    },
    "rhog2": {
      "seat": 7,
      "vehicle": "vehicles\\rwarthog\\rwarthog"
    }
  },
  "valley_alpha": {
    "hog1": {
      "seat": 0,
      "vehicle": "vehicles\\warthog\\mp_warthog"
    },
    "hog2": {
      "seat": 7,
      "vehicle": "vehicles\\warthog\\mp_warthog"
    },
    "rhog1": {
      "seat": 0,
      "vehicle": "vehicles\\rwarthog\\rwarthog"
    },
    "rhog2": {
      "seat": 7,
      "vehicle": "vehicles\\rwarthog\\rwarthog"
    }
  },
  "varjatopetlart": {
    "hog1": {
      "seat": 0,
      "vehicle": "vehicles\\warthog\\mp_warthog"
    },
    "hog2": {
      "seat": 7,
      "vehicle": "vehicles\\warthog\\mp_warthog"
    },
    "rhog1": {
      "seat": 0,
      "vehicle": "vehicles\\rwarthog\\rwarthog"
    },
    "rhog2": {
      "seat": 7,
      "vehicle": "vehicles\\rwarthog\\rwarthog"
    }
  },
  "vastland": {
    "hog1": {
      "seat": 0,
      "vehicle": "UNKNOWN_TAG_ADDRESS"
    },
    "hog2": {
      "seat": 7,
      "vehicle": "UNKNOWN_TAG_ADDRESS"
    },
    "rhog1": {
      "seat": 0,
      "vehicle": "UNKNOWN_TAG_ADDRESS"
    },
    "rhog2": {
      "seat": 7,
      "vehicle": "UNKNOWN_TAG_ADDRESS"
    }
  },
  "vehemoth_valley_beta": {
    "hog1": {
      "seat": 0,
      "vehicle": "vehicles\\warthog\\mp_warthog"
    },
    "hog2": {
      "seat": 7,
      "vehicle": "vehicles\\warthog\\mp_warthog"
    },
    "rhog1": {
      "seat": 0,
      "vehicle": "vehicles\\rwarthog\\rwarthog"
    },
    "rhog2": {
      "seat": 7,
      "vehicle": "vehicles\\rwarthog\\rwarthog"
    }
  },
  "vendetta": {
    "hog1": {
      "seat": 0,
      "vehicle": "vehicles\\warthog\\mp_warthog"
    },
    "hog2": {
      "seat": 7,
      "vehicle": "vehicles\\warthog\\mp_warthog"
    },
    "rhog1": {
      "seat": 0,
      "vehicle": "vehicles\\rwarthog\\rwarthog"
    },
    "rhog2": {
      "seat": 7,
      "vehicle": "vehicles\\rwarthog\\rwarthog"
    }
  },
  "vertigo": {
    "hog1": {
      "seat": 0,
      "vehicle": "vehicles\\warthog\\mp_warthog"
    },
    "hog2": {
      "seat": 7,
      "vehicle": "vehicles\\warthog\\mp_warthog"
    },
    "rhog1": {
      "seat": 0,
      "vehicle": "vehicles\\rwarthog\\rwarthog"
    },
    "rhog2": {
      "seat": 7,
      "vehicle": "vehicles\\rwarthog\\rwarthog"
    }
  },
  "vestige": {
    "hog1": {
      "seat": 0,
      "vehicle": "vehicles\\warthog\\art_cwarthog"
    },
    "hog2": {
      "seat": 7,
      "vehicle": "vehicles\\warthog\\art_cwarthog"
    },
    "rhog1": {
      "seat": 0,
      "vehicle": "vehicles\\rwarthog\\art_rwarthog_shiny"
    },
    "rhog2": {
      "seat": 7,
      "vehicle": "vehicles\\rwarthog\\art_rwarthog_shiny"
    }
  },
  "victory_island": {
    "hog1": {
      "seat": 0,
      "vehicle": "vehicles\\warthog\\mp_warthog"
    },
    "hog2": {
      "seat": 7,
      "vehicle": "vehicles\\warthog\\mp_warthog"
    },
    "rhog1": {
      "seat": 0,
      "vehicle": "vehicles\\rwarthog\\rwarthog"
    },
    "rhog2": {
      "seat": 7,
      "vehicle": "vehicles\\rwarthog\\rwarthog"
    }
  },
  "vietnam": {
    "hog1": {
      "seat": 0,
      "vehicle": "vehicles\\warthog\\mp_warthog"
    },
    "hog2": {
      "seat": 7,
      "vehicle": "vehicles\\warthog\\mp_warthog"
    },
    "rhog1": {
      "seat": 0,
      "vehicle": "vehicles\\rwarthog\\rwarthog"
    },
    "rhog2": {
      "seat": 7,
      "vehicle": "vehicles\\rwarthog\\rwarthog"
    }
  },
  "volcano_enhanced": {
    "hog1": {
      "seat": 0,
      "vehicle": "vehicles\\warthog\\mp_warthog"
    },
    "hog2": {
      "seat": 7,
      "vehicle": "vehicles\\warthog\\mp_warthog"
    },
    "rhog1": {
      "seat": 0,
      "vehicle": "vehicles\\rwarthog\\rwarthog"
    },
    "rhog2": {
      "seat": 7,
      "vehicle": "vehicles\\rwarthog\\rwarthog"
    }
  },
  "vxa30_mp": {
    "hog1": {
      "seat": 0,
      "vehicle": "UNKNOWN_TAG_ADDRESS"
    },
    "hog2": {
      "seat": 7,
      "vehicle": "UNKNOWN_TAG_ADDRESS"
    },
    "rhog1": {
      "seat": 0,
      "vehicle": "UNKNOWN_TAG_ADDRESS"
    },
    "rhog2": {
      "seat": 7,
      "vehicle": "UNKNOWN_TAG_ADDRESS"
    }
  },
  "w4rtorn_cove": {
    "hog1": {
      "seat": 0,
      "vehicle": "vehicles\\warthog\\mp_warthog"
    },
    "hog2": {
      "seat": 7,
      "vehicle": "vehicles\\warthog\\mp_warthog"
    },
    "rhog1": {
      "seat": 0,
      "vehicle": "vehicles\\rwarthog\\rwarthog"
    },
    "rhog2": {
      "seat": 7,
      "vehicle": "vehicles\\rwarthog\\rwarthog"
    }
  },
  "war_ahead": {
    "hog1": {
      "seat": 0,
      "vehicle": "vehicles\\warthog\\mp_warthog"
    },
    "hog2": {
      "seat": 7,
      "vehicle": "vehicles\\warthog\\mp_warthog"
    },
    "rhog1": {
      "seat": 0,
      "vehicle": "vehicles\\rwarthog\\rwarthog"
    },
    "rhog2": {
      "seat": 7,
      "vehicle": "vehicles\\rwarthog\\rwarthog"
    }
  },
  "war_of_ice": {
    "hog1": {
      "seat": 0,
      "vehicle": "vehicles\\warthog\\mp_warthog"
    },
    "hog2": {
      "seat": 7,
      "vehicle": "vehicles\\warthog\\mp_warthog"
    },
    "rhog1": {
      "seat": 0,
      "vehicle": "vehicles\\rwarthog\\rwarthog"
    },
    "rhog2": {
      "seat": 7,
      "vehicle": "vehicles\\rwarthog\\rwarthog"
    }
  },
  "war_of_sidewinder_v2_beta": {
    "hog1": {
      "seat": 0,
      "vehicle": "vehicles\\warthog\\mp_warthog"
    },
    "hog2": {
      "seat": 7,
      "vehicle": "vehicles\\warthog\\mp_warthog"
    },
    "rhog1": {
      "seat": 0,
      "vehicle": "vehicles\\rwarthog\\rwarthog"
    },
    "rhog2": {
      "seat": 7,
      "vehicle": "vehicles\\rwarthog\\rwarthog"
    }
  },
  "warfront_day": {
    "hog1": {
      "seat": 0,
      "vehicle": "vehicles\\warthog\\mp_warthog"
    },
    "hog2": {
      "seat": 7,
      "vehicle": "vehicles\\warthog\\mp_warthog"
    },
    "rhog1": {
      "seat": 0,
      "vehicle": "vehicles\\rwarthog\\rwarthog"
    },
    "rhog2": {
      "seat": 7,
      "vehicle": "vehicles\\rwarthog\\rwarthog"
    }
  },
  "wargrounds_v4": {
    "hog1": {
      "seat": 0,
      "vehicle": "vehicles\\warthog\\mp_warthog"
    },
    "hog2": {
      "seat": 7,
      "vehicle": "vehicles\\warthog\\mp_warthog"
    },
    "rhog1": {
      "seat": 0,
      "vehicle": "vehicles\\rwarthog\\rwarthog"
    },
    "rhog2": {
      "seat": 7,
      "vehicle": "vehicles\\rwarthog\\rwarthog"
    }
  },
  "warriors-fight": {
    "hog1": {
      "seat": 0,
      "vehicle": "vehicles\\warthog\\mp_warthog"
    },
    "hog2": {
      "seat": 7,
      "vehicle": "vehicles\\warthog\\mp_warthog"
    },
    "rhog1": {
      "seat": 0,
      "vehicle": "vehicles\\rwarthog\\rwarthog"
    },
    "rhog2": {
      "seat": 7,
      "vehicle": "vehicles\\rwarthog\\rwarthog"
    }
  },
  "warstation": {
    "hog1": {
      "seat": 0,
      "vehicle": "vehicles\\warthog\\mp_warthog"
    },
    "hog2": {
      "seat": 7,
      "vehicle": "vehicles\\warthog\\mp_warthog"
    },
    "rhog1": {
      "seat": 0,
      "vehicle": "vehicles\\rwarthog\\rwarthog"
    },
    "rhog2": {
      "seat": 7,
      "vehicle": "vehicles\\rwarthog\\rwarthog"
    }
  },
  "warthog_race": {
    "hog1": {
      "seat": 0,
      "vehicle": "vehicles\\g_warthog\\g_warthog"
    },
    "hog2": {
      "seat": 7,
      "vehicle": "vehicles\\g_warthog\\g_warthog"
    },
    "rhog1": {
      "seat": 0,
      "vehicle": "vehicles\\tachikoma\\tachikoma"
    },
    "rhog2": {
      "seat": 7,
      "vehicle": "vehicles\\tachikoma\\tachikoma"
    }
  },
  "warthog_run": {
    "hog1": {
      "seat": 0,
      "vehicle": "vehicles\\warthog\\mp_warthog"
    },
    "hog2": {
      "seat": 7,
      "vehicle": "vehicles\\warthog\\mp_warthog"
    },
    "rhog1": {
      "seat": 0,
      "vehicle": "vehicles\\rwarthog\\rwarthog"
    },
    "rhog2": {
      "seat": 7,
      "vehicle": "vehicles\\rwarthog\\rwarthog"
    }
  },
  "warthogexplore": {
    "hog1": {
      "seat": 0,
      "vehicle": "vehicles\\warthog\\mp_warthog"
    },
    "hog2": {
      "seat": 7,
      "vehicle": "vehicles\\warthog\\mp_warthog"
    },
    "rhog1": {
      "seat": 0,
      "vehicle": "vehicles\\rwarthog\\rwarthog"
    },
    "rhog2": {
      "seat": 7,
      "vehicle": "vehicles\\rwarthog\\rwarthog"
    }
  },
  "warthogrumble": {
    "hog1": {
      "seat": 0,
      "vehicle": "vehicles\\warthog\\mp_warthog"
    },
    "hog2": {
      "seat": 7,
      "vehicle": "vehicles\\warthog\\mp_warthog"
    },
    "rhog1": {
      "seat": 0,
      "vehicle": "vehicles\\rwarthog\\rwarthog"
    },
    "rhog2": {
      "seat": 7,
      "vehicle": "vehicles\\rwarthog\\rwarthog"
    }
  },
  "wartorncove": {
    "hog1": {
      "seat": 0,
      "vehicle": "vehicles\\warthog\\mp_warthog"
    },
    "hog2": {
      "seat": 7,
      "vehicle": "vehicles\\warthog\\mp_warthog"
    },
    "rhog1": {
      "seat": 0,
      "vehicle": "vehicles\\rwarthog\\rwarthog"
    },
    "rhog2": {
      "seat": 7,
      "vehicle": "vehicles\\rwarthog\\rwarthog"
    }
  },
  "waspmania": {
    "hog1": {
      "seat": 0,
      "vehicle": "vehicles\\warthog\\mp_warthog"
    },
    "hog2": {
      "seat": 7,
      "vehicle": "vehicles\\warthog\\mp_warthog"
    },
    "rhog1": {
      "seat": 0,
      "vehicle": "vehicles\\warthog\\mp_warthog"
    },
    "rhog2": {
      "seat": 7,
      "vehicle": "vehicles\\warthog\\mp_warthog"
    }
  },
  "waste": {
    "hog1": {
      "seat": 0,
      "vehicle": "vehicles\\warthog\\mp_warthog"
    },
    "hog2": {
      "seat": 7,
      "vehicle": "vehicles\\warthog\\mp_warthog"
    },
    "rhog1": {
      "seat": 0,
      "vehicle": "vehicles\\rwarthog\\rwarthog"
    },
    "rhog2": {
      "seat": 7,
      "vehicle": "vehicles\\rwarthog\\rwarthog"
    }
  },
  "water_in-a_well": {
    "hog1": {
      "seat": 0,
      "vehicle": "vehicles\\warthog\\mp_warthog"
    },
    "hog2": {
      "seat": 7,
      "vehicle": "vehicles\\warthog\\mp_warthog"
    },
    "rhog1": {
      "seat": 0,
      "vehicle": "vehicles\\rwarthog\\rwarthog"
    },
    "rhog2": {
      "seat": 7,
      "vehicle": "vehicles\\rwarthog\\rwarthog"
    }
  },
  "waterloo_waterpark": {
    "hog1": {
      "seat": 0,
      "vehicle": "vehicles\\warthog\\mp_warthog"
    },
    "hog2": {
      "seat": 7,
      "vehicle": "vehicles\\warthog\\mp_warthog"
    },
    "rhog1": {
      "seat": 0,
      "vehicle": "vehicles\\rwarthog\\rwarthog"
    },
    "rhog2": {
      "seat": 7,
      "vehicle": "vehicles\\rwarthog\\rwarthog"
    }
  },
  "weld": {
    "ghost": {
      "seat": 0,
      "vehicle": "vehicles\\ghost\\rustghost_mp"
    },
    "mon": {
      "seat": 0,
      "vehicle": "vehicles\\mongoose\\atv"
    }
  },
  "whenhootersfly2": {
    "hog1": {
      "seat": 0,
      "vehicle": "vehicles\\warthog\\mp_warthog"
    },
    "hog2": {
      "seat": 7,
      "vehicle": "vehicles\\warthog\\mp_warthog"
    },
    "rhog1": {
      "seat": 0,
      "vehicle": "vehicles\\rwarthog\\rwarthog"
    },
    "rhog2": {
      "seat": 7,
      "vehicle": "vehicles\\rwarthog\\rwarthog"
    }
  },
  "winder_pass": {
    "hog1": {
      "seat": 0,
      "vehicle": "vehicles\\g_warthog\\g_warthog"
    },
    "hog2": {
      "seat": 7,
      "vehicle": "vehicles\\g_warthog\\g_warthog"
    },
    "rhog1": {
      "seat": 0,
      "vehicle": "vehicles\\bm_warthog\\bm_warthog"
    },
    "rhog2": {
      "seat": 7,
      "vehicle": "vehicles\\bm_warthog\\bm_warthog"
    }
  },
  "windfall_island": {
    "hog1": {
      "seat": 0,
      "vehicle": "vehicles\\warthog\\mp_warthog"
    },
    "hog2": {
      "seat": 7,
      "vehicle": "vehicles\\warthog\\mp_warthog"
    },
    "rhog1": {
      "seat": 0,
      "vehicle": "vehicles\\rwarthog\\rwarthog"
    },
    "rhog2": {
      "seat": 7,
      "vehicle": "vehicles\\rwarthog\\rwarthog"
    }
  },
  "windisland-mod": {
    "hog1": {
      "seat": 0,
      "vehicle": "vehicles\\warthog\\mp_warthog"
    },
    "hog2": {
      "seat": 7,
      "vehicle": "vehicles\\warthog\\mp_warthog"
    },
    "rhog1": {
      "seat": 0,
      "vehicle": "vehicles\\rwarthog\\rwarthog"
    },
    "rhog2": {
      "seat": 7,
      "vehicle": "vehicles\\rwarthog\\rwarthog"
    }
  },
  "wintercanyon": {
    "ghost": {
      "seat": 0,
      "vehicle": "vehicles\\ghost\\ghost_mp"
    },
    "rhog1": {
      "seat": 0,
      "vehicle": "vehicles\\rwarthog\\rwarthog"
    },
    "rhog2": {
      "seat": 7,
      "vehicle": "vehicles\\rwarthog\\rwarthog"
    }
  },
  "winterfrost": {
    "ghost": {
      "seat": 0,
      "vehicle": "vehicles\\ghost\\ghost_mp"
    },
    "rhog1": {
      "seat": 0,
      "vehicle": "vehicles\\rwarthog\\rwarthog"
    },
    "rhog2": {
      "seat": 7,
      "vehicle": "vehicles\\rwarthog\\rwarthog"
    }
  },
  "wizard": {
    "hog1": {
      "seat": 0,
      "vehicle": "vehicles\\warthog\\mp_warthog"
    },
    "hog2": {
      "seat": 7,
      "vehicle": "vehicles\\warthog\\mp_warthog"
    },
    "rhog1": {
      "seat": 0,
      "vehicle": "vehicles\\rwarthog\\rwarthog"
    },
    "rhog2": {
      "seat": 7,
      "vehicle": "vehicles\\rwarthog\\rwarthog"
    }
  },
  "wmp_dismal": {
    "hog1": {
      "seat": 0,
      "vehicle": "vehicles\\warthog\\mp_warthog"
    },
    "hog2": {
      "seat": 7,
      "vehicle": "vehicles\\warthog\\mp_warthog"
    },
    "mon": {
      "seat": 0,
      "vehicle": "vehicles\\mongoose\\mongoose"
    }
  },
  "wonderland": {
    "hog1": {
      "seat": 0,
      "vehicle": "vehicles\\warthog\\mp_warthog"
    },
    "hog2": {
      "seat": 7,
      "vehicle": "vehicles\\warthog\\mp_warthog"
    },
    "rhog1": {
      "seat": 0,
      "vehicle": "vehicles\\rwarthog\\rwarthog"
    },
    "rhog2": {
      "seat": 7,
      "vehicle": "vehicles\\rwarthog\\rwarthog"
    }
  },
  "wpitest1_race": {
    "hog1": {
      "seat": 0,
      "vehicle": "vehicles\\warthog\\mp_warthog"
    },
    "hog2": {
      "seat": 7,
      "vehicle": "vehicles\\warthog\\mp_warthog"
    },
    "rhog1": {
      "seat": 0,
      "vehicle": "vehicles\\rwarthog\\rwarthog"
    },
    "rhog2": {
      "seat": 7,
      "vehicle": "vehicles\\rwarthog\\rwarthog"
    }
  },
  "wraths-dojo": {
    "hog1": {
      "seat": 0,
      "vehicle": "vehicles\\warthog\\mp_warthog"
    },
    "hog2": {
      "seat": 7,
      "vehicle": "vehicles\\warthog\\mp_warthog"
    },
    "rhog1": {
      "seat": 0,
      "vehicle": "vehicles\\rwarthog\\rwarthog"
    },
    "rhog2": {
      "seat": 7,
      "vehicle": "vehicles\\rwarthog\\rwarthog"
    }
  },
  "wreck_island": {
    "hog1": {
      "seat": 0,
      "vehicle": "vehicles\\g_warthog\\g_warthog"
    },
    "hog2": {
      "seat": 7,
      "vehicle": "vehicles\\g_warthog\\g_warthog"
    },
    "rhog1": {
      "seat": 0,
      "vehicle": "vehicles\\rwarthog\\rwarthog"
    },
    "rhog2": {
      "seat": 7,
      "vehicle": "vehicles\\rwarthog\\rwarthog"
    }
  },
  "wtc": {
    "hog1": {
      "seat": 0,
      "vehicle": "vehicles\\warthog\\mp_warthog"
    },
    "hog2": {
      "seat": 7,
      "vehicle": "vehicles\\warthog\\mp_warthog"
    },
    "rhog1": {
      "seat": 0,
      "vehicle": "vehicles\\rwarthog\\rwarthog"
    },
    "rhog2": {
      "seat": 7,
      "vehicle": "vehicles\\rwarthog\\rwarthog"
    }
  },
  "x-chromo_alpha": {
    "hog1": {
      "seat": 0,
      "vehicle": "vehicles\\warthog\\mp_warthog"
    },
    "hog2": {
      "seat": 7,
      "vehicle": "vehicles\\warthog\\mp_warthog"
    },
    "rhog1": {
      "seat": 0,
      "vehicle": "vehicles\\rwarthog\\rwarthog"
    },
    "rhog2": {
      "seat": 7,
      "vehicle": "vehicles\\rwarthog\\rwarthog"
    }
  },
  "x2_mudslide": {
    "hog1": {
      "seat": 0,
      "vehicle": "vehicles\\warthog\\mp_warthog"
    },
    "hog2": {
      "seat": 7,
      "vehicle": "vehicles\\warthog\\mp_warthog"
    },
    "rhog1": {
      "seat": 0,
      "vehicle": "vehicles\\rwarthog\\rwarthog"
    },
    "rhog2": {
      "seat": 7,
      "vehicle": "vehicles\\rwarthog\\rwarthog"
    }
  },
  "xbox_atlas": {
    "hog1": {
      "seat": 0,
      "vehicle": "vehicles\\warthog\\mp_warthog"
    },
    "hog2": {
      "seat": 7,
      "vehicle": "vehicles\\warthog\\mp_warthog"
    },
    "rhog1": {
      "seat": 0,
      "vehicle": "vehicles\\rwarthog\\rwarthog"
    },
    "rhog2": {
      "seat": 7,
      "vehicle": "vehicles\\rwarthog\\rwarthog"
    }
  },
  "xbox_calamity": {
    "hog1": {
      "seat": 0,
      "vehicle": "vehicles\\warthog\\mp_warthog"
    },
    "hog2": {
      "seat": 7,
      "vehicle": "vehicles\\warthog\\mp_warthog"
    },
    "rhog1": {
      "seat": 0,
      "vehicle": "vehicles\\rwarthog\\rwarthog"
    },
    "rhog2": {
      "seat": 7,
      "vehicle": "vehicles\\rwarthog\\rwarthog"
    }
  },
  "xbox_decidia_h1.5_rc_final": {
    "hog1": {
      "seat": 0,
      "vehicle": "vehicles\\warthog\\mp_warthog"
    },
    "hog2": {
      "seat": 7,
      "vehicle": "vehicles\\warthog\\mp_warthog"
    },
    "rhog1": {
      "seat": 0,
      "vehicle": "vehicles\\rwarthog\\rwarthog"
    },
    "rhog2": {
      "seat": 7,
      "vehicle": "vehicles\\rwarthog\\rwarthog"
    }
  },
  "xbox_exhibit_h1.5_rc_final": {
    "hog1": {
      "seat": 0,
      "vehicle": "UNKNOWN_TAG_ADDRESS"
    },
    "hog2": {
      "seat": 7,
      "vehicle": "UNKNOWN_TAG_ADDRESS"
    },
    "rhog1": {
      "seat": 0,
      "vehicle": "UNKNOWN_TAG_ADDRESS"
    },
    "rhog2": {
      "seat": 7,
      "vehicle": "UNKNOWN_TAG_ADDRESS"
    }
  },
  "xbox_hotbox_h1.5_rc_final": {
    "hog1": {
      "seat": 0,
      "vehicle": "vehicles\\warthog\\mp_warthog"
    },
    "hog2": {
      "seat": 7,
      "vehicle": "vehicles\\warthog\\mp_warthog"
    },
    "rhog1": {
      "seat": 0,
      "vehicle": "vehicles\\rwarthog\\rwarthog"
    },
    "rhog2": {
      "seat": 7,
      "vehicle": "vehicles\\rwarthog\\rwarthog"
    }
  },
  "xbox_imminent_h1.5_rc_final": {
    "hog1": {
      "seat": 0,
      "vehicle": "vehicles\\warthog\\mp_warthog"
    },
    "hog2": {
      "seat": 7,
      "vehicle": "vehicles\\warthog\\mp_warthog"
    },
    "rhog1": {
      "seat": 0,
      "vehicle": "vehicles\\rwarthog\\rwarthog"
    },
    "rhog2": {
      "seat": 7,
      "vehicle": "vehicles\\rwarthog\\rwarthog"
    }
  },
  "xbox_longest_rc_final": {
    "hog1": {
      "seat": 0,
      "vehicle": "vehicles\\warthog\\mp_warthog"
    },
    "hog2": {
      "seat": 7,
      "vehicle": "vehicles\\warthog\\mp_warthog"
    },
    "rhog1": {
      "seat": 0,
      "vehicle": "vehicles\\rwarthog\\rwarthog"
    },
    "rhog2": {
      "seat": 7,
      "vehicle": "vehicles\\rwarthog\\rwarthog"
    }
  },
  "xbox_prisoner": {
    "hog1": {
      "seat": 0,
      "vehicle": "vehicles\\warthog\\mp_warthog"
    },
    "hog2": {
      "seat": 7,
      "vehicle": "vehicles\\warthog\\mp_warthog"
    },
    "rhog1": {
      "seat": 0,
      "vehicle": "vehicles\\rwarthog\\rwarthog"
    },
    "rhog2": {
      "seat": 7,
      "vehicle": "vehicles\\rwarthog\\rwarthog"
    }
  },
  "xbox_prisoner_rc_final": {
    "hog1": {
      "seat": 0,
      "vehicle": "vehicles\\warthog\\mp_warthog"
    },
    "hog2": {
      "seat": 7,
      "vehicle": "vehicles\\warthog\\mp_warthog"
    },
    "rhog1": {
      "seat": 0,
      "vehicle": "vehicles\\rwarthog\\rwarthog"
    },
    "rhog2": {
      "seat": 7,
      "vehicle": "vehicles\\rwarthog\\rwarthog"
    }
  },
  "xbox_tinker": {
    "hog1": {
      "seat": 0,
      "vehicle": "vehicles\\warthog\\mp_warthog"
    },
    "hog2": {
      "seat": 7,
      "vehicle": "vehicles\\warthog\\mp_warthog"
    },
    "rhog1": {
      "seat": 0,
      "vehicle": "vehicles\\rwarthog\\rwarthog"
    },
    "rhog2": {
      "seat": 7,
      "vehicle": "vehicles\\rwarthog\\rwarthog"
    }
  },
  "yoyorast island v2": {
    "hog1": {
      "seat": 0,
      "vehicle": "UNKNOWN_TAG_ADDRESS"
    },
    "hog2": {
      "seat": 7,
      "vehicle": "UNKNOWN_TAG_ADDRESS"
    },
    "rhog1": {
      "seat": 0,
      "vehicle": "UNKNOWN_TAG_ADDRESS"
    },
    "rhog2": {
      "seat": 7,
      "vehicle": "UNKNOWN_TAG_ADDRESS"
    }
  },
  "zanzibar_INTENSE": {
    "hog1": {
      "seat": 0,
      "vehicle": "vehicles\\bm_warthog\\bm_warthog"
    },
    "hog2": {
      "seat": 7,
      "vehicle": "vehicles\\bm_warthog\\bm_warthog"
    },
    "rhog1": {
      "seat": 0,
      "vehicle": "vehicles\\rwarthog\\rwarthog"
    },
    "rhog2": {
      "seat": 7,
      "vehicle": "vehicles\\rwarthog\\rwarthog"
    }
  },
  "zanzibarhalo3": {
    "hog1": {
      "seat": 0,
      "vehicle": "UNKNOWN_TAG_ADDRESS"
    },
    "hog2": {
      "seat": 7,
      "vehicle": "UNKNOWN_TAG_ADDRESS"
    },
    "rhog1": {
      "seat": 0,
      "vehicle": "UNKNOWN_TAG_ADDRESS"
    },
    "rhog2": {
      "seat": 7,
      "vehicle": "UNKNOWN_TAG_ADDRESS"
    }
  },
  "zerohour_h1.5": {
    "hog1": {
      "seat": 0,
      "vehicle": "vehicles\\warthog\\mp_warthog"
    },
    "hog2": {
      "seat": 7,
      "vehicle": "vehicles\\warthog\\mp_warthog"
    },
    "rhog1": {
      "seat": 0,
      "vehicle": "vehicles\\rwarthog\\rwarthog"
    },
    "rhog2": {
      "seat": 7,
      "vehicle": "vehicles\\rwarthog\\rwarthog"
    }
  },
  "ziwill_beta": {
    "hog1": {
      "seat": 0,
      "vehicle": "vehicles\\warthog\\mp_warthog"
    },
    "hog2": {
      "seat": 7,
      "vehicle": "vehicles\\warthog\\mp_warthog"
    },
    "rhog1": {
      "seat": 0,
      "vehicle": "vehicles\\rwarthog\\rwarthog"
    },
    "rhog2": {
      "seat": 7,
      "vehicle": "vehicles\\rwarthog\\rwarthog"
    }
  },
  "zone-delta": {
    "hog1": {
      "seat": 0,
      "vehicle": "vehicles\\warthog\\mp_warthog"
    },
    "hog2": {
      "seat": 7,
      "vehicle": "vehicles\\warthog\\mp_warthog"
    },
    "rhog1": {
      "seat": 0,
      "vehicle": "vehicles\\rwarthog\\rwarthog"
    },
    "rhog2": {
      "seat": 7,
      "vehicle": "vehicles\\rwarthog\\rwarthog"
    }
  },
  "zz": {
    "hog1": {
      "seat": 0,
      "vehicle": "vehicles\\warthog\\mp_warthog"
    },
    "hog2": {
      "seat": 7,
      "vehicle": "vehicles\\warthog\\mp_warthog"
    },
    "rhog1": {
      "seat": 0,
      "vehicle": "vehicles\\rwarthog\\rwarthog"
    },
    "rhog2": {
      "seat": 7,
      "vehicle": "vehicles\\rwarthog\\rwarthog"
    }
  },
  "{h3}[bloodgulch]": {
    "hog1": {
      "seat": 0,
      "vehicle": "UNKNOWN_TAG_ADDRESS"
    },
    "hog2": {
      "seat": 7,
      "vehicle": "UNKNOWN_TAG_ADDRESS"
    },
    "rhog1": {
      "seat": 0,
      "vehicle": "UNKNOWN_TAG_ADDRESS"
    },
    "rhog2": {
      "seat": 7,
      "vehicle": "UNKNOWN_TAG_ADDRESS"
    }
  }
}
<|MERGE_RESOLUTION|>--- conflicted
+++ resolved
@@ -1,15352 +1,15308 @@
-{
-  "10khalothemebeta": {
-    "hog1": {
-      "seat": 0,
-      "vehicle": "vehicles\\warthog\\mp_warthog"
-    },
-    "hog2": {
-      "seat": 7,
-      "vehicle": "vehicles\\warthog\\mp_warthog"
-    },
-    "rhog1": {
-      "seat": 0,
-      "vehicle": "vehicles\\rwarthog\\rwarthog"
-    },
-    "rhog2": {
-      "seat": 7,
-      "vehicle": "vehicles\\rwarthog\\rwarthog"
-    }
-  },
-  "10ktrbeta1": {
-    "hog1": {
-      "seat": 0,
-      "vehicle": "vehicles\\warthog\\mp_warthog"
-    },
-    "hog2": {
-      "seat": 7,
-      "vehicle": "vehicles\\warthog\\mp_warthog"
-    },
-    "rhog1": {
-      "seat": 0,
-      "vehicle": "vehicles\\rwarthog\\rwarthog"
-    },
-    "rhog2": {
-      "seat": 7,
-      "vehicle": "vehicles\\rwarthog\\rwarthog"
-    }
-  },
-  "[]h3[]christmas": {
-    "hog1": {
-      "seat": 0,
-      "vehicle": "vehicles\\halo3warthog\\h3 mp_warthog"
-    },
-    "hog2": {
-      "seat": 7,
-      "vehicle": "vehicles\\halo3warthog\\h3 mp_warthog"
-    },
-    "rhog1": {
-      "seat": 0,
-      "vehicle": "vehicles\\rwarthog\\rwarthog"
-    },
-    "rhog2": {
-      "seat": 7,
-      "vehicle": "vehicles\\rwarthog\\rwarthog"
-    }
-  },
-  "[cex]ice_land": {
-    "hog1": {
-      "seat": 0,
-      "vehicle": "vehicles\\warthog\\mp_warthog"
-    },
-    "hog2": {
-      "seat": 7,
-      "vehicle": "vehicles\\warthog\\mp_warthog"
-    },
-    "rhog1": {
-      "seat": 0,
-      "vehicle": "vehicles\\rwarthog\\rwarthog"
-    },
-    "rhog2": {
-      "seat": 7,
-      "vehicle": "vehicles\\rwarthog\\rwarthog"
-    }
-  },
-  "[FBI]bloodgulch": {
-    "hog1": {
-      "seat": 0,
-      "vehicle": "h2\\objects\\vehicles\\warthog\\warthog"
-    },
-    "hog2": {
-      "seat": 7,
-      "vehicle": "h2\\objects\\vehicles\\warthog\\warthog"
-    },
-    "rhog1": {
-      "seat": 0,
-      "vehicle": "h2\\objects\\vehicles\\warthog\\warthog"
-    },
-    "rhog2": {
-      "seat": 7,
-      "vehicle": "h2\\objects\\vehicles\\warthog\\warthog"
-    }
-  },
-  "[h3style]containment": {
-    "hog1": {
-      "seat": 0,
-      "vehicle": "vehicles\\warthog\\mp_warthog"
-    },
-    "hog2": {
-      "seat": 7,
-      "vehicle": "vehicles\\warthog\\mp_warthog"
-    },
-    "rhog1": {
-      "seat": 0,
-      "vehicle": "vehicles\\rwarthog\\rwarthog"
-    },
-    "rhog2": {
-      "seat": 7,
-      "vehicle": "vehicles\\rwarthog\\rwarthog"
-    }
-  },
-  "a-small-race-track": {
-    "hog1": {
-      "seat": 0,
-      "vehicle": "vehicles\\warthog\\mp_warthog"
-    },
-    "hog2": {
-      "seat": 7,
-      "vehicle": "vehicles\\warthog\\mp_warthog"
-    },
-    "rhog1": {
-      "seat": 0,
-      "vehicle": "vehicles\\rwarthog\\rwarthog"
-    },
-    "rhog2": {
-      "seat": 7,
-      "vehicle": "vehicles\\rwarthog\\rwarthog"
-    }
-  },
-  "a.t.c.s.xl": {
-    "hog1": {
-      "seat": 0,
-      "vehicle": "vehicles\\warthog\\mp_warthog"
-    },
-    "hog2": {
-      "seat": 7,
-      "vehicle": "vehicles\\warthog\\mp_warthog"
-    },
-    "rhog1": {
-      "seat": 0,
-      "vehicle": "vehicles\\rwarthog\\rwarthog"
-    },
-    "rhog2": {
-      "seat": 7,
-      "vehicle": "vehicles\\rwarthog\\rwarthog"
-    }
-  },
-  "a30_infinity": {
-    "hog1": {
-      "seat": 0,
-      "vehicle": "vehicles\\warthog\\mp_warthog"
-    },
-    "hog2": {
-      "seat": 7,
-      "vehicle": "vehicles\\warthog\\mp_warthog"
-    },
-    "rhog1": {
-      "seat": 0,
-      "vehicle": "vehicles\\rwarthog\\rwarthog"
-    },
-    "rhog2": {
-      "seat": 7,
-      "vehicle": "vehicles\\rwarthog\\rwarthog"
-    }
-  },
-  "a50_mp": {
-    "hog1": {
-      "seat": 0,
-      "vehicle": "vehicles\\warthog\\mp_warthog"
-    },
-    "hog2": {
-      "seat": 7,
-      "vehicle": "vehicles\\warthog\\mp_warthog"
-    },
-    "rhog1": {
-      "seat": 0,
-      "vehicle": "vehicles\\rwarthog\\rwarthog"
-    },
-    "rhog2": {
-      "seat": 7,
-      "vehicle": "vehicles\\rwarthog\\rwarthog"
-    }
-  },
-  "abandoned": {
-    "hog1": {
-      "seat": 0,
-      "vehicle": "vehicles\\warthog\\mp_warthog"
-    },
-    "hog2": {
-      "seat": 7,
-      "vehicle": "vehicles\\warthog\\mp_warthog"
-    },
-    "rhog1": {
-      "seat": 0,
-      "vehicle": "vehicles\\rwarthog\\rwarthog"
-    },
-    "rhog2": {
-      "seat": 7,
-      "vehicle": "vehicles\\rwarthog\\rwarthog"
-    }
-  },
-  "abandonment": {
-    "hog1": {
-      "seat": 0,
-      "vehicle": "vehicles\\warthog\\mp_warthog"
-    },
-    "hog2": {
-      "seat": 7,
-      "vehicle": "vehicles\\warthog\\mp_warthog"
-    },
-    "rhog1": {
-      "seat": 0,
-      "vehicle": "vehicles\\rwarthog\\rwarthog"
-    },
-    "rhog2": {
-      "seat": 7,
-      "vehicle": "vehicles\\rwarthog\\rwarthog"
-    }
-  },
-  "aboveandbelow": {
-    "hog1": {
-      "seat": 0,
-      "vehicle": "vehicles\\warthog\\mp_warthog"
-    },
-    "hog2": {
-      "seat": 7,
-      "vehicle": "vehicles\\warthog\\mp_warthog"
-    },
-    "rhog1": {
-      "seat": 0,
-      "vehicle": "vehicles\\rwarthog\\rwarthog"
-    },
-    "rhog2": {
-      "seat": 7,
-      "vehicle": "vehicles\\rwarthog\\rwarthog"
-    }
-  },
-  "abyss": {
-    "hog1": {
-      "seat": 0,
-      "vehicle": "vehicles\\warthog\\mp_warthog"
-    },
-    "hog2": {
-      "seat": 7,
-      "vehicle": "vehicles\\warthog\\mp_warthog"
-    },
-    "rhog1": {
-      "seat": 0,
-      "vehicle": "vehicles\\rwarthog\\rwarthog"
-    },
-    "rhog2": {
-      "seat": 7,
-      "vehicle": "vehicles\\rwarthog\\rwarthog"
-    }
-  },
-  "acoballarena": {
-    "hog1": {
-      "seat": 0,
-      "vehicle": "vehicles\\warthog\\mp_warthog"
-    },
-    "hog2": {
-      "seat": 7,
-      "vehicle": "vehicles\\warthog\\mp_warthog"
-    },
-    "rhog1": {
-      "seat": 0,
-      "vehicle": "vehicles\\rwarthog\\rwarthog"
-    },
-    "rhog2": {
-      "seat": 7,
-      "vehicle": "vehicles\\rwarthog\\rwarthog"
-    }
-  },
-  "aftermath": {
-    "hog1": {
-      "seat": 0,
-      "vehicle": "vehicles\\warthog\\mp_warthog"
-    },
-    "hog2": {
-      "seat": 7,
-      "vehicle": "vehicles\\warthog\\mp_warthog"
-    },
-    "rhog1": {
-      "seat": 0,
-      "vehicle": "vehicles\\rwarthog\\rwarthog"
-    },
-    "rhog2": {
-      "seat": 7,
-      "vehicle": "vehicles\\rwarthog\\rwarthog"
-    }
-  },
-  "airball": {
-    "hog1": {
-      "seat": 0,
-      "vehicle": "vehicles\\warthog\\mp_warthog"
-    },
-    "hog2": {
-      "seat": 7,
-      "vehicle": "vehicles\\warthog\\mp_warthog"
-    },
-    "rhog1": {
-      "seat": 0,
-      "vehicle": "vehicles\\rwarthog\\rwarthog"
-    },
-    "rhog2": {
-      "seat": 7,
-      "vehicle": "vehicles\\rwarthog\\rwarthog"
-    }
-  },
-  "airlock": {
-    "hog1": {
-      "seat": 0,
-      "vehicle": "vehicles\\warthog\\mp_warthog"
-    },
-    "hog2": {
-      "seat": 7,
-      "vehicle": "vehicles\\warthog\\mp_warthog"
-    },
-    "rhog1": {
-      "seat": 0,
-      "vehicle": "vehicles\\rwarthog\\rwarthog"
-    },
-    "rhog2": {
-      "seat": 7,
-      "vehicle": "vehicles\\rwarthog\\rwarthog"
-    }
-  },
-  "alice-gulch": {
-    "hog1": {
-      "seat": 0,
-      "vehicle": "vehicles\\warthog\\mp_warthog"
-    },
-    "hog2": {
-      "seat": 7,
-      "vehicle": "vehicles\\warthog\\mp_warthog"
-    },
-    "rhog1": {
-      "seat": 0,
-      "vehicle": "vehicles\\rwarthog\\rwarthog"
-    },
-    "rhog2": {
-      "seat": 7,
-      "vehicle": "vehicles\\rwarthog\\rwarthog"
-    }
-  },
-  "aloneisland": {
-    "hog1": {
-      "seat": 0,
-      "vehicle": "vehicles\\warthog\\mp_warthog"
-    },
-    "hog2": {
-      "seat": 7,
-      "vehicle": "vehicles\\warthog\\mp_warthog"
-    },
-    "rhog1": {
-      "seat": 0,
-      "vehicle": "vehicles\\rwarthog\\rwarthog"
-    },
-    "rhog2": {
-      "seat": 7,
-      "vehicle": "vehicles\\rwarthog\\rwarthog"
-    }
-  },
-  "alpha_oot": {
-    "hog1": {
-      "seat": 0,
-      "vehicle": "vehicles\\warthog\\mp_warthog"
-    },
-    "hog2": {
-      "seat": 7,
-      "vehicle": "vehicles\\warthog\\mp_warthog"
-    },
-    "rhog1": {
-      "seat": 0,
-      "vehicle": "vehicles\\rwarthog\\rwarthog"
-    },
-    "rhog2": {
-      "seat": 7,
-      "vehicle": "vehicles\\rwarthog\\rwarthog"
-    }
-  },
-  "alphat1_compound": {
-    "hog1": {
-      "seat": 0,
-      "vehicle": "vehicles\\warthog\\mp_warthog"
-    },
-    "hog2": {
-      "seat": 7,
-      "vehicle": "vehicles\\warthog\\mp_warthog"
-    },
-    "rhog1": {
-      "seat": 0,
-      "vehicle": "vehicles\\rwarthog\\rwarthog"
-    },
-    "rhog2": {
-      "seat": 7,
-      "vehicle": "vehicles\\rwarthog\\rwarthog"
-    }
-  },
-  "alter1": {
-    "hog1": {
-      "seat": 0,
-      "vehicle": "vehicles\\missel_warthog\\mwarthog tags\\mwarthog\\mwarthog"
-    },
-    "hog2": {
-      "seat": 7,
-      "vehicle": "vehicles\\missel_warthog\\mwarthog tags\\mwarthog\\mwarthog"
-    },
-    "sult1": {
-      "seat": 0,
-      "vehicle": "vehicles\\sultan\\sultan"
-    },
-    "sult2": {
-      "seat": 7,
-      "vehicle": "vehicles\\sultan\\sultan"
-    }
-  },
-  "amaranth": {
-    "hog1": {
-      "seat": 0,
-      "vehicle": "vehicles\\warthog\\mp_warthog"
-    },
-    "hog2": {
-      "seat": 7,
-      "vehicle": "vehicles\\warthog\\mp_warthog"
-    },
-    "rhog1": {
-      "seat": 0,
-      "vehicle": "vehicles\\rwarthog\\rwarthog"
-    },
-    "rhog2": {
-      "seat": 7,
-      "vehicle": "vehicles\\rwarthog\\rwarthog"
-    }
-  },
-  "ambush_3": {
-    "hog1": {
-      "seat": 0,
-      "vehicle": "vehicles\\warthog\\mp_warthog"
-    },
-    "hog2": {
-      "seat": 7,
-      "vehicle": "vehicles\\warthog\\mp_warthog"
-    },
-    "rhog1": {
-      "seat": 0,
-      "vehicle": "vehicles\\rwarthog\\rwarthog"
-    },
-    "rhog2": {
-      "seat": 7,
-      "vehicle": "vehicles\\rwarthog\\rwarthog"
-    }
-  },
-  "ancient_sanctuary_beta": {
-    "hog1": {
-      "seat": 0,
-      "vehicle": "vehicles\\warthog\\mp_warthog"
-    },
-    "hog2": {
-      "seat": 7,
-      "vehicle": "vehicles\\warthog\\mp_warthog"
-    },
-    "rhog1": {
-      "seat": 0,
-      "vehicle": "vehicles\\rwarthog\\rwarthog"
-    },
-    "rhog2": {
-      "seat": 7,
-      "vehicle": "vehicles\\rwarthog\\rwarthog"
-    }
-  },
-  "aquarii_final": {
-    "hog1": {
-      "seat": 0,
-      "vehicle": "vehicles\\warthog\\mp_warthog"
-    },
-    "hog2": {
-      "seat": 7,
-      "vehicle": "vehicles\\warthog\\mp_warthog"
-    },
-    "rhog1": {
-      "seat": 0,
-      "vehicle": "vehicles\\rwarthog\\rwarthog"
-    },
-    "rhog2": {
-      "seat": 7,
-      "vehicle": "vehicles\\rwarthog\\rwarthog"
-    }
-  },
-  "arachnoid_alpha-0": {
-    "fhog1": {
-      "seat": 0,
-      "vehicle": "vehicles\\flamehog\\rwarthog"
-    },
-    "fhog2": {
-      "seat": 7,
-      "vehicle": "vehicles\\flamehog\\rwarthog"
-    },
-    "hog1": {
-      "seat": 0,
-      "vehicle": "vehicles\\coldsnap_hogs\\mp_warthog"
-    },
-    "hog2": {
-      "seat": 7,
-      "vehicle": "vehicles\\coldsnap_hogs\\mp_warthog"
-    }
-  },
-  "area51_alpha": {
-    "hog1": {
-      "seat": 0,
-      "vehicle": "vehicles\\warthog\\mp_warthog"
-    },
-    "hog2": {
-      "seat": 7,
-      "vehicle": "vehicles\\warthog\\mp_warthog"
-    },
-    "rhog1": {
-      "seat": 0,
-      "vehicle": "vehicles\\rwarthog\\rwarthog"
-    },
-    "rhog2": {
-      "seat": 7,
-      "vehicle": "vehicles\\rwarthog\\rwarthog"
-    }
-  },
-  "armageddon": {
-    "hog1": {
-      "seat": 0,
-      "vehicle": "vehicles\\warthog\\mp_warthog"
-    },
-    "hog2": {
-      "seat": 7,
-      "vehicle": "vehicles\\warthog\\mp_warthog"
-    },
-    "rhog1": {
-      "seat": 0,
-      "vehicle": "vehicles\\rwarthog\\rwarthog"
-    },
-    "rhog2": {
-      "seat": 7,
-      "vehicle": "vehicles\\rwarthog\\rwarthog"
-    }
-  },
-  "artillery_zone": {
-    "hog1": {
-      "seat": 0,
-      "vehicle": "vehicles\\mwarthog\\mwarthog"
-    },
-    "hog2": {
-      "seat": 7,
-      "vehicle": "vehicles\\mwarthog\\mwarthog"
-    }
-  },
-  "asis": {
-    "hog1": {
-      "seat": 0,
-      "vehicle": "vehicles\\warthog\\mp_warthog"
-    },
-    "hog2": {
-      "seat": 7,
-      "vehicle": "vehicles\\warthog\\mp_warthog"
-    },
-    "rhog1": {
-      "seat": 0,
-      "vehicle": "vehicles\\rwarthog\\rwarthog"
-    },
-    "rhog2": {
-      "seat": 7,
-      "vehicle": "vehicles\\rwarthog\\rwarthog"
-    }
-  },
-  "asterisk": {
-    "hog1": {
-      "seat": 0,
-      "vehicle": "vehicles\\warthog\\mp_warthog"
-    },
-    "hog2": {
-      "seat": 7,
-      "vehicle": "vehicles\\warthog\\mp_warthog"
-    },
-    "rhog1": {
-      "seat": 0,
-      "vehicle": "vehicles\\rwarthog\\rwarthog"
-    },
-    "rhog2": {
-      "seat": 7,
-      "vehicle": "vehicles\\rwarthog\\rwarthog"
-    }
-  },
-  "atomic": {
-    "dbuggy1": {
-      "seat": 0,
-      "vehicle": "vehicles\\doombuggy\\doombuggy"
-    },
-    "dbuggy2": {
-      "seat": 7,
-      "vehicle": "vehicles\\doombuggy\\doombuggy"
-    },
-    "dmob1": {
-      "seat": 0,
-      "vehicle": "vehicles\\dangermobile\\dangermobile"
-    },
-    "dmob2": {
-      "seat": 7,
-      "vehicle": "vehicles\\dangermobile\\dangermobile"
-    }
-  },
-  "atv_offroad_fury-track": {
-    "mon": {
-      "seat": 0,
-      "vehicle": "vehicles\\mongoose\\atv"
-    }
-  },
-  "atvstadium": {
-    "hog1": {
-      "seat": 0,
-      "vehicle": "vehicles\\warthog\\mp_warthog"
-    },
-    "hog2": {
-      "seat": 7,
-      "vehicle": "vehicles\\warthog\\mp_warthog"
-    },
-    "rhog1": {
-      "seat": 0,
-      "vehicle": "vehicles\\rwarthog\\rwarthog"
-    },
-    "rhog2": {
-      "seat": 7,
-      "vehicle": "vehicles\\rwarthog\\rwarthog"
-    }
-  },
-  "augury": {
-    "hog1": {
-      "seat": 0,
-      "vehicle": "vehicles\\warthog\\mp_warthog"
-    },
-    "hog2": {
-      "seat": 7,
-      "vehicle": "vehicles\\warthog\\mp_warthog"
-    },
-    "rhog1": {
-      "seat": 0,
-      "vehicle": "vehicles\\rwarthog\\rwarthog"
-    },
-    "rhog2": {
-      "seat": 7,
-      "vehicle": "vehicles\\rwarthog\\rwarthog"
-    }
-  },
-  "autumn_slay_reborn": {
-    "hog1": {
-      "seat": 0,
-      "vehicle": "vehicles\\warthog\\mp_warthog"
-    },
-    "hog2": {
-      "seat": 7,
-      "vehicle": "vehicles\\warthog\\mp_warthog"
-    },
-    "rhog1": {
-      "seat": 0,
-      "vehicle": "vehicles\\rwarthog\\rwarthog"
-    },
-    "rhog2": {
-      "seat": 7,
-      "vehicle": "vehicles\\rwarthog\\rwarthog"
-    }
-  },
-  "bacon": {
-    "hog1": {
-      "seat": 0,
-      "vehicle": "vehicles\\warthog\\mp_warthog"
-    },
-    "hog2": {
-      "seat": 7,
-      "vehicle": "vehicles\\warthog\\mp_warthog"
-    },
-    "rhog1": {
-      "seat": 0,
-      "vehicle": "vehicles\\rwarthog\\rwarthog"
-    },
-    "rhog2": {
-      "seat": 7,
-      "vehicle": "vehicles\\rwarthog\\rwarthog"
-    }
-  },
-  "bacons_race_track_v2": {
-    "hog1": {
-      "seat": 0,
-      "vehicle": "vehicles\\warthog\\mp_warthog"
-    },
-    "hog2": {
-      "seat": 7,
-      "vehicle": "vehicles\\warthog\\mp_warthog"
-    },
-    "rhog1": {
-      "seat": 0,
-      "vehicle": "vehicles\\rwarthog\\rwarthog"
-    },
-    "rhog2": {
-      "seat": 7,
-      "vehicle": "vehicles\\rwarthog\\rwarthog"
-    }
-  },
-  "bacons_race_track_v3": {
-    "hog1": {
-      "seat": 0,
-      "vehicle": "vehicles\\warthog\\mp_warthog"
-    },
-    "hog2": {
-      "seat": 7,
-      "vehicle": "vehicles\\warthog\\mp_warthog"
-    },
-    "rhog1": {
-      "seat": 0,
-      "vehicle": "vehicles\\rwarthog\\rwarthog"
-    },
-    "rhog2": {
-      "seat": 7,
-      "vehicle": "vehicles\\rwarthog\\rwarthog"
-    }
-  },
-  "ballyhoo": {
-    "hog1": {
-      "seat": 0,
-      "vehicle": "vehicles\\warthog\\mp_warthog"
-    },
-    "hog2": {
-      "seat": 7,
-      "vehicle": "vehicles\\warthog\\mp_warthog"
-    },
-    "rhog1": {
-      "seat": 0,
-      "vehicle": "vehicles\\rwarthog\\rwarthog"
-    },
-    "rhog2": {
-      "seat": 7,
-      "vehicle": "vehicles\\rwarthog\\rwarthog"
-    }
-  },
-  "barrel": {
-    "hog1": {
-      "seat": 0,
-      "vehicle": "vehicles\\warthog\\mp_warthog"
-    },
-    "hog2": {
-      "seat": 7,
-      "vehicle": "vehicles\\warthog\\mp_warthog"
-    },
-    "rhog1": {
-      "seat": 0,
-      "vehicle": "vehicles\\rwarthog\\rwarthog"
-    },
-    "rhog2": {
-      "seat": 7,
-      "vehicle": "vehicles\\rwarthog\\rwarthog"
-    }
-  },
-  "basin": {
-    "hog1": {
-      "seat": 0,
-      "vehicle": "vehicles\\warthog\\mp_warthog"
-    },
-    "hog2": {
-      "seat": 7,
-      "vehicle": "vehicles\\warthog\\mp_warthog"
-    },
-    "rhog1": {
-      "seat": 0,
-      "vehicle": "vehicles\\rwarthog\\rwarthog"
-    },
-    "rhog2": {
-      "seat": 7,
-      "vehicle": "vehicles\\rwarthog\\rwarthog"
-    }
-  },
-  "basis": {
-    "hog1": {
-      "seat": 0,
-      "vehicle": "vehicles\\warthog\\mp_warthog"
-    },
-    "hog2": {
-      "seat": 7,
-      "vehicle": "vehicles\\warthog\\mp_warthog"
-    },
-    "rhog1": {
-      "seat": 0,
-      "vehicle": "vehicles\\rwarthog\\rwarthog"
-    },
-    "rhog2": {
-      "seat": 7,
-      "vehicle": "vehicles\\rwarthog\\rwarthog"
-    }
-  },
-  "battle": {
-    "civi1": {
-      "seat": 0,
-      "vehicle": "vehicles\\civihog\\civihog"
-    },
-    "civi2": {
-      "seat": 7,
-      "vehicle": "vehicles\\civihog\\civihog"
-    },
-    "mon": {
-      "seat": 0,
-      "vehicle": "vehicles\\mongoose\\atv2"
-    }
-  },
-  "battlecraft": {
-    "hog1": {
-      "seat": 0,
-      "vehicle": "vehicles\\warthog\\mp_warthog"
-    },
-    "hog2": {
-      "seat": 7,
-      "vehicle": "vehicles\\warthog\\mp_warthog"
-    },
-    "rhog1": {
-      "seat": 0,
-      "vehicle": "vehicles\\rwarthog\\rwarthog"
-    },
-    "rhog2": {
-      "seat": 7,
-      "vehicle": "vehicles\\rwarthog\\rwarthog"
-    }
-  },
-  "battlecreek_anniversary": {
-    "hog1": {
-      "seat": 0,
-      "vehicle": "vehicles\\warthog\\mp_warthog"
-    },
-    "hog2": {
-      "seat": 7,
-      "vehicle": "vehicles\\warthog\\mp_warthog"
-    },
-    "rhog1": {
-      "seat": 0,
-      "vehicle": "vehicles\\warthog\\mp_warthog"
-    },
-    "rhog2": {
-      "seat": 7,
-      "vehicle": "vehicles\\warthog\\mp_warthog"
-    }
-  },
-  "battlecreek_v2": {
-    "hog1": {
-      "seat": 0,
-      "vehicle": "vehicles\\warthog\\mp_warthog"
-    },
-    "hog2": {
-      "seat": 7,
-      "vehicle": "vehicles\\warthog\\mp_warthog"
-    },
-    "rhog1": {
-      "seat": 0,
-      "vehicle": "vehicles\\rwarthog\\rwarthog"
-    },
-    "rhog2": {
-      "seat": 7,
-      "vehicle": "vehicles\\rwarthog\\rwarthog"
-    }
-  },
-  "battleforbloodgulch": {
-    "hog1": {
-      "seat": 0,
-      "vehicle": "vehicles\\mwarthog\\mwarthog"
-    },
-    "hog2": {
-      "seat": 7,
-      "vehicle": "vehicles\\mwarthog\\mwarthog"
-    },
-    "rhog1": {
-      "seat": 0,
-      "vehicle": "vehicles\\warthog\\mp_warthog"
-    },
-    "rhog2": {
-      "seat": 7,
-      "vehicle": "vehicles\\warthog\\mp_warthog"
-    }
-  },
-  "battleing_arena": {
-    "hog1": {
-      "seat": 0,
-      "vehicle": "vehicles\\warthog\\mp_warthog"
-    },
-    "hog2": {
-      "seat": 7,
-      "vehicle": "vehicles\\warthog\\mp_warthog"
-    },
-    "rhog1": {
-      "seat": 0,
-      "vehicle": "vehicles\\rwarthog\\rwarthog"
-    },
-    "rhog2": {
-      "seat": 7,
-      "vehicle": "vehicles\\rwarthog\\rwarthog"
-    }
-  },
-  "battleon": {
-    "hog1": {
-      "seat": 0,
-      "vehicle": "vehicles\\warthog\\mp_warthog"
-    },
-    "hog2": {
-      "seat": 7,
-      "vehicle": "vehicles\\warthog\\mp_warthog"
-    },
-    "rhog1": {
-      "seat": 0,
-      "vehicle": "vehicles\\rwarthog\\rwarthog"
-    },
-    "rhog2": {
-      "seat": 7,
-      "vehicle": "vehicles\\rwarthog\\rwarthog"
-    }
-  },
-  "battlepyramid": {
-    "hog1": {
-      "seat": 0,
-      "vehicle": "vehicles\\warthog\\mp_warthog"
-    },
-    "hog2": {
-      "seat": 7,
-      "vehicle": "vehicles\\warthog\\mp_warthog"
-    },
-    "rhog1": {
-      "seat": 0,
-      "vehicle": "vehicles\\rwarthog\\rwarthog"
-    },
-    "rhog2": {
-      "seat": 7,
-      "vehicle": "vehicles\\rwarthog\\rwarthog"
-    }
-  },
-  "baz_canyon": {
-    "hog1": {
-      "seat": 0,
-      "vehicle": "vehicles\\warthog\\mp_warthog"
-    },
-    "hog2": {
-      "seat": 7,
-      "vehicle": "vehicles\\warthog\\mp_warthog"
-    },
-    "rhog1": {
-      "seat": 0,
-      "vehicle": "vehicles\\rwarthog\\rwarthog"
-    },
-    "rhog2": {
-      "seat": 7,
-      "vehicle": "vehicles\\rwarthog\\rwarthog"
-    }
-  },
-  "bc_clearing_ground_mp": {
-    "hog1": {
-      "seat": 0,
-      "vehicle": "vehicles\\warthog\\mp_warthog"
-    },
-    "hog2": {
-      "seat": 7,
-      "vehicle": "vehicles\\warthog\\mp_warthog"
-    },
-    "rhog1": {
-      "seat": 0,
-      "vehicle": "vehicles\\rwarthog\\rwarthog"
-    },
-    "rhog2": {
-      "seat": 7,
-      "vehicle": "vehicles\\rwarthog\\rwarthog"
-    }
-  },
-  "bc_distribution_mp": {
-    "hog1": {
-      "seat": 0,
-      "vehicle": "vehicles\\warthog\\mp_warthog"
-    },
-    "hog2": {
-      "seat": 7,
-      "vehicle": "vehicles\\warthog\\mp_warthog"
-    },
-    "rhog1": {
-      "seat": 0,
-      "vehicle": "vehicles\\rwarthog\\rwarthog"
-    },
-    "rhog2": {
-      "seat": 7,
-      "vehicle": "vehicles\\rwarthog\\rwarthog"
-    }
-  },
-  "bc_matzors_temple_mp": {
-    "hog1": {
-      "seat": 0,
-      "vehicle": "vehicles\\warthog\\mp_warthog"
-    },
-    "hog2": {
-      "seat": 7,
-      "vehicle": "vehicles\\warthog\\mp_warthog"
-    },
-    "rhog1": {
-      "seat": 0,
-      "vehicle": "vehicles\\rwarthog\\rwarthog"
-    },
-    "rhog2": {
-      "seat": 7,
-      "vehicle": "vehicles\\rwarthog\\rwarthog"
-    }
-  },
-  "bc_raceway_final_mp": {
-    "hog1": {
-      "seat": 0,
-      "vehicle": "levels\\test\\racetrack\\custom_hogs\\mp_warthog_blue"
-    },
-    "hog2": {
-      "seat": 7,
-      "vehicle": "levels\\test\\racetrack\\custom_hogs\\mp_warthog_blue"
-    },
-    "rhog1": {
-      "seat": 0,
-      "vehicle": "levels\\test\\racetrack\\custom_hogs\\mp_warthog_green"
-    },
-    "rhog2": {
-      "seat": 7,
-      "vehicle": "levels\\test\\racetrack\\custom_hogs\\mp_warthog_green"
-    }
-  },
-  "bc_raceway_mp": {
-    "hog1": {
-      "seat": 0,
-      "vehicle": "vehicles\\warthog\\mp_warthog"
-    },
-    "hog2": {
-      "seat": 7,
-      "vehicle": "vehicles\\warthog\\mp_warthog"
-    }
-  },
-  "bc_spooky_hollow_mp": {
-    "ghost": {
-      "seat": 0,
-      "vehicle": "vehicles\\ghost\\ghost_mp"
-    },
-    "hog1": {
-      "seat": 0,
-      "vehicle": "vehicles\\rwarthog\\rwarthog"
-    },
-    "hog2": {
-      "seat": 7,
-      "vehicle": "vehicles\\rwarthog\\rwarthog"
-    }
-  },
-  "beach": {
-    "hog1": {
-      "seat": 0,
-      "vehicle": "vehicles\\warthog\\mp_warthog"
-    },
-    "hog2": {
-      "seat": 7,
-      "vehicle": "vehicles\\warthog\\mp_warthog"
-    },
-    "rhog1": {
-      "seat": 0,
-      "vehicle": "vehicles\\rwarthog\\rwarthog"
-    },
-    "rhog2": {
-      "seat": 7,
-      "vehicle": "vehicles\\rwarthog\\rwarthog"
-    }
-  },
-  "beach_assault": {
-    "hog1": {
-      "seat": 0,
-      "vehicle": "vehicles\\warthog\\mp_warthog"
-    },
-    "hog2": {
-      "seat": 7,
-      "vehicle": "vehicles\\warthog\\mp_warthog"
-    },
-    "rhog1": {
-      "seat": 0,
-      "vehicle": "vehicles\\rwarthog\\rwarthog"
-    },
-    "rhog2": {
-      "seat": 7,
-      "vehicle": "vehicles\\rwarthog\\rwarthog"
-    }
-  },
-  "beachrun": {
-    "hog1": {
-      "seat": 0,
-      "vehicle": "vehicles\\warthog\\mp_warthog"
-    },
-    "hog2": {
-      "seat": 7,
-      "vehicle": "vehicles\\warthog\\mp_warthog"
-    },
-    "rhog1": {
-      "seat": 0,
-      "vehicle": "vehicles\\rwarthog\\rwarthog"
-    },
-    "rhog2": {
-      "seat": 7,
-      "vehicle": "vehicles\\rwarthog\\rwarthog"
-    }
-  },
-  "bear's_turf_final": {
-    "hog1": {
-      "seat": 0,
-      "vehicle": "vehicles\\warthog\\mp_warthog"
-    },
-    "hog2": {
-      "seat": 7,
-      "vehicle": "vehicles\\warthog\\mp_warthog"
-    },
-    "rhog1": {
-      "seat": 0,
-      "vehicle": "vehicles\\rwarthog\\rwarthog"
-    },
-    "rhog2": {
-      "seat": 7,
-      "vehicle": "vehicles\\rwarthog\\rwarthog"
-    }
-  },
-  "beavercreek": {
-    "hog1": {
-      "seat": 0,
-      "vehicle": "vehicles\\warthog\\mp_warthog"
-    },
-    "hog2": {
-      "seat": 7,
-      "vehicle": "vehicles\\warthog\\mp_warthog"
-    },
-    "rhog1": {
-      "seat": 0,
-      "vehicle": "vehicles\\rwarthog\\rwarthog"
-    },
-    "rhog2": {
-      "seat": 7,
-      "vehicle": "vehicles\\rwarthog\\rwarthog"
-    }
-  },
-  "beguiled-v1": {
-    "hog1": {
-      "seat": 0,
-      "vehicle": "vehicles\\warthog\\mp_warthog"
-    },
-    "hog2": {
-      "seat": 7,
-      "vehicle": "vehicles\\warthog\\mp_warthog"
-    },
-    "rhog1": {
-      "seat": 0,
-      "vehicle": "vehicles\\rwarthog\\rwarthog"
-    },
-    "rhog2": {
-      "seat": 7,
-      "vehicle": "vehicles\\rwarthog\\rwarthog"
-    }
-  },
-  "bender_town": {
-    "hog1": {
-      "seat": 0,
-      "vehicle": "vehicles\\warthog\\mp_warthog"
-    },
-    "hog2": {
-      "seat": 7,
-      "vehicle": "vehicles\\warthog\\mp_warthog"
-    },
-    "rhog1": {
-      "seat": 0,
-      "vehicle": "vehicles\\rwarthog\\rwarthog"
-    },
-    "rhog2": {
-      "seat": 7,
-      "vehicle": "vehicles\\rwarthog\\rwarthog"
-    }
-  },
-  "beryl_rescue": {
-    "hog1": {
-      "seat": 0,
-      "vehicle": "vehicles\\warthog\\art_cwarthog"
-    },
-    "hog2": {
-      "seat": 7,
-      "vehicle": "vehicles\\warthog\\art_cwarthog"
-    },
-    "rhog1": {
-      "seat": 0,
-      "vehicle": "vehicles\\rwarthog\\art_rwarthog"
-    },
-    "rhog2": {
-      "seat": 7,
-      "vehicle": "vehicles\\rwarthog\\art_rwarthog"
-    }
-  },
-  "betterw": {
-    "hog1": {
-      "seat": 0,
-      "vehicle": "vehicles\\warthog\\mp_warthog"
-    },
-    "hog2": {
-      "seat": 7,
-      "vehicle": "vehicles\\warthog\\mp_warthog"
-    },
-    "rhog1": {
-      "seat": 0,
-      "vehicle": "vehicles\\rwarthog\\rwarthog"
-    },
-    "rhog2": {
-      "seat": 7,
-      "vehicle": "vehicles\\rwarthog\\rwarthog"
-    }
-  },
-  "bfm_final": {
-    "hog1": {
-      "seat": 0,
-      "vehicle": "vehicles\\warthog\\mp_warthog"
-    },
-    "hog2": {
-      "seat": 7,
-      "vehicle": "vehicles\\warthog\\mp_warthog"
-    },
-    "rhog1": {
-      "seat": 0,
-      "vehicle": "vehicles\\rwarthog\\rwarthog"
-    },
-    "rhog2": {
-      "seat": 7,
-      "vehicle": "vehicles\\rwarthog\\rwarthog"
-    }
-  },
-  "bg-sorrow": {
-    "hog1": {
-      "seat": 0,
-      "vehicle": "vehicles\\warthog\\mp_warthog"
-    },
-    "hog2": {
-      "seat": 7,
-      "vehicle": "vehicles\\warthog\\mp_warthog"
-    },
-    "rhog1": {
-      "seat": 0,
-      "vehicle": "vehicles\\rwarthog\\rwarthog"
-    },
-    "rhog2": {
-      "seat": 7,
-      "vehicle": "vehicles\\rwarthog\\rwarthog"
-    }
-  },
-  "big": {
-    "hog1": {
-      "seat": 0,
-      "vehicle": "vehicles\\warthog\\mp_warthog"
-    },
-    "hog2": {
-      "seat": 7,
-      "vehicle": "vehicles\\warthog\\mp_warthog"
-    },
-    "rhog1": {
-      "seat": 0,
-      "vehicle": "vehicles\\rwarthog\\rwarthog"
-    },
-    "rhog2": {
-      "seat": 7,
-      "vehicle": "vehicles\\rwarthog\\rwarthog"
-    }
-  },
-  "big_sky_ranch": {
-    "hog1": {
-      "seat": 0,
-      "vehicle": "vehicles\\rwarthog\\rwarthog1"
-    },
-    "hog2": {
-      "seat": 7,
-      "vehicle": "vehicles\\rwarthog\\rwarthog1"
-    },
-    "rhog1": {
-      "seat": 0,
-      "vehicle": "vehicles\\rwarthog\\rwarthog2"
-    },
-    "rhog2": {
-      "seat": 7,
-      "vehicle": "vehicles\\rwarthog\\rwarthog2"
-    }
-  },
-  "Bigass": {
-    "hog1": {
-      "seat": 0,
-      "vehicle": "bourrin\\halo reach\\vehicles\\warthog\\h2 mp_warthog"
-    },
-    "hog2": {
-      "seat": 7,
-      "vehicle": "bourrin\\halo reach\\vehicles\\warthog\\h2 mp_warthog"
-    },
-    "rhog1": {
-      "seat": 0,
-      "vehicle": "bourrin\\halo reach\\vehicles\\warthog\\rocket warthog"
-    },
-    "rhog2": {
-      "seat": 7,
-      "vehicle": "bourrin\\halo reach\\vehicles\\warthog\\rocket warthog"
-    }
-  },
-  "bigassv2,104": {
-    "hog1": {
-      "seat": 0,
-      "vehicle": "bourrin\\halo reach\\vehicles\\warthog\\h2 mp_warthog"
-    },
-    "hog2": {
-      "seat": 7,
-      "vehicle": "bourrin\\halo reach\\vehicles\\warthog\\h2 mp_warthog"
-    },
-    "rhog1": {
-      "seat": 0,
-      "vehicle": "bourrin\\halo reach\\vehicles\\warthog\\rocket warthog"
-    },
-    "rhog2": {
-      "seat": 7,
-      "vehicle": "bourrin\\halo reach\\vehicles\\warthog\\rocket warthog"
-    }
-  },
-  "bitch_slap": {
-    "ghost": {
-      "seat": 0,
-      "vehicle": "vehicles\\ghost reach\\ghost reach"
-    }
-  },
-  "BlackIsland": {
-    "hog1": {
-      "seat": 0,
-      "vehicle": "vehicles\\warthog\\mp_warthog"
-    },
-    "hog2": {
-      "seat": 7,
-      "vehicle": "vehicles\\warthog\\mp_warthog"
-    },
-    "rhog1": {
-      "seat": 0,
-      "vehicle": "vehicles\\rwarthog\\rwarthog"
-    },
-    "rhog2": {
-      "seat": 7,
-      "vehicle": "vehicles\\rwarthog\\rwarthog"
-    }
-  },
-  "blizzard": {
-    "hog1": {
-      "seat": 0,
-      "vehicle": "vehicles\\warthog\\mp_warthog"
-    },
-    "hog2": {
-      "seat": 7,
-      "vehicle": "vehicles\\warthog\\mp_warthog"
-    },
-    "rhog1": {
-      "seat": 0,
-      "vehicle": "vehicles\\rwarthog\\rwarthog"
-    },
-    "rhog2": {
-      "seat": 7,
-      "vehicle": "vehicles\\rwarthog\\rwarthog"
-    }
-  },
-  "block fort": {
-    "hog1": {
-      "seat": 0,
-      "vehicle": "vehicles\\warthog\\mp_warthog"
-    },
-    "hog2": {
-      "seat": 7,
-      "vehicle": "vehicles\\warthog\\mp_warthog"
-    },
-    "rhog1": {
-      "seat": 0,
-      "vehicle": "vehicles\\rwarthog\\rwarthog"
-    },
-    "rhog2": {
-      "seat": 7,
-      "vehicle": "vehicles\\rwarthog\\rwarthog"
-    }
-  },
-  "blockfort__race": {
-    "hog1": {
-      "seat": 0,
-      "vehicle": "vehicles\\warthog\\mp_warthog"
-    },
-    "hog2": {
-      "seat": 7,
-      "vehicle": "vehicles\\warthog\\mp_warthog"
-    },
-    "rhog1": {
-      "seat": 0,
-      "vehicle": "vehicles\\rwarthog\\rwarthog"
-    },
-    "rhog2": {
-      "seat": 7,
-      "vehicle": "vehicles\\rwarthog\\rwarthog"
-    }
-  },
-  "blood2": {
-    "hog1": {
-      "seat": 0,
-      "vehicle": "vehicles\\warthog\\mp_warthog"
-    },
-    "hog2": {
-      "seat": 7,
-      "vehicle": "vehicles\\warthog\\mp_warthog"
-    },
-    "rhog1": {
-      "seat": 0,
-      "vehicle": "vehicles\\rwarthog\\rwarthog"
-    },
-    "rhog2": {
-      "seat": 7,
-      "vehicle": "vehicles\\rwarthog\\rwarthog"
-    }
-  },
-  "bloodground_aco": {
-    "hog1": {
-      "seat": 0,
-      "vehicle": "vehicles\\warthog\\mp_warthog"
-    },
-    "hog2": {
-      "seat": 7,
-      "vehicle": "vehicles\\warthog\\mp_warthog"
-    },
-    "rhog1": {
-      "seat": 0,
-      "vehicle": "vehicles\\mwarthog\\mwarthog"
-    },
-    "rhog2": {
-      "seat": 7,
-      "vehicle": "vehicles\\mwarthog\\mwarthog"
-    }
-  },
-  "bloodgulch": {
-    "hog1": {
-      "seat": 0,
-      "vehicle": "vehicles\\warthog\\mp_warthog"
-    },
-    "hog2": {
-      "seat": 7,
-      "vehicle": "vehicles\\warthog\\mp_warthog"
-    },
-    "rhog1": {
-      "seat": 0,
-      "vehicle": "vehicles\\rwarthog\\rwarthog"
-    },
-    "rhog2": {
-      "seat": 7,
-      "vehicle": "vehicles\\rwarthog\\rwarthog"
-    }
-  },
-  "bloodgulch_base": {
-    "hog1": {
-      "seat": 0,
-      "vehicle": "MAP_TAG_MISSING"
-    },
-    "hog2": {
-      "seat": 7,
-      "vehicle": "MAP_TAG_MISSING"
-    },
-    "rhog1": {
-      "seat": 0,
-      "vehicle": "MAP_TAG_MISSING"
-    },
-    "rhog2": {
-      "seat": 7,
-      "vehicle": "MAP_TAG_MISSING"
-    }
-  },
-  "bloodgulch_battlefield_v2_chief": {
-    "hog1": {
-      "seat": 0,
-      "vehicle": "vehicles\\warthog\\mp_warthog"
-    },
-    "hog2": {
-      "seat": 7,
-      "vehicle": "vehicles\\warthog\\mp_warthog"
-    },
-    "rhog1": {
-      "seat": 0,
-      "vehicle": "vehicles\\rwarthog\\rwarthog"
-    },
-    "rhog2": {
-      "seat": 7,
-      "vehicle": "vehicles\\rwarthog\\rwarthog"
-    }
-  },
-  "bloodrot": {
-    "hog1": {
-      "seat": 0,
-      "vehicle": "vehicles\\warthog\\mp_warthog"
-    },
-    "hog2": {
-      "seat": 7,
-      "vehicle": "vehicles\\warthog\\mp_warthog"
-    },
-    "rhog1": {
-      "seat": 0,
-      "vehicle": "vehicles\\rwarthog\\rwarthog"
-    },
-    "rhog2": {
-      "seat": 7,
-      "vehicle": "vehicles\\rwarthog\\rwarthog"
-    }
-  },
-  "bloodynightmarerace": {
-    "hog1": {
-      "seat": 0,
-      "vehicle": "vehicles\\warthog\\mp_warthog"
-    },
-    "hog2": {
-      "seat": 7,
-      "vehicle": "vehicles\\warthog\\mp_warthog"
-    },
-    "rhog1": {
-      "seat": 0,
-      "vehicle": "vehicles\\rwarthog\\rwarthog"
-    },
-    "rhog2": {
-      "seat": 7,
-      "vehicle": "vehicles\\rwarthog\\rwarthog"
-    }
-  },
-  "boardingaction": {
-    "hog1": {
-      "seat": 0,
-      "vehicle": "vehicles\\warthog\\mp_warthog"
-    },
-    "hog2": {
-      "seat": 7,
-      "vehicle": "vehicles\\warthog\\mp_warthog"
-    },
-    "rhog1": {
-      "seat": 0,
-      "vehicle": "vehicles\\rwarthog\\rwarthog"
-    },
-    "rhog2": {
-      "seat": 7,
-      "vehicle": "vehicles\\rwarthog\\rwarthog"
-    }
-  },
-  "boat_test4": {
-    "hog1": {
-      "seat": 0,
-      "vehicle": "vehicles\\warthog\\mp_warthog"
-    },
-    "hog2": {
-      "seat": 7,
-      "vehicle": "vehicles\\warthog\\mp_warthog"
-    }
-  },
-  "bob_omb_battlefield": {
-    "hog1": {
-      "seat": 0,
-      "vehicle": "vehicles\\g_warthog\\g_warthog"
-    },
-    "hog2": {
-      "seat": 7,
-      "vehicle": "vehicles\\g_warthog\\g_warthog"
-    },
-    "rhog1": {
-      "seat": 0,
-      "vehicle": "vehicles\\rwarthog\\rwarthog"
-    },
-    "rhog2": {
-      "seat": 7,
-      "vehicle": "vehicles\\rwarthog\\rwarthog"
-    }
-  },
-  "bounce_arena": {
-    "hog1": {
-      "seat": 0,
-      "vehicle": "vehicles\\warthog\\mp_warthog"
-    },
-    "hog2": {
-      "seat": 7,
-      "vehicle": "vehicles\\warthog\\mp_warthog"
-    },
-    "rhog1": {
-      "seat": 0,
-      "vehicle": "vehicles\\rwarthog\\rwarthog"
-    },
-    "rhog2": {
-      "seat": 7,
-      "vehicle": "vehicles\\rwarthog\\rwarthog"
-    }
-  },
-  "boxx": {
-    "hog1": {
-      "seat": 0,
-      "vehicle": "vehicles\\warthog\\mp_warthog"
-    },
-    "hog2": {
-      "seat": 7,
-      "vehicle": "vehicles\\warthog\\mp_warthog"
-    },
-    "rhog1": {
-      "seat": 0,
-      "vehicle": "vehicles\\rwarthog\\rwarthog"
-    },
-    "rhog2": {
-      "seat": 7,
-      "vehicle": "vehicles\\rwarthog\\rwarthog"
-    }
-  },
-  "bravo_base": {
-    "hog1": {
-      "seat": 0,
-      "vehicle": "vehicles\\warthog\\mp_warthog"
-    },
-    "hog2": {
-      "seat": 7,
-      "vehicle": "vehicles\\warthog\\mp_warthog"
-    },
-    "rhog1": {
-      "seat": 0,
-      "vehicle": "vehicles\\rwarthog\\rwarthog"
-    },
-    "rhog2": {
-      "seat": 7,
-      "vehicle": "vehicles\\rwarthog\\rwarthog"
-    }
-  },
-  "bridge": {
-    "hog1": {
-      "seat": 0,
-      "vehicle": "vehicles\\warthog\\mp_warthog"
-    },
-    "hog2": {
-      "seat": 7,
-      "vehicle": "vehicles\\warthog\\mp_warthog"
-    },
-    "rhog1": {
-      "seat": 0,
-      "vehicle": "vehicles\\rwarthog\\rwarthog"
-    },
-    "rhog2": {
-      "seat": 7,
-      "vehicle": "vehicles\\rwarthog\\rwarthog"
-    }
-  },
-  "bridge_crossing": {
-    "hog1": {
-      "seat": 0,
-      "vehicle": "vehicles\\warthog\\mp_warthog"
-    },
-    "hog2": {
-      "seat": 7,
-      "vehicle": "vehicles\\warthog\\mp_warthog"
-    },
-    "rhog1": {
-      "seat": 0,
-      "vehicle": "vehicles\\rwarthog\\rwarthog"
-    },
-    "rhog2": {
-      "seat": 7,
-      "vehicle": "vehicles\\rwarthog\\rwarthog"
-    }
-  },
-  "broadsword_race": {
-    "ghost": {
-      "seat": 0,
-      "vehicle": "vehicles\\ghost\\ghost_mp"
-    },
-    "hog1": {
-      "seat": 0,
-      "vehicle": "vehicles\\warthog\\mp_warthog"
-    },
-    "hog2": {
-      "seat": 7,
-      "vehicle": "vehicles\\warthog\\mp_warthog"
-    }
-  },
-  "broken_bridge_alpha": {
-    "hog1": {
-      "seat": 0,
-      "vehicle": "vehicles\\warthog\\mp_warthog"
-    },
-    "hog2": {
-      "seat": 7,
-      "vehicle": "vehicles\\warthog\\mp_warthog"
-    },
-    "rhog1": {
-      "seat": 0,
-      "vehicle": "vehicles\\rwarthog\\rwarthog"
-    },
-    "rhog2": {
-      "seat": 7,
-      "vehicle": "vehicles\\rwarthog\\rwarthog"
-    }
-  },
-  "brokenrift": {
-    "hog1": {
-      "seat": 0,
-      "vehicle": "vehicles\\warthog\\mp_warthog"
-    },
-    "hog2": {
-      "seat": 7,
-      "vehicle": "vehicles\\warthog\\mp_warthog"
-    },
-    "rhog1": {
-      "seat": 0,
-      "vehicle": "vehicles\\rwarthog\\rwarthog"
-    },
-    "rhog2": {
-      "seat": 7,
-      "vehicle": "vehicles\\rwarthog\\rwarthog"
-    }
-  },
-  "brumal": {
-    "hog1": {
-      "seat": 0,
-      "vehicle": "vehicles\\warthog\\mp_warthog"
-    },
-    "hog2": {
-      "seat": 7,
-      "vehicle": "vehicles\\warthog\\mp_warthog"
-    },
-    "rhog1": {
-      "seat": 0,
-      "vehicle": "vehicles\\rwarthog\\rwarthog"
-    },
-    "rhog2": {
-      "seat": 7,
-      "vehicle": "vehicles\\rwarthog\\rwarthog"
-    }
-  },
-  "buisness_center": {
-    "hog1": {
-      "seat": 0,
-      "vehicle": "vehicles\\warthog\\mp_warthog"
-    },
-    "hog2": {
-      "seat": 7,
-      "vehicle": "vehicles\\warthog\\mp_warthog"
-    },
-    "rhog1": {
-      "seat": 0,
-      "vehicle": "vehicles\\rwarthog\\rwarthog"
-    },
-    "rhog2": {
-      "seat": 7,
-      "vehicle": "vehicles\\rwarthog\\rwarthog"
-    }
-  },
-  "bumper_cars_v2": {
-    "civi1": {
-      "seat": 0,
-      "vehicle": "vehicles\\civvi\\civilian warthog"
-    },
-    "civi2": {
-      "seat": 7,
-      "vehicle": "vehicles\\civvi\\civilian warthog"
-    },
-    "hog1": {
-      "seat": 0,
-      "vehicle": "vehicles\\warthog\\mp_warthogc"
-    },
-    "hog2": {
-      "seat": 7,
-      "vehicle": "vehicles\\warthog\\mp_warthogc"
-    }
-  },
-  "bumpyhills": {
-    "hog1": {
-      "seat": 0,
-      "vehicle": "vehicles\\warthog\\mp_warthog"
-    },
-    "hog2": {
-      "seat": 7,
-      "vehicle": "vehicles\\warthog\\mp_warthog"
-    },
-    "rhog1": {
-      "seat": 0,
-      "vehicle": "vehicles\\rwarthog\\rwarthog"
-    },
-    "rhog2": {
-      "seat": 7,
-      "vehicle": "vehicles\\rwarthog\\rwarthog"
-    }
-  },
-  "bunker": {
-    "hog1": {
-      "seat": 0,
-      "vehicle": "vehicles\\warthog\\mp_warthog"
-    },
-    "hog2": {
-      "seat": 7,
-      "vehicle": "vehicles\\warthog\\mp_warthog"
-    },
-    "rhog1": {
-      "seat": 0,
-      "vehicle": "vehicles\\rwarthog\\rwarthog"
-    },
-    "rhog2": {
-      "seat": 7,
-      "vehicle": "vehicles\\rwarthog\\rwarthog"
-    }
-  },
-  "burnside": {
-    "hog1": {
-      "seat": 0,
-      "vehicle": "vehicles\\warthog\\mp_warthog"
-    },
-    "hog2": {
-      "seat": 7,
-      "vehicle": "vehicles\\warthog\\mp_warthog"
-    },
-    "rhog1": {
-      "seat": 0,
-      "vehicle": "vehicles\\rwarthog\\rwarthog"
-    },
-    "rhog2": {
-      "seat": 7,
-      "vehicle": "vehicles\\rwarthog\\rwarthog"
-    }
-  },
-  "butter": {
-    "hog1": {
-      "seat": 0,
-      "vehicle": "vehicles\\warthog\\mp_warthog"
-    },
-    "hog2": {
-      "seat": 7,
-      "vehicle": "vehicles\\warthog\\mp_warthog"
-    },
-    "rhog1": {
-      "seat": 0,
-      "vehicle": "vehicles\\rwarthog\\rwarthog"
-    },
-    "rhog2": {
-      "seat": 7,
-      "vehicle": "vehicles\\rwarthog\\rwarthog"
-    }
-  },
-  "bz2": {
-    "hog1": {
-      "seat": 0,
-      "vehicle": "vehicles\\warthog\\mp_warthog"
-    },
-    "hog2": {
-      "seat": 7,
-      "vehicle": "vehicles\\warthog\\mp_warthog"
-    },
-    "rhog1": {
-      "seat": 0,
-      "vehicle": "vehicles\\rwarthog\\rwarthog"
-    },
-    "rhog2": {
-      "seat": 7,
-      "vehicle": "vehicles\\rwarthog\\rwarthog"
-    }
-  },
-  "calibrationx": {
-    "hog1": {
-      "seat": 0,
-      "vehicle": "vehicles\\warthog\\mp_warthog"
-    },
-    "hog2": {
-      "seat": 7,
-      "vehicle": "vehicles\\warthog\\mp_warthog"
-    },
-    "rhog1": {
-      "seat": 0,
-      "vehicle": "vehicles\\rwarthog\\rwarthog"
-    },
-    "rhog2": {
-      "seat": 7,
-      "vehicle": "vehicles\\rwarthog\\rwarthog"
-    }
-  },
-  "camden_place": {
-    "hog1": {
-      "seat": 0,
-      "vehicle": "vehicles\\warthog\\mp_warthog"
-    },
-    "hog2": {
-      "seat": 7,
-      "vehicle": "vehicles\\warthog\\mp_warthog"
-    },
-    "rhog1": {
-      "seat": 0,
-      "vehicle": "vehicles\\fwarthog\\mp_fwarthog"
-    },
-    "rhog2": {
-      "seat": 7,
-      "vehicle": "vehicles\\fwarthog\\mp_fwarthog"
-    }
-  },
-  "camtrack-arena-fx": {
-    "hog1": {
-      "seat": 0,
-      "vehicle": "vehicles\\warthog\\mp_warthog"
-    },
-    "hog2": {
-      "seat": 7,
-      "vehicle": "vehicles\\warthog\\mp_warthog"
-    },
-    "rhog1": {
-      "seat": 0,
-      "vehicle": "vehicles\\rwarthog\\rwarthog"
-    },
-    "rhog2": {
-      "seat": 7,
-      "vehicle": "vehicles\\rwarthog\\rwarthog"
-    }
-  },
-  "camtrack-arena-race": {
-    "hog1": {
-      "seat": 0,
-      "vehicle": "vehicles\\warthog\\mp_warthog"
-    },
-    "hog2": {
-      "seat": 7,
-      "vehicle": "vehicles\\warthog\\mp_warthog"
-    },
-    "rhog1": {
-      "seat": 0,
-      "vehicle": "vehicles\\rwarthog\\rwarthog"
-    },
-    "rhog2": {
-      "seat": 7,
-      "vehicle": "vehicles\\rwarthog\\rwarthog"
-    }
-  },
-  "canyon117": {
-    "hog1": {
-      "seat": 0,
-      "vehicle": "vehicles\\warthog\\mp_warthog"
-    },
-    "hog2": {
-      "seat": 7,
-      "vehicle": "vehicles\\warthog\\mp_warthog"
-    },
-    "rhog1": {
-      "seat": 0,
-      "vehicle": "vehicles\\rwarthog\\rwarthog"
-    },
-    "rhog2": {
-      "seat": 7,
-      "vehicle": "vehicles\\rwarthog\\rwarthog"
-    }
-  },
-  "captus": {
-    "ghost": {
-      "seat": 0,
-      "vehicle": "vehicles\\ghost\\ghost_mp"
-    },
-    "hog1": {
-      "seat": 0,
-      "vehicle": "vehicles\\warthog\\mp_warthog"
-    },
-    "hog2": {
-      "seat": 7,
-      "vehicle": "vehicles\\warthog\\mp_warthog"
-    }
-  },
-  "carnage_springs": {
-    "hog1": {
-      "seat": 0,
-      "vehicle": "vehicles\\warthog\\mp_warthog"
-    },
-    "hog2": {
-      "seat": 7,
-      "vehicle": "vehicles\\warthog\\mp_warthog"
-    },
-    "rhog1": {
-      "seat": 0,
-      "vehicle": "vehicles\\rwarthog\\rwarthog"
-    },
-    "rhog2": {
-      "seat": 7,
-      "vehicle": "vehicles\\rwarthog\\rwarthog"
-    }
-  },
-  "carousel": {
-    "hog1": {
-      "seat": 0,
-      "vehicle": "vehicles\\warthog\\mp_warthog"
-    },
-    "hog2": {
-      "seat": 7,
-      "vehicle": "vehicles\\warthog\\mp_warthog"
-    },
-    "rhog1": {
-      "seat": 0,
-      "vehicle": "vehicles\\rwarthog\\rwarthog"
-    },
-    "rhog2": {
-      "seat": 7,
-      "vehicle": "vehicles\\rwarthog\\rwarthog"
-    }
-  },
-  "castle": {
-    "hog1": {
-      "seat": 0,
-      "vehicle": "vehicles\\warthog\\mp_warthog"
-    },
-    "hog2": {
-      "seat": 7,
-      "vehicle": "vehicles\\warthog\\mp_warthog"
-    },
-    "rhog1": {
-      "seat": 0,
-      "vehicle": "vehicles\\rwarthog\\rwarthog"
-    },
-    "rhog2": {
-      "seat": 7,
-      "vehicle": "vehicles\\rwarthog\\rwarthog"
-    }
-  },
-  "castle_blackpool": {
-    "hog1": {
-      "seat": 0,
-      "vehicle": "vehicles\\warthog\\mp_warthog"
-    },
-    "hog2": {
-      "seat": 7,
-      "vehicle": "vehicles\\warthog\\mp_warthog"
-    },
-    "rhog1": {
-      "seat": 0,
-      "vehicle": "vehicles\\rwarthog\\rwarthog"
-    },
-    "rhog2": {
-      "seat": 7,
-      "vehicle": "vehicles\\rwarthog\\rwarthog"
-    }
-  },
-  "casualty_isle__v2": {
-    "hog1": {
-      "seat": 0,
-      "vehicle": "vehicles\\warthog\\mp_warthog"
-    },
-    "hog2": {
-      "seat": 7,
-      "vehicle": "vehicles\\warthog\\mp_warthog"
-    },
-    "rhog1": {
-      "seat": 0,
-      "vehicle": "vehicles\\rwarthog\\art_rwarthog"
-    },
-    "rhog2": {
-      "seat": 7,
-      "vehicle": "vehicles\\rwarthog\\art_rwarthog"
-    }
-  },
-  "cb_timberland": {
-    "hog1": {
-      "seat": 0,
-      "vehicle": "vehicles\\warthog\\mp_warthog"
-    },
-    "hog2": {
-      "seat": 7,
-      "vehicle": "vehicles\\warthog\\mp_warthog"
-    },
-    "rhog1": {
-      "seat": 0,
-      "vehicle": "vehicles\\rwarthog\\rwarthog"
-    },
-    "rhog2": {
-      "seat": 7,
-      "vehicle": "vehicles\\rwarthog\\rwarthog"
-    }
-  },
-  "ccf": {
-    "hog1": {
-      "seat": 0,
-      "vehicle": "vehicles\\warthog\\mp_warthog"
-    },
-    "hog2": {
-      "seat": 7,
-      "vehicle": "vehicles\\warthog\\mp_warthog"
-    },
-    "rhog1": {
-      "seat": 0,
-      "vehicle": "vehicles\\rwarthog\\rwarthog"
-    },
-    "rhog2": {
-      "seat": 7,
-      "vehicle": "vehicles\\rwarthog\\rwarthog"
-    }
-  },
-  "CE3_Stages": {
-    "ghost": {
-      "seat": 0,
-      "vehicle": "vehicles\\ghost\\ghost_mp"
-    }
-  },
-  "Ceaseless": {
-    "hog1": {
-      "seat": 0,
-      "vehicle": "vehicles\\warthog\\mp_warthog"
-    },
-    "hog2": {
-      "seat": 7,
-      "vehicle": "vehicles\\warthog\\mp_warthog"
-    },
-    "rhog1": {
-      "seat": 0,
-      "vehicle": "vehicles\\rwarthog\\rwarthog"
-    },
-    "rhog2": {
-      "seat": 7,
-      "vehicle": "vehicles\\rwarthog\\rwarthog"
-    }
-  },
-  "celebration_island": {
-    "hog1": {
-      "seat": 0,
-      "vehicle": "vehicles\\halo3warthog\\h3 mp_warthog"
-    },
-    "hog2": {
-      "seat": 7,
-      "vehicle": "vehicles\\halo3warthog\\h3 mp_warthog"
-    },
-    "rhog1": {
-      "seat": 0,
-      "vehicle": "halo3\\vehicles\\warthog\\rwarthog"
-    },
-    "rhog2": {
-      "seat": 7,
-      "vehicle": "halo3\\vehicles\\warthog\\rwarthog"
-    }
-  },
-  "cell2": {
-    "hog1": {
-      "seat": 0,
-      "vehicle": "vehicles\\warthog\\mp_warthog"
-    },
-    "hog2": {
-      "seat": 7,
-      "vehicle": "vehicles\\warthog\\mp_warthog"
-    },
-    "rhog1": {
-      "seat": 0,
-      "vehicle": "vehicles\\rwarthog\\rwarthog"
-    },
-    "rhog2": {
-      "seat": 7,
-      "vehicle": "vehicles\\rwarthog\\rwarthog"
-    }
-  },
-  "cenotaph_ce32016": {
-    "hog1": {
-      "seat": 0,
-      "vehicle": "vehicles\\warthog\\mp_warthog"
-    },
-    "hog2": {
-      "seat": 7,
-      "vehicle": "vehicles\\warthog\\mp_warthog"
-    },
-    "rhog1": {
-      "seat": 0,
-      "vehicle": "vehicles\\rwarthog\\rwarthog"
-    },
-    "rhog2": {
-      "seat": 7,
-      "vehicle": "vehicles\\rwarthog\\rwarthog"
-    }
-  },
-  "cerazine_v2": {
-    "hog1": {
-      "seat": 0,
-      "vehicle": "UNKNOWN_TAG_ADDRESS"
-    },
-    "hog2": {
-      "seat": 7,
-      "vehicle": "UNKNOWN_TAG_ADDRESS"
-    },
-    "rhog1": {
-      "seat": 0,
-      "vehicle": "UNKNOWN_TAG_ADDRESS"
-    },
-    "rhog2": {
-      "seat": 7,
-      "vehicle": "UNKNOWN_TAG_ADDRESS"
-    }
-  },
-  "chaos_school": {
-    "hog1": {
-      "seat": 0,
-      "vehicle": "vehicles\\warthog\\mp_warthog"
-    },
-    "hog2": {
-      "seat": 7,
-      "vehicle": "vehicles\\warthog\\mp_warthog"
-    },
-    "rhog1": {
-      "seat": 0,
-      "vehicle": "vehicles\\rwarthog\\rwarthog"
-    },
-    "rhog2": {
-      "seat": 7,
-      "vehicle": "vehicles\\rwarthog\\rwarthog"
-    }
-  },
-  "chaos_zanzibar": {
-    "hog1": {
-      "seat": 0,
-      "vehicle": "vehicles\\warthog\\mp_warthog"
-    },
-    "hog2": {
-      "seat": 7,
-      "vehicle": "vehicles\\warthog\\mp_warthog"
-    },
-    "rhog1": {
-      "seat": 0,
-      "vehicle": "vehicles\\rwarthog\\rwarthog"
-    },
-    "rhog2": {
-      "seat": 7,
-      "vehicle": "vehicles\\rwarthog\\rwarthog"
-    }
-  },
-  "chaosgulch": {
-    "hog1": {
-      "seat": 0,
-      "vehicle": "vehicles\\warthog\\mp_warthog"
-    },
-    "hog2": {
-      "seat": 7,
-      "vehicle": "vehicles\\warthog\\mp_warthog"
-    },
-    "rhog1": {
-      "seat": 0,
-      "vehicle": "vehicles\\rwarthog\\rwarthog"
-    },
-    "rhog2": {
-      "seat": 7,
-      "vehicle": "vehicles\\rwarthog\\rwarthog"
-    }
-  },
-  "chaosgulchv2": {
-    "hog1": {
-      "seat": 0,
-      "vehicle": "vehicles\\warthog\\mp_warthog"
-    },
-    "hog2": {
-      "seat": 7,
-      "vehicle": "vehicles\\warthog\\mp_warthog"
-    },
-    "rhog1": {
-      "seat": 0,
-      "vehicle": "vehicles\\rwarthog\\rwarthog"
-    },
-    "rhog2": {
-      "seat": 7,
-      "vehicle": "vehicles\\rwarthog\\rwarthog"
-    }
-  },
-  "chiller": {
-    "hog1": {
-      "seat": 0,
-      "vehicle": "vehicles\\warthog\\mp_warthog"
-    },
-    "hog2": {
-      "seat": 7,
-      "vehicle": "vehicles\\warthog\\mp_warthog"
-    },
-    "rhog1": {
-      "seat": 0,
-      "vehicle": "vehicles\\rwarthog\\rwarthog"
-    },
-    "rhog2": {
-      "seat": 7,
-      "vehicle": "vehicles\\rwarthog\\rwarthog"
-    }
-  },
-  "chillout": {
-    "hog1": {
-      "seat": 0,
-      "vehicle": "vehicles\\warthog\\mp_warthog"
-    },
-    "hog2": {
-      "seat": 7,
-      "vehicle": "vehicles\\warthog\\mp_warthog"
-    },
-    "rhog1": {
-      "seat": 0,
-      "vehicle": "vehicles\\rwarthog\\rwarthog"
-    },
-    "rhog2": {
-      "seat": 7,
-      "vehicle": "vehicles\\rwarthog\\rwarthog"
-    }
-  },
-  "chozo": {
-    "hog1": {
-      "seat": 0,
-      "vehicle": "vehicles\\warthog\\mp_warthog"
-    },
-    "hog2": {
-      "seat": 7,
-      "vehicle": "vehicles\\warthog\\mp_warthog"
-    },
-    "rhog1": {
-      "seat": 0,
-      "vehicle": "vehicles\\rwarthog\\rwarthog"
-    },
-    "rhog2": {
-      "seat": 7,
-      "vehicle": "vehicles\\rwarthog\\rwarthog"
-    }
-  },
-  "christmas_halo": {
-    "hog1": {
-      "seat": 0,
-      "vehicle": "vehicles\\warthog\\mp_warthog"
-    },
-    "hog2": {
-      "seat": 7,
-      "vehicle": "vehicles\\warthog\\mp_warthog"
-    },
-    "rhog1": {
-      "seat": 0,
-      "vehicle": "vehicles\\rwarthog\\rwarthog"
-    },
-    "rhog2": {
-      "seat": 7,
-      "vehicle": "vehicles\\rwarthog\\rwarthog"
-    }
-  },
-  "christmas_halo_remix": {
-    "hog1": {
-      "seat": 0,
-      "vehicle": "vehicles\\warthog\\mp_warthog"
-    },
-    "hog2": {
-      "seat": 7,
-      "vehicle": "vehicles\\warthog\\mp_warthog"
-    },
-    "rhog1": {
-      "seat": 0,
-      "vehicle": "vehicles\\rwarthog\\rwarthog"
-    },
-    "rhog2": {
-      "seat": 7,
-      "vehicle": "vehicles\\rwarthog\\rwarthog"
-    }
-  },
-  "christmas_yoyorast_island_final": {
-    "hog1": {
-      "seat": 0,
-      "vehicle": "vehicles\\warthog\\mp_warthog"
-    },
-    "hog2": {
-      "seat": 7,
-      "vehicle": "vehicles\\warthog\\mp_warthog"
-    },
-    "rhog1": {
-      "seat": 0,
-      "vehicle": "vehicles\\rwarthog\\rwarthog"
-    },
-    "rhog2": {
-      "seat": 7,
-      "vehicle": "vehicles\\rwarthog\\rwarthog"
-    }
-  },
-  "chronic_response_beta": {
-    "hog1": {
-      "seat": 0,
-      "vehicle": "h2\\vehicles\\hogs\\g_warthog\\g_warthog"
-    },
-    "hog2": {
-      "seat": 7,
-      "vehicle": "h2\\vehicles\\hogs\\g_warthog\\g_warthog"
-    },
-    "rhog1": {
-      "seat": 0,
-      "vehicle": "vehicles\\missel_warthog\\mwarthog tags\\mwarthog\\mwarthog"
-    },
-    "rhog2": {
-      "seat": 7,
-      "vehicle": "vehicles\\missel_warthog\\mwarthog tags\\mwarthog\\mwarthog"
-    }
-  },
-  "chronopolis_c3_public_beta0.2": {
-    "hog1": {
-      "seat": 0,
-      "vehicle": "vehicles\\warthog\\mp_warthog"
-    },
-    "hog2": {
-      "seat": 7,
-      "vehicle": "vehicles\\warthog\\mp_warthog"
-    },
-    "rhog1": {
-      "seat": 0,
-      "vehicle": "vehicles\\rwarthog\\rwarthog"
-    },
-    "rhog2": {
-      "seat": 7,
-      "vehicle": "vehicles\\rwarthog\\rwarthog"
-    }
-  },
-  "chronopolis_mod": {
-    "hog1": {
-      "seat": 0,
-      "vehicle": "vehicles\\warthog\\mp_warthog"
-    },
-    "hog2": {
-      "seat": 7,
-      "vehicle": "vehicles\\warthog\\mp_warthog"
-    },
-    "rhog1": {
-      "seat": 0,
-      "vehicle": "vehicles\\rwarthog\\rwarthog"
-    },
-    "rhog2": {
-      "seat": 7,
-      "vehicle": "vehicles\\rwarthog\\rwarthog"
-    }
-  },
-  "church": {
-    "hog1": {
-      "seat": 0,
-      "vehicle": "vehicles\\warthog\\mp_warthog"
-    },
-    "hog2": {
-      "seat": 7,
-      "vehicle": "vehicles\\warthog\\mp_warthog"
-    },
-    "rhog1": {
-      "seat": 0,
-      "vehicle": "vehicles\\rwarthog\\rwarthog"
-    },
-    "rhog2": {
-      "seat": 7,
-      "vehicle": "vehicles\\rwarthog\\rwarthog"
-    }
-  },
-  "circumference": {
-    "hog1": {
-      "seat": 0,
-      "vehicle": "vehicles\\warthog\\mp_warthog"
-    },
-    "hog2": {
-      "seat": 7,
-      "vehicle": "vehicles\\warthog\\mp_warthog"
-    },
-    "rhog1": {
-      "seat": 0,
-      "vehicle": "vehicles\\rwarthog\\rwarthog"
-    },
-    "rhog2": {
-      "seat": 7,
-      "vehicle": "vehicles\\rwarthog\\rwarthog"
-    }
-  },
-  "citohiger": {
-    "hog1": {
-      "seat": 0,
-      "vehicle": "vehicles\\warthog\\mp_warthog"
-    },
-    "hog2": {
-      "seat": 7,
-      "vehicle": "vehicles\\warthog\\mp_warthog"
-    },
-    "rhog1": {
-      "seat": 0,
-      "vehicle": "vehicles\\rwarthog\\rwarthog"
-    },
-    "rhog2": {
-      "seat": 7,
-      "vehicle": "vehicles\\rwarthog\\rwarthog"
-    }
-  },
-  "city": {
-    "hog1": {
-      "seat": 0,
-      "vehicle": "vehicles\\warthog\\mp_warthog"
-    },
-    "hog2": {
-      "seat": 7,
-      "vehicle": "vehicles\\warthog\\mp_warthog"
-    },
-    "rhog1": {
-      "seat": 0,
-      "vehicle": "vehicles\\rwarthog\\rwarthog"
-    },
-    "rhog2": {
-      "seat": 7,
-      "vehicle": "vehicles\\rwarthog\\rwarthog"
-    }
-  },
-  "city_race": {
-    "hog1": {
-      "seat": 0,
-      "vehicle": "vehicles\\warthog\\mp_warthog"
-    },
-    "hog2": {
-      "seat": 7,
-      "vehicle": "vehicles\\warthog\\mp_warthog"
-    },
-    "rhog1": {
-      "seat": 0,
-      "vehicle": "vehicles\\rwarthog\\rwarthog"
-    },
-    "rhog2": {
-      "seat": 7,
-      "vehicle": "vehicles\\rwarthog\\rwarthog"
-    }
-  },
-  "cityscape-adrenaline": {
-    "bhog1": {
-      "seat": 0,
-      "vehicle": "vehicles\\rwarthog\\boogerhawg"
-    },
-    "bhog2": {
-      "seat": 7,
-      "vehicle": "vehicles\\rwarthog\\boogerhawg"
-    },
-    "hog1": {
-      "seat": 0,
-      "vehicle": "vehicles\\g_warthog\\g_warthog"
-    },
-    "hog2": {
-      "seat": 7,
-      "vehicle": "vehicles\\g_warthog\\g_warthog"
-    }
-  },
-  "cityscape-classic": {
-    "hog1": {
-      "seat": 0,
-      "vehicle": "vehicles\\warthog\\mp_warthog"
-    },
-    "hog2": {
-      "seat": 7,
-      "vehicle": "vehicles\\warthog\\mp_warthog"
-    },
-    "rhog1": {
-      "seat": 0,
-      "vehicle": "vehicles\\rwarthog\\rwarthog"
-    },
-    "rhog2": {
-      "seat": 7,
-      "vehicle": "vehicles\\rwarthog\\rwarthog"
-    }
-  },
-  "clanxd": {
-    "hog1": {
-      "seat": 0,
-      "vehicle": "vehicles\\coldsnap_hogs\\g_warthog"
-    },
-    "hog2": {
-      "seat": 7,
-      "vehicle": "vehicles\\coldsnap_hogs\\g_warthog"
-    },
-    "rhog1": {
-      "seat": 0,
-      "vehicle": "vehicles\\coldsnap_hogs\\mp_warthog"
-    },
-    "rhog2": {
-      "seat": 7,
-      "vehicle": "vehicles\\coldsnap_hogs\\mp_warthog"
-    }
-  },
-  "classic coagulation": {
-    "hog1": {
-      "seat": 0,
-      "vehicle": "vehicles\\warthog\\mp_warthog"
-    },
-    "hog2": {
-      "seat": 7,
-      "vehicle": "vehicles\\warthog\\mp_warthog"
-    },
-    "rhog1": {
-      "seat": 0,
-      "vehicle": "vehicles\\rwarthog\\rwarthog"
-    },
-    "rhog2": {
-      "seat": 7,
-      "vehicle": "vehicles\\rwarthog\\rwarthog"
-    }
-  },
-  "Claustrophobia2": {
-    "hog1": {
-      "seat": 0,
-      "vehicle": "vehicles\\warthog\\mp_warthog"
-    },
-    "hog2": {
-      "seat": 7,
-      "vehicle": "vehicles\\warthog\\mp_warthog"
-    },
-    "rhog1": {
-      "seat": 0,
-      "vehicle": "vehicles\\rwarthog\\rwarthog"
-    },
-    "rhog2": {
-      "seat": 7,
-      "vehicle": "vehicles\\rwarthog\\rwarthog"
-    }
-  },
-  "cliffedge": {
-    "hog1": {
-      "seat": 0,
-      "vehicle": "vehicles\\warthog\\mp_warthog"
-    },
-    "hog2": {
-      "seat": 7,
-      "vehicle": "vehicles\\warthog\\mp_warthog"
-    },
-    "rhog1": {
-      "seat": 0,
-      "vehicle": "vehicles\\rwarthog\\rwarthog"
-    },
-    "rhog2": {
-      "seat": 7,
-      "vehicle": "vehicles\\rwarthog\\rwarthog"
-    }
-  },
-  "cliffhanger": {
-    "hog1": {
-      "seat": 0,
-      "vehicle": "vehicles\\warthog\\mp_warthog"
-    },
-    "hog2": {
-      "seat": 7,
-      "vehicle": "vehicles\\warthog\\mp_warthog"
-    },
-    "rhog1": {
-      "seat": 0,
-      "vehicle": "vehicles\\rwarthog\\rwarthog"
-    },
-    "rhog2": {
-      "seat": 7,
-      "vehicle": "vehicles\\rwarthog\\rwarthog"
-    }
-  },
-  "cliffrun": {
-    "hog1": {
-      "seat": 0,
-      "vehicle": "vehicles\\warthog\\mp_warthog"
-    },
-    "hog2": {
-      "seat": 7,
-      "vehicle": "vehicles\\warthog\\mp_warthog"
-    },
-    "rhog1": {
-      "seat": 0,
-      "vehicle": "vehicles\\rwarthog\\rwarthog"
-    },
-    "rhog2": {
-      "seat": 7,
-      "vehicle": "vehicles\\rwarthog\\rwarthog"
-    }
-  },
-  "cmt_cliffrun": {
-    "hog1": {
-      "seat": 0,
-      "vehicle": "vehicles\\cmt_warthog\\chaingun_variant"
-    },
-    "hog2": {
-      "seat": 7,
-      "vehicle": "vehicles\\cmt_warthog\\chaingun_variant"
-    },
-    "rhog1": {
-      "seat": 0,
-      "vehicle": "vehicles\\cmt_warthog\\rocket_variant"
-    },
-    "rhog2": {
-      "seat": 7,
-      "vehicle": "vehicles\\cmt_warthog\\rocket_variant"
-    }
-  },
-  "cmt_junglewarfare": {
-    "hog1": {
-      "seat": 0,
-      "vehicle": "vehicles\\warthog\\mp_warthog"
-    },
-    "hog2": {
-      "seat": 7,
-      "vehicle": "vehicles\\warthog\\mp_warthog"
-    },
-    "rhog1": {
-      "seat": 0,
-      "vehicle": "vehicles\\rwarthog\\rwarthog"
-    },
-    "rhog2": {
-      "seat": 7,
-      "vehicle": "vehicles\\rwarthog\\rwarthog"
-    }
-  },
-  "cnr_island": {
-    "ran1": {
-      "seat": 0,
-      "vehicle": "vehicles\\rancher\\rancher"
-    },
-    "ran2": {
-      "seat": 7,
-      "vehicle": "vehicles\\rancher\\rancher"
-    },
-    "sult1": {
-      "seat": 0,
-      "vehicle": "vehicles\\sultan\\sultan"
-    },
-    "sult2": {
-      "seat": 7,
-      "vehicle": "vehicles\\sultan\\sultan"
-    }
-  },
-  "codenamedrain": {
-    "hog1": {
-      "seat": 0,
-      "vehicle": "vehicles\\warthog\\mp_warthog"
-    },
-    "hog2": {
-      "seat": 7,
-      "vehicle": "vehicles\\warthog\\mp_warthog"
-    },
-    "rhog1": {
-      "seat": 0,
-      "vehicle": "vehicles\\rwarthog\\rwarthog"
-    },
-    "rhog2": {
-      "seat": 7,
-      "vehicle": "vehicles\\rwarthog\\rwarthog"
-    }
-  },
-  "cold_valley": {
-    "hog1": {
-      "seat": 0,
-      "vehicle": "vehicles\\warthog\\mp_warthog"
-    },
-    "hog2": {
-      "seat": 7,
-      "vehicle": "vehicles\\warthog\\mp_warthog"
-    },
-    "rhog1": {
-      "seat": 0,
-      "vehicle": "vehicles\\rwarthog\\rwarthog"
-    },
-    "rhog2": {
-      "seat": 7,
-      "vehicle": "vehicles\\rwarthog\\rwarthog"
-    }
-  },
-  "cold_war": {
-    "hog1": {
-      "seat": 0,
-      "vehicle": "vehicles\\warthog\\h2 mp_warthog"
-    },
-    "hog2": {
-      "seat": 7,
-      "vehicle": "vehicles\\warthog\\h2 mp_warthog"
-    },
-    "rhog1": {
-      "seat": 0,
-      "vehicle": "vehicles\\mwarthog\\mwarthog"
-    },
-    "rhog2": {
-      "seat": 7,
-      "vehicle": "vehicles\\mwarthog\\mwarthog"
-    }
-  },
-  "coldfire": {
-    "hog1": {
-      "seat": 0,
-      "vehicle": "vehicles\\warthog\\mp_warthog"
-    },
-    "hog2": {
-      "seat": 7,
-      "vehicle": "vehicles\\warthog\\mp_warthog"
-    },
-    "rhog1": {
-      "seat": 0,
-      "vehicle": "vehicles\\rwarthog\\rwarthog"
-    },
-    "rhog2": {
-      "seat": 7,
-      "vehicle": "vehicles\\rwarthog\\rwarthog"
-    }
-  },
-  "coldgulch": {
-    "hog1": {
-      "seat": 0,
-      "vehicle": "vehicles\\warthog\\mp_warthog"
-    },
-    "hog2": {
-      "seat": 7,
-      "vehicle": "vehicles\\warthog\\mp_warthog"
-    },
-    "rhog1": {
-      "seat": 0,
-      "vehicle": "vehicles\\rwarthog\\rwarthog"
-    },
-    "rhog2": {
-      "seat": 7,
-      "vehicle": "vehicles\\rwarthog\\rwarthog"
-    }
-  },
-  "coldsnap": {
-    "hog1": {
-      "seat": 0,
-      "vehicle": "vehicles\\coldsnap_hogs\\g_warthog"
-    },
-    "hog2": {
-      "seat": 7,
-      "vehicle": "vehicles\\coldsnap_hogs\\g_warthog"
-    },
-    "rhog1": {
-      "seat": 0,
-      "vehicle": "vehicles\\coldsnap_hogs\\mp_warthog"
-    },
-    "rhog2": {
-      "seat": 7,
-      "vehicle": "vehicles\\coldsnap_hogs\\mp_warthog"
-    }
-  },
-  "collide_beta_1": {
-    "hog1": {
-      "seat": 0,
-      "vehicle": "vehicles\\warthog\\mp_warthog"
-    },
-    "hog2": {
-      "seat": 7,
-      "vehicle": "vehicles\\warthog\\mp_warthog"
-    },
-    "rhog1": {
-      "seat": 0,
-      "vehicle": "vehicles\\rwarthog\\rwarthog"
-    },
-    "rhog2": {
-      "seat": 7,
-      "vehicle": "vehicles\\rwarthog\\rwarthog"
-    }
-  },
-  "combat_arena": {
-    "ghog1": {
-      "seat": 0,
-      "vehicle": "vehicles\\gausshog\\gausshog"
-    },
-    "ghog2": {
-      "seat": 7,
-      "vehicle": "vehicles\\gausshog\\gausshog"
-    },
-    "hog1": {
-      "seat": 0,
-      "vehicle": "vehicles\\g_warthog\\g_warthog"
-    },
-    "hog2": {
-      "seat": 7,
-      "vehicle": "vehicles\\g_warthog\\g_warthog"
-    }
-  },
-  "complex": {
-    "hog1": {
-      "seat": 0,
-      "vehicle": "vehicles\\warthog\\mp_warthog"
-    },
-    "hog2": {
-      "seat": 7,
-      "vehicle": "vehicles\\warthog\\mp_warthog"
-    },
-    "rhog1": {
-      "seat": 0,
-      "vehicle": "vehicles\\rwarthog\\rwarthog"
-    },
-    "rhog2": {
-      "seat": 7,
-      "vehicle": "vehicles\\rwarthog\\rwarthog"
-    }
-  },
-  "concat": {
-    "hog1": {
-      "seat": 0,
-      "vehicle": "vehicles\\warthog\\mp_warthog"
-    },
-    "hog2": {
-      "seat": 7,
-      "vehicle": "vehicles\\warthog\\mp_warthog"
-    },
-    "rhog1": {
-      "seat": 0,
-      "vehicle": "vehicles\\rwarthog\\rwarthog"
-    },
-    "rhog2": {
-      "seat": 7,
-      "vehicle": "vehicles\\rwarthog\\rwarthog"
-    }
-  },
-  "concealed": {
-    "hog1": {
-      "seat": 0,
-      "vehicle": "vehicles\\warthog\\mp_warthog"
-    },
-    "hog2": {
-      "seat": 7,
-      "vehicle": "vehicles\\warthog\\mp_warthog"
-    },
-    "rhog1": {
-      "seat": 0,
-      "vehicle": "vehicles\\rwarthog\\rwarthog"
-    },
-    "rhog2": {
-      "seat": 7,
-      "vehicle": "vehicles\\rwarthog\\rwarthog"
-    }
-  },
-  "concealed_custom": {
-    "hog1": {
-      "seat": 0,
-      "vehicle": "vehicles\\warthog_legend\\warthog_legend"
-    },
-    "hog2": {
-      "seat": 7,
-      "vehicle": "vehicles\\warthog_legend\\warthog_legend"
-    },
-    "rhog1": {
-      "seat": 0,
-      "vehicle": "vehicles\\rwarthog_legend\\rwarthog_legend"
-    },
-    "rhog2": {
-      "seat": 7,
-      "vehicle": "vehicles\\rwarthog_legend\\rwarthog_legend"
-    }
-  },
-  "condemed_2": {
-    "hog1": {
-      "seat": 0,
-      "vehicle": "vehicles\\warthog\\mp_warthog"
-    },
-    "hog2": {
-      "seat": 7,
-      "vehicle": "vehicles\\warthog\\mp_warthog"
-    },
-    "rhog1": {
-      "seat": 0,
-      "vehicle": "vehicles\\rwarthog\\rwarthog"
-    },
-    "rhog2": {
-      "seat": 7,
-      "vehicle": "vehicles\\rwarthog\\rwarthog"
-    }
-  },
-  "condemned_v3": {
-    "hog1": {
-      "seat": 0,
-      "vehicle": "UNKNOWN_TAG_ADDRESS"
-    },
-    "hog2": {
-      "seat": 7,
-      "vehicle": "UNKNOWN_TAG_ADDRESS"
-    },
-    "rhog1": {
-      "seat": 0,
-      "vehicle": "UNKNOWN_TAG_ADDRESS"
-    },
-    "rhog2": {
-      "seat": 7,
-      "vehicle": "UNKNOWN_TAG_ADDRESS"
-    }
-  },
-  "confined": {
-    "hog1": {
-      "seat": 0,
-      "vehicle": "vehicles\\warthog\\mp_warthog"
-    },
-    "hog2": {
-      "seat": 7,
-      "vehicle": "vehicles\\warthog\\mp_warthog"
-    },
-    "rhog1": {
-      "seat": 0,
-      "vehicle": "vehicles\\rwarthog\\rwarthog"
-    },
-    "rhog2": {
-      "seat": 7,
-      "vehicle": "vehicles\\rwarthog\\rwarthog"
-    }
-  },
-  "conflict_canyon": {
-    "hog1": {
-      "seat": 0,
-      "vehicle": "vehicles\\warthog\\mp_warthog"
-    },
-    "hog2": {
-      "seat": 7,
-      "vehicle": "vehicles\\warthog\\mp_warthog"
-    },
-    "rhog1": {
-      "seat": 0,
-      "vehicle": "vehicles\\rwarthog\\rwarthog"
-    },
-    "rhog2": {
-      "seat": 7,
-      "vehicle": "vehicles\\rwarthog\\rwarthog"
-    }
-  },
-  "connemara": {
-    "hog1": {
-      "seat": 0,
-      "vehicle": "vehicles\\warthog\\mp_warthog"
-    },
-    "hog2": {
-      "seat": 7,
-      "vehicle": "vehicles\\warthog\\mp_warthog"
-    },
-    "rhog1": {
-      "seat": 0,
-      "vehicle": "vehicles\\rwarthog\\rwarthog"
-    },
-    "rhog2": {
-      "seat": 7,
-      "vehicle": "vehicles\\rwarthog\\rwarthog"
-    }
-  },
-  "contortion": {
-    "hog1": {
-      "seat": 0,
-      "vehicle": "vehicles\\warthog\\mp_warthog"
-    },
-    "hog2": {
-      "seat": 7,
-      "vehicle": "vehicles\\warthog\\mp_warthog"
-    },
-    "rhog1": {
-      "seat": 0,
-      "vehicle": "vehicles\\rwarthog\\rwarthog"
-    },
-    "rhog2": {
-      "seat": 7,
-      "vehicle": "vehicles\\rwarthog\\rwarthog"
-    }
-  },
-  "cool": {
-    "hog1": {
-      "seat": 0,
-      "vehicle": "vehicles\\warthog\\mp_warthog"
-    },
-    "hog2": {
-      "seat": 7,
-      "vehicle": "vehicles\\warthog\\mp_warthog"
-    },
-    "rhog1": {
-      "seat": 0,
-      "vehicle": "vehicles\\rwarthog\\rwarthog"
-    },
-    "rhog2": {
-      "seat": 7,
-      "vehicle": "vehicles\\rwarthog\\rwarthog"
-    }
-  },
-  "corrupted": {
-    "hog1": {
-      "seat": 0,
-      "vehicle": "vehicles\\warthog\\mp_warthog"
-    },
-    "hog2": {
-      "seat": 7,
-      "vehicle": "vehicles\\warthog\\mp_warthog"
-    },
-    "rhog1": {
-      "seat": 0,
-      "vehicle": "vehicles\\rwarthog\\rwarthog"
-    },
-    "rhog2": {
-      "seat": 7,
-      "vehicle": "vehicles\\rwarthog\\rwarthog"
-    }
-  },
-  "cove-island": {
-    "ghost": {
-      "seat": 0,
-      "vehicle": "vehicles\\ghost\\ghost_mp"
-    }
-  },
-  "covenant_desert": {
-    "hog1": {
-      "seat": 0,
-      "vehicle": "vehicles\\warthog\\mp_warthog"
-    },
-    "hog2": {
-      "seat": 7,
-      "vehicle": "vehicles\\warthog\\mp_warthog"
-    },
-    "rhog1": {
-      "seat": 0,
-      "vehicle": "vehicles\\rwarthog\\rwarthog"
-    },
-    "rhog2": {
-      "seat": 7,
-      "vehicle": "vehicles\\rwarthog\\rwarthog"
-    }
-  },
-  "covercanyon2": {
-    "hog1": {
-      "seat": 0,
-      "vehicle": "UNKNOWN_TAG_ADDRESS"
-    },
-    "hog2": {
-      "seat": 7,
-      "vehicle": "UNKNOWN_TAG_ADDRESS"
-    },
-    "rhog1": {
-      "seat": 0,
-      "vehicle": "UNKNOWN_TAG_ADDRESS"
-    },
-    "rhog2": {
-      "seat": 7,
-      "vehicle": "UNKNOWN_TAG_ADDRESS"
-    }
-  },
-  "craterpit_final": {
-    "hog1": {
-      "seat": 0,
-      "vehicle": "vehicles\\warthog\\mp_warthog"
-    },
-    "hog2": {
-      "seat": 7,
-      "vehicle": "vehicles\\warthog\\mp_warthog"
-    },
-    "rhog1": {
-      "seat": 0,
-      "vehicle": "vehicles\\rwarthog\\rwarthog"
-    },
-    "rhog2": {
-      "seat": 7,
-      "vehicle": "vehicles\\rwarthog\\rwarthog"
-    }
-  },
-  "crazymap": {
-    "hog1": {
-      "seat": 0,
-      "vehicle": "vehicles\\warthog\\mp_warthog"
-    },
-    "hog2": {
-      "seat": 7,
-      "vehicle": "vehicles\\warthog\\mp_warthog"
-    },
-    "rhog1": {
-      "seat": 0,
-      "vehicle": "vehicles\\rwarthog\\rwarthog"
-    },
-    "rhog2": {
-      "seat": 7,
-      "vehicle": "vehicles\\rwarthog\\rwarthog"
-    }
-  },
-  "Crimson_Woods": {
-    "hog1": {
-      "seat": 0,
-      "vehicle": "vehicles\\warthog\\mp_warthog"
-    },
-    "hog2": {
-      "seat": 7,
-      "vehicle": "vehicles\\warthog\\mp_warthog"
-    },
-    "rhog1": {
-      "seat": 0,
-      "vehicle": "vehicles\\rwarthog\\rwarthog"
-    },
-    "rhog2": {
-      "seat": 7,
-      "vehicle": "vehicles\\rwarthog\\rwarthog"
-    }
-  },
-  "critical": {
-    "hog1": {
-      "seat": 0,
-      "vehicle": "UNKNOWN_TAG_ADDRESS"
-    },
-    "hog2": {
-      "seat": 7,
-      "vehicle": "UNKNOWN_TAG_ADDRESS"
-    },
-    "rhog1": {
-      "seat": 0,
-      "vehicle": "UNKNOWN_TAG_ADDRESS"
-    },
-    "rhog2": {
-      "seat": 7,
-      "vehicle": "UNKNOWN_TAG_ADDRESS"
-    }
-  },
-  "crossguard": {
-    "hog1": {
-      "seat": 0,
-      "vehicle": "UNKNOWN_TAG_ADDRESS"
-    },
-    "hog2": {
-      "seat": 7,
-      "vehicle": "UNKNOWN_TAG_ADDRESS"
-    },
-    "rhog1": {
-      "seat": 0,
-      "vehicle": "UNKNOWN_TAG_ADDRESS"
-    },
-    "rhog2": {
-      "seat": 7,
-      "vehicle": "UNKNOWN_TAG_ADDRESS"
-    }
-  },
-  "cs-v2": {
-    "ghost": {
-      "seat": 0,
-      "vehicle": "vehicles\\h2_ghost\\h2_ghost"
-    },
-    "hog1": {
-      "seat": 0,
-      "vehicle": "vehicles\\warthog\\mp_warthog"
-    },
-    "hog2": {
-      "seat": 7,
-      "vehicle": "vehicles\\warthog\\mp_warthog"
-    }
-  },
-  "curio_caverns": {
-    "ghost": {
-      "seat": 0,
-      "vehicle": "vehicles\\h2_ghost\\h2_ghost"
-    },
-    "hog1": {
-      "seat": 0,
-      "vehicle": "vehicles\\warthog\\mp_warthog"
-    },
-    "hog2": {
-      "seat": 7,
-      "vehicle": "vehicles\\warthog\\mp_warthog"
-    }
-  },
-  "cursed-beavercreek": {
-    "ghost": {
-      "seat": 0,
-      "vehicle": "vehicles\\c ghost\\c ghost"
-    },
-    "hog1": {
-      "seat": 0,
-      "vehicle": "vehicles\\c warthog\\c warthog"
-    },
-    "hog2": {
-      "seat": 7,
-      "vehicle": "vehicles\\c warthog\\c warthog"
-    }
-  },
-  "cursed-bloodgulch": {
-    "ghost": {
-      "seat": 0,
-      "vehicle": "vehicles\\c ghost\\c ghost"
-    },
-    "hog1": {
-      "seat": 0,
-      "vehicle": "vehicles\\c warthog\\c warthog"
-    },
-    "hog2": {
-      "seat": 7,
-      "vehicle": "vehicles\\c warthog\\c warthog"
-    }
-  },
-  "cursed-chillout": {
-    "ghost": {
-      "seat": 0,
-      "vehicle": "vehicles\\c ghost\\c ghost"
-    },
-    "hog1": {
-      "seat": 0,
-      "vehicle": "vehicles\\c warthog\\c warthog"
-    },
-    "hog2": {
-      "seat": 7,
-      "vehicle": "vehicles\\c warthog\\c warthog"
-    }
-  },
-  "cursed-damnation": {
-    "ghost": {
-      "seat": 0,
-      "vehicle": "vehicles\\c ghost\\c ghost"
-    },
-    "hog1": {
-      "seat": 0,
-      "vehicle": "vehicles\\c warthog\\c warthog"
-    },
-    "hog2": {
-      "seat": 7,
-      "vehicle": "vehicles\\c warthog\\c warthog"
-    }
-  },
-  "cursed-deathisland": {
-    "ghost": {
-      "seat": 0,
-      "vehicle": "vehicles\\c ghost\\c ghost"
-    },
-    "hog1": {
-      "seat": 0,
-      "vehicle": "vehicles\\c warthog\\c warthog"
-    },
-    "hog2": {
-      "seat": 7,
-      "vehicle": "vehicles\\c warthog\\c warthog"
-    }
-  },
-  "cursed-derelict": {
-    "ghost": {
-      "seat": 0,
-      "vehicle": "vehicles\\c ghost\\c ghost"
-    },
-    "hog1": {
-      "seat": 0,
-      "vehicle": "vehicles\\c warthog\\c warthog"
-    },
-    "hog2": {
-      "seat": 7,
-      "vehicle": "vehicles\\c warthog\\c warthog"
-    }
-  },
-  "cursed-hangemhigh": {
-    "ghost": {
-      "seat": 0,
-      "vehicle": "vehicles\\c ghost\\c ghost"
-    },
-    "hog1": {
-      "seat": 0,
-      "vehicle": "vehicles\\c warthog\\c warthog"
-    },
-    "hog2": {
-      "seat": 7,
-      "vehicle": "vehicles\\c warthog\\c warthog"
-    }
-  },
-  "cursed-sidewinder": {
-    "ghost": {
-      "seat": 0,
-      "vehicle": "vehicles\\c ghost\\c ghost"
-    },
-    "hog1": {
-      "seat": 0,
-      "vehicle": "vehicles\\c warthog\\c warthog"
-    },
-    "hog2": {
-      "seat": 7,
-      "vehicle": "vehicles\\c warthog\\c warthog"
-    }
-  },
-  "cursed-wizard": {
-    "ghost": {
-      "seat": 0,
-      "vehicle": "vehicles\\c ghost\\c ghost"
-    },
-    "hog1": {
-      "seat": 0,
-      "vehicle": "vehicles\\c warthog\\c warthog"
-    },
-    "hog2": {
-      "seat": 7,
-      "vehicle": "vehicles\\c warthog\\c warthog"
-    }
-  },
-  "cyan_city": {
-    "hog1": {
-      "seat": 0,
-      "vehicle": "vehicles\\warthog\\mp_warthog"
-    },
-    "hog2": {
-      "seat": 7,
-      "vehicle": "vehicles\\warthog\\mp_warthog"
-    },
-    "rhog1": {
-      "seat": 0,
-      "vehicle": "vehicles\\rwarthog\\rwarthog"
-    },
-    "rhog2": {
-      "seat": 7,
-      "vehicle": "vehicles\\rwarthog\\rwarthog"
-    }
-  },
-  "d40_race": {
-    "hog1": {
-      "seat": 0,
-      "vehicle": "vehicles\\warthog\\mp_warthog"
-    },
-    "hog2": {
-      "seat": 7,
-      "vehicle": "vehicles\\warthog\\mp_warthog"
-    },
-    "rhog1": {
-      "seat": 0,
-      "vehicle": "vehicles\\rwarthog\\rwarthog"
-    },
-    "rhog2": {
-      "seat": 7,
-      "vehicle": "vehicles\\rwarthog\\rwarthog"
-    }
-  },
-  "da_battle_ground": {
-    "hog1": {
-      "seat": 0,
-      "vehicle": "vehicles\\warthog\\mp_warthog"
-    },
-    "hog2": {
-      "seat": 7,
-      "vehicle": "vehicles\\warthog\\mp_warthog"
-    },
-    "rhog1": {
-      "seat": 0,
-      "vehicle": "vehicles\\rwarthog\\rwarthog"
-    },
-    "rhog2": {
-      "seat": 7,
-      "vehicle": "vehicles\\rwarthog\\rwarthog"
-    }
-  },
-  "daglash": {
-    "hog1": {
-      "seat": 0,
-      "vehicle": "vehicles\\warthog\\mp_warthog"
-    },
-    "hog2": {
-      "seat": 7,
-      "vehicle": "vehicles\\warthog\\mp_warthog"
-    },
-    "rhog1": {
-      "seat": 0,
-      "vehicle": "vehicles\\rwarthog\\rwarthog"
-    },
-    "rhog2": {
-      "seat": 7,
-      "vehicle": "vehicles\\rwarthog\\rwarthog"
-    }
-  },
-  "dam assault pre-alpha": {
-    "hog1": {
-      "seat": 0,
-      "vehicle": "vehicles\\warthog\\mp_warthog"
-    },
-    "hog2": {
-      "seat": 7,
-      "vehicle": "vehicles\\warthog\\mp_warthog"
-    },
-    "rhog1": {
-      "seat": 0,
-      "vehicle": "vehicles\\rwarthog\\rwarthog"
-    },
-    "rhog2": {
-      "seat": 7,
-      "vehicle": "vehicles\\rwarthog\\rwarthog"
-    }
-  },
-  "dam defense beta v0.3": {
-    "hog1": {
-      "seat": 0,
-      "vehicle": "vehicles\\warthog\\mp_warthog"
-    },
-    "hog2": {
-      "seat": 7,
-      "vehicle": "vehicles\\warthog\\mp_warthog"
-    },
-    "rhog1": {
-      "seat": 0,
-      "vehicle": "vehicles\\rwarthog\\rwarthog"
-    },
-    "rhog2": {
-      "seat": 7,
-      "vehicle": "vehicles\\rwarthog\\rwarthog"
-    }
-  },
-  "damnation": {
-    "hog1": {
-      "seat": 0,
-      "vehicle": "vehicles\\warthog\\mp_warthog"
-    },
-    "hog2": {
-      "seat": 7,
-      "vehicle": "vehicles\\warthog\\mp_warthog"
-    },
-    "rhog1": {
-      "seat": 0,
-      "vehicle": "vehicles\\rwarthog\\rwarthog"
-    },
-    "rhog2": {
-      "seat": 7,
-      "vehicle": "vehicles\\rwarthog\\rwarthog"
-    }
-  },
-  "dance": {
-    "hog1": {
-      "seat": 0,
-      "vehicle": "vehicles\\warthog\\warthog"
-    },
-    "hog2": {
-      "seat": 7,
-      "vehicle": "vehicles\\warthog\\warthog"
-    },
-    "rhog1": {
-      "seat": 0,
-      "vehicle": "vehicles\\rwarthog\\rwarthog"
-    },
-    "rhog2": {
-      "seat": 7,
-      "vehicle": "vehicles\\rwarthog\\rwarthog"
-    }
-  },
-  "danger_nobyon_beta": {
-    "hog1": {
-      "seat": 0,
-      "vehicle": "vehicles\\warthog\\mp_warthog"
-    },
-    "hog2": {
-      "seat": 7,
-      "vehicle": "vehicles\\warthog\\mp_warthog"
-    },
-    "rhog1": {
-      "seat": 0,
-      "vehicle": "vehicles\\rwarthog\\rwarthog"
-    },
-    "rhog2": {
-      "seat": 7,
-      "vehicle": "vehicles\\rwarthog\\rwarthog"
-    }
-  },
-  "dangercanyon": {
-    "hog1": {
-      "seat": 0,
-      "vehicle": "vehicles\\warthog\\mp_warthog"
-    },
-    "hog2": {
-      "seat": 7,
-      "vehicle": "vehicles\\warthog\\mp_warthog"
-    },
-    "rhog1": {
-      "seat": 0,
-      "vehicle": "vehicles\\rwarthog\\rwarthog"
-    },
-    "rhog2": {
-      "seat": 7,
-      "vehicle": "vehicles\\rwarthog\\rwarthog"
-    }
-  },
-  "dangercanyonfx": {
-    "hog1": {
-      "seat": 0,
-      "vehicle": "vehicles\\warthog\\mp_warthog"
-    },
-    "hog2": {
-      "seat": 7,
-      "vehicle": "vehicles\\warthog\\mp_warthog"
-    },
-    "rhog1": {
-      "seat": 0,
-      "vehicle": "vehicles\\rwarthog\\rwarthog"
-    },
-    "rhog2": {
-      "seat": 7,
-      "vehicle": "vehicles\\rwarthog\\rwarthog"
-    }
-  },
-  "dangerfloodcanyon": {
-    "hog1": {
-      "seat": 0,
-      "vehicle": "vehicles\\warthog\\mp_warthog"
-    },
-    "hog2": {
-      "seat": 7,
-      "vehicle": "vehicles\\warthog\\mp_warthog"
-    },
-    "rhog1": {
-      "seat": 0,
-      "vehicle": "vehicles\\rwarthog\\rwarthog"
-    },
-    "rhog2": {
-      "seat": 7,
-      "vehicle": "vehicles\\rwarthog\\rwarthog"
-    }
-  },
-  "dark": {
-    "hog1": {
-      "seat": 0,
-      "vehicle": "vehicles\\warthog\\mp_warthog"
-    },
-    "hog2": {
-      "seat": 7,
-      "vehicle": "vehicles\\warthog\\mp_warthog"
-    },
-    "rhog1": {
-      "seat": 0,
-      "vehicle": "vehicles\\rwarthog\\rwarthog"
-    },
-    "rhog2": {
-      "seat": 7,
-      "vehicle": "vehicles\\rwarthog\\rwarthog"
-    }
-  },
-  "dark_splinter": {
-    "hog1": {
-      "seat": 0,
-      "vehicle": "vehicles\\warthog\\mp_warthog"
-    },
-    "hog2": {
-      "seat": 7,
-      "vehicle": "vehicles\\warthog\\mp_warthog"
-    },
-    "rhog1": {
-      "seat": 0,
-      "vehicle": "vehicles\\rwarthog\\rwarthog"
-    },
-    "rhog2": {
-      "seat": 7,
-      "vehicle": "vehicles\\rwarthog\\rwarthog"
-    }
-  },
-  "dazman": {
-    "hog1": {
-      "seat": 0,
-      "vehicle": "vehicles\\warthog\\mp_warthog"
-    },
-    "hog2": {
-      "seat": 7,
-      "vehicle": "vehicles\\warthog\\mp_warthog"
-    },
-    "rhog1": {
-      "seat": 0,
-      "vehicle": "vehicles\\rwarthog\\rwarthog"
-    },
-    "rhog2": {
-      "seat": 7,
-      "vehicle": "vehicles\\rwarthog\\rwarthog"
-    }
-  },
-  "dday": {
-    "hog1": {
-      "seat": 0,
-      "vehicle": "vehicles\\warthog\\mp_warthog"
-    },
-    "hog2": {
-      "seat": 7,
-      "vehicle": "vehicles\\warthog\\mp_warthog"
-    },
-    "rhog1": {
-      "seat": 0,
-      "vehicle": "vehicles\\rwarthog\\rwarthog"
-    },
-    "rhog2": {
-      "seat": 7,
-      "vehicle": "vehicles\\rwarthog\\rwarthog"
-    }
-  },
-  "ddzarea": {
-    "hog1": {
-      "seat": 0,
-      "vehicle": "vehicles\\warthog\\mp_warthog"
-    },
-    "hog2": {
-      "seat": 7,
-      "vehicle": "vehicles\\warthog\\mp_warthog"
-    },
-    "rhog1": {
-      "seat": 0,
-      "vehicle": "vehicles\\rwarthog\\rwarthog"
-    },
-    "rhog2": {
-      "seat": 7,
-      "vehicle": "vehicles\\rwarthog\\rwarthog"
-    }
-  },
-  "Dead_End": {
-    "hog1": {
-      "seat": 0,
-      "vehicle": "vehicles\\warthog\\mp_warthog"
-    },
-    "hog2": {
-      "seat": 7,
-      "vehicle": "vehicles\\warthog\\mp_warthog"
-    },
-    "rhog1": {
-      "seat": 0,
-      "vehicle": "vehicles\\rwarthog\\rwarthog"
-    },
-    "rhog2": {
-      "seat": 7,
-      "vehicle": "vehicles\\rwarthog\\rwarthog"
-    }
-  },
-  "deadlyshadows": {
-    "hog1": {
-      "seat": 0,
-      "vehicle": "vehicles\\warthog\\mp_warthog"
-    },
-    "hog2": {
-      "seat": 7,
-      "vehicle": "vehicles\\warthog\\mp_warthog"
-    },
-    "rhog1": {
-      "seat": 0,
-      "vehicle": "vehicles\\rwarthog\\rwarthog"
-    },
-    "rhog2": {
-      "seat": 7,
-      "vehicle": "vehicles\\rwarthog\\rwarthog"
-    }
-  },
-  "deadzone_beta": {
-    "hog1": {
-      "seat": 0,
-      "vehicle": "vehicles\\warthog\\mp_warthog"
-    },
-    "hog2": {
-      "seat": 7,
-      "vehicle": "vehicles\\warthog\\mp_warthog"
-    },
-    "rhog1": {
-      "seat": 0,
-      "vehicle": "vehicles\\rwarthog\\rwarthog"
-    },
-    "rhog2": {
-      "seat": 7,
-      "vehicle": "vehicles\\rwarthog\\rwarthog"
-    }
-  },
-  "death race": {
-    "hog1": {
-      "seat": 0,
-      "vehicle": "vehicles\\warthog\\mp_warthog"
-    },
-    "hog2": {
-      "seat": 7,
-      "vehicle": "vehicles\\warthog\\mp_warthog"
-    },
-    "rhog1": {
-      "seat": 0,
-      "vehicle": "vehicles\\rwarthog\\rwarthog"
-    },
-    "rhog2": {
-      "seat": 7,
-      "vehicle": "vehicles\\rwarthog\\rwarthog"
-    }
-  },
-  "death_karts": {
-    "hog1": {
-      "seat": 0,
-      "vehicle": "vehicles\\warthog\\mp_warthog"
-    },
-    "hog2": {
-      "seat": 7,
-      "vehicle": "vehicles\\warthog\\mp_warthog"
-    },
-    "rhog1": {
-      "seat": 0,
-      "vehicle": "vehicles\\rwarthog\\rwarthog"
-    },
-    "rhog2": {
-      "seat": 7,
-      "vehicle": "vehicles\\rwarthog\\rwarthog"
-    }
-  },
-  "deathbasin": {
-    "hog1": {
-      "seat": 0,
-      "vehicle": "vehicles\\warthog\\mp_warthog"
-    },
-    "hog2": {
-      "seat": 7,
-      "vehicle": "vehicles\\warthog\\mp_warthog"
-    },
-    "rhog1": {
-      "seat": 0,
-      "vehicle": "vehicles\\rwarthog\\rwarthog"
-    },
-    "rhog2": {
-      "seat": 7,
-      "vehicle": "vehicles\\rwarthog\\rwarthog"
-    }
-  },
-  "deathisland": {
-    "hog1": {
-      "seat": 0,
-      "vehicle": "vehicles\\warthog\\mp_warthog"
-    },
-    "hog2": {
-      "seat": 7,
-      "vehicle": "vehicles\\warthog\\mp_warthog"
-    },
-    "rhog1": {
-      "seat": 0,
-      "vehicle": "vehicles\\rwarthog\\rwarthog"
-    },
-    "rhog2": {
-      "seat": 7,
-      "vehicle": "vehicles\\rwarthog\\rwarthog"
-    }
-  },
-  "deathisland_race": {
-    "hog1": {
-      "seat": 0,
-      "vehicle": "vehicles\\warthog\\mp_warthog"
-    },
-    "hog2": {
-      "seat": 7,
-      "vehicle": "vehicles\\warthog\\mp_warthog"
-    },
-    "rhog1": {
-      "seat": 0,
-      "vehicle": "vehicles\\rwarthog\\rwarthog"
-    },
-    "rhog2": {
-      "seat": 7,
-      "vehicle": "vehicles\\rwarthog\\rwarthog"
-    }
-  },
-  "deathrace": {
-    "civi1": {
-      "seat": 0,
-      "vehicle": "vehicles\\civihog\\mp_civihog"
-    },
-    "civi2": {
-      "seat": 7,
-      "vehicle": "vehicles\\civihog\\mp_civihog"
-    },
-    "ghost": {
-      "seat": 0,
-      "vehicle": "vehicles\\ghost\\ghost"
-    }
-  },
-  "deceit": {
-    "hog1": {
-      "seat": 0,
-      "vehicle": "vehicles\\warthog\\mp_warthog"
-    },
-    "hog2": {
-      "seat": 7,
-      "vehicle": "vehicles\\warthog\\mp_warthog"
-    },
-    "rhog1": {
-      "seat": 0,
-      "vehicle": "vehicles\\rwarthog\\rwarthog"
-    },
-    "rhog2": {
-      "seat": 7,
-      "vehicle": "vehicles\\rwarthog\\rwarthog"
-    }
-  },
-  "decoy_race": {
-    "hog1": {
-      "seat": 0,
-      "vehicle": "vehicles\\warthog\\mp_warthog"
-    },
-    "hog2": {
-      "seat": 7,
-      "vehicle": "vehicles\\warthog\\mp_warthog"
-    },
-    "rhog1": {
-      "seat": 0,
-      "vehicle": "vehicles\\rwarthog\\rwarthog"
-    },
-    "rhog2": {
-      "seat": 7,
-      "vehicle": "vehicles\\rwarthog\\rwarthog"
-    }
-  },
-  "deep": {
-    "hog1": {
-      "seat": 0,
-      "vehicle": "vehicles\\warthog\\mp_warthog"
-    },
-    "hog2": {
-      "seat": 7,
-      "vehicle": "vehicles\\warthog\\mp_warthog"
-    },
-    "rhog1": {
-      "seat": 0,
-      "vehicle": "vehicles\\rwarthog\\rwarthog"
-    },
-    "rhog2": {
-      "seat": 7,
-      "vehicle": "vehicles\\rwarthog\\rwarthog"
-    }
-  },
-  "deepcanyon": {
-    "hog1": {
-      "seat": 0,
-      "vehicle": "vehicles\\warthog\\mp_warthog"
-    },
-    "hog2": {
-      "seat": 7,
-      "vehicle": "vehicles\\warthog\\mp_warthog"
-    },
-    "rhog1": {
-      "seat": 0,
-      "vehicle": "vehicles\\rwarthog\\rwarthog"
-    },
-    "rhog2": {
-      "seat": 7,
-      "vehicle": "vehicles\\rwarthog\\rwarthog"
-    }
-  },
-  "defy": {
-    "hog1": {
-      "seat": 0,
-      "vehicle": "vehicles\\warthog\\mp_warthog"
-    },
-    "hog2": {
-      "seat": 7,
-      "vehicle": "vehicles\\warthog\\mp_warthog"
-    },
-    "rhog1": {
-      "seat": 0,
-      "vehicle": "vehicles\\rwarthog\\rwarthog"
-    },
-    "rhog2": {
-      "seat": 7,
-      "vehicle": "vehicles\\rwarthog\\rwarthog"
-    }
-  },
-  "delta_ruined": {
-    "ghost": {
-      "seat": 0,
-      "vehicle": "vehicles\\ghost\\art_ghost"
-    },
-    "hog1": {
-      "seat": 0,
-      "vehicle": "vehicles\\warthog\\art_cwarthog"
-    },
-    "hog2": {
-      "seat": 7,
-      "vehicle": "vehicles\\warthog\\art_cwarthog"
-    }
-  },
-  "deltaruined_intense": {
-    "mon": {
-      "seat": 0,
-      "vehicle": "vehicles\\mongoose\\atv"
-    },
-    "rhog1": {
-      "seat": 0,
-      "vehicle": "vehicles\\rwarthog\\rwarthog"
-    },
-    "rhog2": {
-      "seat": 7,
-      "vehicle": "vehicles\\rwarthog\\rwarthog"
-    }
-  },
-  "descending_depths": {
-    "hog1": {
-      "seat": 0,
-      "vehicle": "vehicles\\warthog\\mp_warthog"
-    },
-    "hog2": {
-      "seat": 7,
-      "vehicle": "vehicles\\warthog\\mp_warthog"
-    },
-    "rhog1": {
-      "seat": 0,
-      "vehicle": "vehicles\\rwarthog\\rwarthog"
-    },
-    "rhog2": {
-      "seat": 7,
-      "vehicle": "vehicles\\rwarthog\\rwarthog"
-    }
-  },
-  "desert grove": {
-    "mon": {
-      "seat": 0,
-      "vehicle": "vehicles\\mongoose\\atv"
-    },
-    "rhog1": {
-      "seat": 0,
-      "vehicle": "vehicles\\rwarthog\\rwarthog"
-    },
-    "rhog2": {
-      "seat": 7,
-      "vehicle": "vehicles\\rwarthog\\rwarthog"
-    }
-  },
-  "desert_island_base": {
-    "hog1": {
-      "seat": 0,
-      "vehicle": "vehicles\\warthog\\mp_warthog"
-    },
-    "hog2": {
-      "seat": 7,
-      "vehicle": "vehicles\\warthog\\mp_warthog"
-    },
-    "rhog1": {
-      "seat": 0,
-      "vehicle": "vehicles\\rwarthog\\rwarthog"
-    },
-    "rhog2": {
-      "seat": 7,
-      "vehicle": "vehicles\\rwarthog\\rwarthog"
-    }
-  },
-  "desert_storm_v2": {
-    "hog1": {
-      "seat": 0,
-      "vehicle": "vehicles\\warthog\\mp_warthog"
-    },
-    "hog2": {
-      "seat": 7,
-      "vehicle": "vehicles\\warthog\\mp_warthog"
-    },
-    "tran1": {
-      "seat": 0,
-      "vehicle": "vehicles\\trans_hog\\trans_hog"
-    },
-    "tran2": {
-      "seat": 7,
-      "vehicle": "vehicles\\trans_hog\\trans_hog"
-    }
-  },
-  "desert_warground": {
-    "hog1": {
-      "seat": 0,
-      "vehicle": "vehicles\\warthog\\mp_warthog"
-    },
-    "hog2": {
-      "seat": 7,
-      "vehicle": "vehicles\\warthog\\mp_warthog"
-    },
-    "rhog1": {
-      "seat": 0,
-      "vehicle": "vehicles\\rwarthog\\rwarthog"
-    },
-    "rhog2": {
-      "seat": 7,
-      "vehicle": "vehicles\\rwarthog\\rwarthog"
-    }
-  },
-  "desertdunestwo": {
-    "ran1": {
-      "seat": 0,
-      "vehicle": "vehicles\\rancher\\rancher"
-    },
-    "ran2": {
-      "seat": 7,
-      "vehicle": "vehicles\\rancher\\rancher"
-    },
-    "walt1": {
-      "seat": 0,
-      "vehicle": "vehicles\\walton\\walton"
-    },
-    "walt2": {
-      "seat": 7,
-      "vehicle": "vehicles\\walton\\walton"
-    }
-  },
-  "deserted": {
-    "hog1": {
-      "seat": 0,
-      "vehicle": "vehicles\\warthog\\mp_warthog"
-    },
-    "hog2": {
-      "seat": 7,
-      "vehicle": "vehicles\\warthog\\mp_warthog"
-    },
-    "rhog1": {
-      "seat": 0,
-      "vehicle": "vehicles\\rwarthog\\rwarthog"
-    },
-    "rhog2": {
-      "seat": 7,
-      "vehicle": "vehicles\\rwarthog\\rwarthog"
-    }
-  },
-  "deserted_beta": {
-    "hog1": {
-      "seat": 0,
-      "vehicle": "vehicles\\warthog\\mp_warthog"
-    },
-    "hog2": {
-      "seat": 7,
-      "vehicle": "vehicles\\warthog\\mp_warthog"
-    },
-    "rhog1": {
-      "seat": 0,
-      "vehicle": "vehicles\\warthog\\mp_warthog"
-    },
-    "rhog2": {
-      "seat": 7,
-      "vehicle": "vehicles\\warthog\\mp_warthog"
-    }
-  },
-  "desolate": {
-    "hog1": {
-      "seat": 0,
-      "vehicle": "vehicles\\warthog\\mp_warthog"
-    },
-    "hog2": {
-      "seat": 7,
-      "vehicle": "vehicles\\warthog\\mp_warthog"
-    },
-    "rhog1": {
-      "seat": 0,
-      "vehicle": "vehicles\\rwarthog\\rwarthog"
-    },
-    "rhog2": {
-      "seat": 7,
-      "vehicle": "vehicles\\rwarthog\\rwarthog"
-    }
-  },
-  "desolation": {
-    "hog1": {
-      "seat": 0,
-      "vehicle": "vehicles\\warthog\\mp_warthog"
-    },
-    "hog2": {
-      "seat": 7,
-      "vehicle": "vehicles\\warthog\\mp_warthog"
-    },
-    "rhog1": {
-      "seat": 0,
-      "vehicle": "vehicles\\rwarthog\\rwarthog"
-    },
-    "rhog2": {
-      "seat": 7,
-      "vehicle": "vehicles\\rwarthog\\rwarthog"
-    }
-  },
-  "dessication_pb1": {
-    "hog1": {
-      "seat": 0,
-      "vehicle": "vehicles\\warthog\\mp_warthog"
-    },
-    "hog2": {
-      "seat": 7,
-      "vehicle": "vehicles\\warthog\\mp_warthog"
-    },
-    "rhog1": {
-      "seat": 0,
-      "vehicle": "vehicles\\rwarthog\\rwarthog"
-    },
-    "rhog2": {
-      "seat": 7,
-      "vehicle": "vehicles\\rwarthog\\rwarthog"
-    }
-  },
-  "destiny": {
-    "ghost": {
-      "seat": 0,
-      "vehicle": "vehicles\\ghost\\art_ghost"
-    },
-    "hog1": {
-      "seat": 0,
-      "vehicle": "vehicles\\warthog\\art_cwarthog"
-    },
-    "hog2": {
-      "seat": 7,
-      "vehicle": "vehicles\\warthog\\art_cwarthog"
-    }
-  },
-  "destinycanyon": {
-    "hog1": {
-      "seat": 0,
-      "vehicle": "vehicles\\warthog\\mp_warthog"
-    },
-    "hog2": {
-      "seat": 7,
-      "vehicle": "vehicles\\warthog\\mp_warthog"
-    },
-    "rhog1": {
-      "seat": 0,
-      "vehicle": "vehicles\\rwarthog\\rwarthog"
-    },
-    "rhog2": {
-      "seat": 7,
-      "vehicle": "vehicles\\rwarthog\\rwarthog"
-    }
-  },
-  "devils_delight": {
-    "hog1": {
-      "seat": 0,
-      "vehicle": "UNKNOWN_TAG_ADDRESS"
-    },
-    "hog2": {
-      "seat": 7,
-      "vehicle": "UNKNOWN_TAG_ADDRESS"
-    },
-    "rhog1": {
-      "seat": 0,
-      "vehicle": "UNKNOWN_TAG_ADDRESS"
-    },
-    "rhog2": {
-      "seat": 7,
-      "vehicle": "UNKNOWN_TAG_ADDRESS"
-    }
-  },
-  "devils_drop_race": {
-    "hog1": {
-      "seat": 0,
-      "vehicle": "vehicles\\warthog\\mp_warthog"
-    },
-    "hog2": {
-      "seat": 7,
-      "vehicle": "vehicles\\warthog\\mp_warthog"
-    },
-    "rhog1": {
-      "seat": 0,
-      "vehicle": "vehicles\\rwarthog\\rwarthog"
-    },
-    "rhog2": {
-      "seat": 7,
-      "vehicle": "vehicles\\rwarthog\\rwarthog"
-    }
-  },
-  "dieing_forest": {
-    "hog1": {
-      "seat": 0,
-      "vehicle": "vehicles\\warthog\\mp_warthog"
-    },
-    "hog2": {
-      "seat": 7,
-      "vehicle": "vehicles\\warthog\\mp_warthog"
-    },
-    "rhog1": {
-      "seat": 0,
-      "vehicle": "vehicles\\rwarthog\\rwarthog"
-    },
-    "rhog2": {
-      "seat": 7,
-      "vehicle": "vehicles\\rwarthog\\rwarthog"
-    }
-  },
-  "dioptase": {
-    "hog1": {
-      "seat": 0,
-      "vehicle": "vehicles\\warthog\\mp_warthog"
-    },
-    "hog2": {
-      "seat": 7,
-      "vehicle": "vehicles\\warthog\\mp_warthog"
-    },
-    "rhog1": {
-      "seat": 0,
-      "vehicle": "vehicles\\rwarthog\\rwarthog"
-    },
-    "rhog2": {
-      "seat": 7,
-      "vehicle": "vehicles\\rwarthog\\rwarthog"
-    }
-  },
-  "disco": {
-    "hog1": {
-      "seat": 0,
-      "vehicle": "vehicles\\warthog\\mp_warthog"
-    },
-    "hog2": {
-      "seat": 7,
-      "vehicle": "vehicles\\warthog\\mp_warthog"
-    },
-    "rhog1": {
-      "seat": 0,
-      "vehicle": "vehicles\\rwarthog\\rwarthog"
-    },
-    "rhog2": {
-      "seat": 7,
-      "vehicle": "vehicles\\rwarthog\\rwarthog"
-    }
-  },
-  "discovery": {
-    "ghost": {
-      "seat": 0,
-      "vehicle": "vehicles\\ghost\\mine\\ghost_secret"
-    },
-    "rhog1": {
-      "seat": 0,
-      "vehicle": "vehicles\\warthog\\realistic\\mp_warthog"
-    },
-    "rhog2": {
-      "seat": 7,
-      "vehicle": "vehicles\\warthog\\realistic\\mp_warthog"
-    }
-  },
-  "division": {
-    "hog1": {
-      "seat": 0,
-      "vehicle": "vehicles\\warthog\\mp_warthog"
-    },
-    "hog2": {
-      "seat": 7,
-      "vehicle": "vehicles\\warthog\\mp_warthog"
-    },
-    "rhog1": {
-      "seat": 0,
-      "vehicle": "vehicles\\rwarthog\\rwarthog"
-    },
-    "rhog2": {
-      "seat": 7,
-      "vehicle": "vehicles\\rwarthog\\rwarthog"
-    }
-  },
-  "djw-delta_station": {
-    "hog1": {
-      "seat": 0,
-      "vehicle": "vehicles\\warthog\\mp_warthog"
-    },
-    "hog2": {
-      "seat": 7,
-      "vehicle": "vehicles\\warthog\\mp_warthog"
-    },
-    "rhog1": {
-      "seat": 0,
-      "vehicle": "vehicles\\rwarthog\\rwarthog"
-    },
-    "rhog2": {
-      "seat": 7,
-      "vehicle": "vehicles\\rwarthog\\rwarthog"
-    }
-  },
-  "djw_alpha_onesimus": {
-    "hog1": {
-      "seat": 0,
-      "vehicle": "vehicles\\warthog\\mp_warthog"
-    },
-    "hog2": {
-      "seat": 7,
-      "vehicle": "vehicles\\warthog\\mp_warthog"
-    },
-    "rhog1": {
-      "seat": 0,
-      "vehicle": "vehicles\\rwarthog\\rwarthog"
-    },
-    "rhog2": {
-      "seat": 7,
-      "vehicle": "vehicles\\rwarthog\\rwarthog"
-    }
-  },
-  "dm7fear": {
-    "hog1": {
-      "seat": 0,
-      "vehicle": "vehicles\\warthog\\mp_warthog"
-    },
-    "hog2": {
-      "seat": 7,
-      "vehicle": "vehicles\\warthog\\mp_warthog"
-    },
-    "rhog1": {
-      "seat": 0,
-      "vehicle": "vehicles\\rwarthog\\rwarthog"
-    },
-    "rhog2": {
-      "seat": 7,
-      "vehicle": "vehicles\\rwarthog\\rwarthog"
-    }
-  },
-  "dnl_path": {
-    "hog1": {
-      "seat": 0,
-      "vehicle": "vehicles\\warthog\\mp_warthog"
-    },
-    "hog2": {
-      "seat": 7,
-      "vehicle": "vehicles\\warthog\\mp_warthog"
-    },
-    "rhog1": {
-      "seat": 0,
-      "vehicle": "vehicles\\rwarthog\\rwarthog"
-    },
-    "rhog2": {
-      "seat": 7,
-      "vehicle": "vehicles\\rwarthog\\rwarthog"
-    }
-  },
-  "dodgeball": {
-    "hog1": {
-      "seat": 0,
-      "vehicle": "vehicles\\warthog\\mp_warthog"
-    },
-    "hog2": {
-      "seat": 7,
-      "vehicle": "vehicles\\warthog\\mp_warthog"
-    },
-    "rhog1": {
-      "seat": 0,
-      "vehicle": "vehicles\\rwarthog\\rwarthog"
-    },
-    "rhog2": {
-      "seat": 7,
-      "vehicle": "vehicles\\rwarthog\\rwarthog"
-    }
-  },
-  "domination": {
-    "hog1": {
-      "seat": 0,
-      "vehicle": "vehicles\\warthog\\mp_warthog"
-    },
-    "hog2": {
-      "seat": 7,
-      "vehicle": "vehicles\\warthog\\mp_warthog"
-    },
-    "rhog1": {
-      "seat": 0,
-      "vehicle": "vehicles\\rwarthog\\rwarthog"
-    },
-    "rhog2": {
-      "seat": 7,
-      "vehicle": "vehicles\\rwarthog\\rwarthog"
-    }
-  },
-  "donny_for_wirighi": {
-    "hog1": {
-      "seat": 0,
-      "vehicle": "vehicles\\warthog\\mp_warthog"
-    },
-    "hog2": {
-      "seat": 7,
-      "vehicle": "vehicles\\warthog\\mp_warthog"
-    },
-    "rhog1": {
-      "seat": 0,
-      "vehicle": "vehicles\\rwarthog\\rwarthog"
-    },
-    "rhog2": {
-      "seat": 7,
-      "vehicle": "vehicles\\rwarthog\\rwarthog"
-    }
-  },
-  "dontlookdown": {
-    "hog1": {
-      "seat": 0,
-      "vehicle": "vehicles\\warthog\\mp_warthog"
-    },
-    "hog2": {
-      "seat": 7,
-      "vehicle": "vehicles\\warthog\\mp_warthog"
-    },
-    "rhog1": {
-      "seat": 0,
-      "vehicle": "vehicles\\rwarthog\\rwarthog"
-    },
-    "rhog2": {
-      "seat": 7,
-      "vehicle": "vehicles\\rwarthog\\rwarthog"
-    }
-  },
-  "doomsday": {
-    "ghog1": {
-      "seat": 0,
-      "vehicle": "vehicles\\coldsnap_hogs\\g_warthog"
-    },
-    "ghog2": {
-      "seat": 7,
-      "vehicle": "vehicles\\coldsnap_hogs\\g_warthog"
-    },
-    "mhog1": {
-      "seat": 0,
-      "vehicle": "vehicles\\coldsnap_hogs\\mwarthog"
-    },
-    "mhog2": {
-      "seat": 7,
-      "vehicle": "vehicles\\coldsnap_hogs\\mwarthog"
-    }
-  },
-  "doublecanyon-betaai": {
-    "ghost": {
-      "seat": 0,
-      "vehicle": "vehicles\\ghost\\ghost_mp"
-    },
-    "rhog1": {
-      "seat": 0,
-      "vehicle": "vehicles\\rwarthog\\rwarthog"
-    },
-    "rhog2": {
-      "seat": 7,
-      "vehicle": "vehicles\\rwarthog\\rwarthog"
-    }
-  },
-  "doublegulchv2": {
-    "hog1": {
-      "seat": 0,
-      "vehicle": "vehicles\\warthog\\mp_warthog"
-    },
-    "hog2": {
-      "seat": 7,
-      "vehicle": "vehicles\\warthog\\mp_warthog"
-    },
-    "rhog1": {
-      "seat": 0,
-      "vehicle": "vehicles\\rwarthog\\rwarthog"
-    },
-    "rhog2": {
-      "seat": 7,
-      "vehicle": "vehicles\\rwarthog\\rwarthog"
-    }
-  },
-  "downfallbeta2.0": {
-    "hog1": {
-      "seat": 0,
-      "vehicle": "vehicles\\warthog\\mp_warthog"
-    },
-    "hog2": {
-      "seat": 7,
-      "vehicle": "vehicles\\warthog\\mp_warthog"
-    },
-    "rhog1": {
-      "seat": 0,
-      "vehicle": "vehicles\\rwarthog\\rwarthog"
-    },
-    "rhog2": {
-      "seat": 7,
-      "vehicle": "vehicles\\rwarthog\\rwarthog"
-    }
-  },
-  "dr_beta": {
-    "hog1": {
-      "seat": 0,
-      "vehicle": "vehicles\\warthog\\mp_warthog"
-    },
-    "hog2": {
-      "seat": 7,
-      "vehicle": "vehicles\\warthog\\mp_warthog"
-    },
-    "rhog1": {
-      "seat": 0,
-      "vehicle": "vehicles\\rwarthog\\rwarthog"
-    },
-    "rhog2": {
-      "seat": 7,
-      "vehicle": "vehicles\\rwarthog\\rwarthog"
-    }
-  },
-  "dragonball_ce": {
-    "hog1": {
-      "seat": 0,
-      "vehicle": "vehicles\\warthog\\mp_warthog"
-    },
-    "hog2": {
-      "seat": 7,
-      "vehicle": "vehicles\\warthog\\mp_warthog"
-    },
-    "rhog1": {
-      "seat": 0,
-      "vehicle": "vehicles\\rwarthog\\rwarthog"
-    },
-    "rhog2": {
-      "seat": 7,
-      "vehicle": "vehicles\\rwarthog\\rwarthog"
-    }
-  },
-  "dredwerkz_pb2": {
-    "hog1": {
-      "seat": 0,
-      "vehicle": "vehicles\\warthog\\mp_warthog"
-    },
-    "hog2": {
-      "seat": 7,
-      "vehicle": "vehicles\\warthog\\mp_warthog"
-    },
-    "rhog1": {
-      "seat": 0,
-      "vehicle": "vehicles\\rwarthog\\rwarthog"
-    },
-    "rhog2": {
-      "seat": 7,
-      "vehicle": "vehicles\\rwarthog\\rwarthog"
-    }
-  },
-  "dub": {
-    "hog1": {
-      "seat": 0,
-      "vehicle": "vehicles\\warthog\\mp_warthog"
-    },
-    "hog2": {
-      "seat": 7,
-      "vehicle": "vehicles\\warthog\\mp_warthog"
-    },
-    "rhog1": {
-      "seat": 0,
-      "vehicle": "vehicles\\rwarthog\\rwarthog"
-    },
-    "rhog2": {
-      "seat": 7,
-      "vehicle": "vehicles\\rwarthog\\rwarthog"
-    }
-  },
-  "dummy": {
-    "hog1": {
-      "seat": 0,
-      "vehicle": "vehicles\\warthog\\mp_warthog"
-    },
-    "hog2": {
-      "seat": 7,
-      "vehicle": "vehicles\\warthog\\mp_warthog"
-    },
-    "rhog1": {
-      "seat": 0,
-      "vehicle": "vehicles\\rwarthog\\rwarthog"
-    },
-    "rhog2": {
-      "seat": 7,
-      "vehicle": "vehicles\\rwarthog\\rwarthog"
-    }
-  },
-  "dune": {
-    "hog1": {
-      "seat": 0,
-      "vehicle": "vehicles\\warthog\\mp_warthog"
-    },
-    "hog2": {
-      "seat": 7,
-      "vehicle": "vehicles\\warthog\\mp_warthog"
-    },
-    "rhog1": {
-      "seat": 0,
-      "vehicle": "vehicles\\rwarthog\\rwarthog"
-    },
-    "rhog2": {
-      "seat": 7,
-      "vehicle": "vehicles\\rwarthog\\rwarthog"
-    }
-  },
-  "dustbeta": {
-    "hog1": {
-      "seat": 0,
-      "vehicle": "vehicles\\warthog\\mp_warthog"
-    },
-    "hog2": {
-      "seat": 7,
-      "vehicle": "vehicles\\warthog\\mp_warthog"
-    },
-    "rhog1": {
-      "seat": 0,
-      "vehicle": "vehicles\\rwarthog\\rwarthog"
-    },
-    "rhog2": {
-      "seat": 7,
-      "vehicle": "vehicles\\rwarthog\\rwarthog"
-    }
-  },
-  "dustbox": {
-    "hog1": {
-      "seat": 0,
-      "vehicle": "vehicles\\warthog\\mp_warthog"
-    },
-    "hog2": {
-      "seat": 7,
-      "vehicle": "vehicles\\warthog\\mp_warthog"
-    },
-    "rhog1": {
-      "seat": 0,
-      "vehicle": "vehicles\\rwarthog\\rwarthog"
-    },
-    "rhog2": {
-      "seat": 7,
-      "vehicle": "vehicles\\rwarthog\\rwarthog"
-    }
-  },
-  "eclipse": {
-    "hog1": {
-      "seat": 0,
-      "vehicle": "vehicles\\warthog\\mp_warthog"
-    },
-    "hog2": {
-      "seat": 7,
-      "vehicle": "vehicles\\warthog\\mp_warthog"
-    },
-    "rhog1": {
-      "seat": 0,
-      "vehicle": "vehicles\\rwarthog\\rwarthog"
-    },
-    "rhog2": {
-      "seat": 7,
-      "vehicle": "vehicles\\rwarthog\\rwarthog"
-    }
-  },
-  "egg_fleet": {
-    "hog1": {
-      "seat": 0,
-      "vehicle": "vehicles\\warthog\\mp_warthog"
-    },
-    "hog2": {
-      "seat": 7,
-      "vehicle": "vehicles\\warthog\\mp_warthog"
-    },
-    "rhog1": {
-      "seat": 0,
-      "vehicle": "vehicles\\rwarthog\\rwarthog"
-    },
-    "rhog2": {
-      "seat": 7,
-      "vehicle": "vehicles\\rwarthog\\rwarthog"
-    }
-  },
-  "eggfinity": {
-    "hog1": {
-      "seat": 0,
-      "vehicle": "vehicles\\warthog\\mp_warthog"
-    },
-    "hog2": {
-      "seat": 7,
-      "vehicle": "vehicles\\warthog\\mp_warthog"
-    },
-    "rhog1": {
-      "seat": 0,
-      "vehicle": "vehicles\\rwarthog\\rwarthog"
-    },
-    "rhog2": {
-      "seat": 7,
-      "vehicle": "vehicles\\rwarthog\\rwarthog"
-    }
-  },
-  "egypt": {
-    "hog1": {
-      "seat": 0,
-      "vehicle": "vehicles\\warthog\\mp_warthog"
-    },
-    "hog2": {
-      "seat": 7,
-      "vehicle": "vehicles\\warthog\\mp_warthog"
-    },
-    "rhog1": {
-      "seat": 0,
-      "vehicle": "vehicles\\rwarthog\\rwarthog"
-    },
-    "rhog2": {
-      "seat": 7,
-      "vehicle": "vehicles\\rwarthog\\rwarthog"
-    }
-  },
-  "elara": {
-    "hog1": {
-      "seat": 0,
-      "vehicle": "vehicles\\warthog\\mp_warthog"
-    },
-    "hog2": {
-      "seat": 7,
-      "vehicle": "vehicles\\warthog\\mp_warthog"
-    },
-    "rhog1": {
-      "seat": 0,
-      "vehicle": "vehicles\\rwarthog\\rwarthog"
-    },
-    "rhog2": {
-      "seat": 7,
-      "vehicle": "vehicles\\rwarthog\\rwarthog"
-    }
-  },
-  "elarav10": {
-    "mon": {
-      "seat": 0,
-      "vehicle": "vehicles\\h3_mongoose\\h3_moongose"
-    },
-    "rhog1": {
-      "seat": 0,
-      "vehicle": "vehicles\\rwarthog\\rwarthog"
-    },
-    "rhog2": {
-      "seat": 7,
-      "vehicle": "vehicles\\rwarthog\\rwarthog"
-    }
-  },
-  "element valley": {
-    "hog1": {
-      "seat": 0,
-      "vehicle": "vehicles\\warthog\\mp_warthog"
-    },
-    "hog2": {
-      "seat": 7,
-      "vehicle": "vehicles\\warthog\\mp_warthog"
-    },
-    "rhog1": {
-      "seat": 0,
-      "vehicle": "vehicles\\rwarthog\\rwarthog"
-    },
-    "rhog2": {
-      "seat": 7,
-      "vehicle": "vehicles\\rwarthog\\rwarthog"
-    }
-  },
-  "elmo": {
-    "hog1": {
-      "seat": 0,
-      "vehicle": "vehicles\\warthog\\mp_warthog"
-    },
-    "hog2": {
-      "seat": 7,
-      "vehicle": "vehicles\\warthog\\mp_warthog"
-    },
-    "rhog1": {
-      "seat": 0,
-      "vehicle": "vehicles\\rwarthog\\rwarthog"
-    },
-    "rhog2": {
-      "seat": 7,
-      "vehicle": "vehicles\\rwarthog\\rwarthog"
-    }
-  },
-  "elongate": {
-    "hog1": {
-      "seat": 0,
-      "vehicle": "UNKNOWN_TAG_ADDRESS"
-    },
-    "hog2": {
-      "seat": 7,
-      "vehicle": "UNKNOWN_TAG_ADDRESS"
-    },
-    "rhog1": {
-      "seat": 0,
-      "vehicle": "UNKNOWN_TAG_ADDRESS"
-    },
-    "rhog2": {
-      "seat": 7,
-      "vehicle": "UNKNOWN_TAG_ADDRESS"
-    }
-  },
-  "emerald_coast_final": {
-    "hog1": {
-      "seat": 0,
-      "vehicle": "vehicles\\warthog\\mp_warthog"
-    },
-    "hog2": {
-      "seat": 7,
-      "vehicle": "vehicles\\warthog\\mp_warthog"
-    },
-    "rhog1": {
-      "seat": 0,
-      "vehicle": "vehicles\\rwarthog\\rwarthog"
-    },
-    "rhog2": {
-      "seat": 7,
-      "vehicle": "vehicles\\rwarthog\\rwarthog"
-    }
-  },
-  "engiegulch": {
-    "hog1": {
-      "seat": 0,
-      "vehicle": "vehicles\\warthog\\mp_warthog"
-    },
-    "hog2": {
-      "seat": 7,
-      "vehicle": "vehicles\\warthog\\mp_warthog"
-    },
-    "rhog1": {
-      "seat": 0,
-      "vehicle": "vehicles\\rwarthog\\rwarthog"
-    },
-    "rhog2": {
-      "seat": 7,
-      "vehicle": "vehicles\\rwarthog\\rwarthog"
-    }
-  },
-  "Enigma": {
-    "hog1": {
-      "seat": 0,
-      "vehicle": "vehicles\\warthog\\mp_warthog"
-    },
-    "hog2": {
-      "seat": 7,
-      "vehicle": "vehicles\\warthog\\mp_warthog"
-    },
-    "rhog1": {
-      "seat": 0,
-      "vehicle": "vehicles\\rwarthog\\rwarthog"
-    },
-    "rhog2": {
-      "seat": 7,
-      "vehicle": "vehicles\\rwarthog\\rwarthog"
-    }
-  },
-  "equinox": {
-    "hog1": {
-      "seat": 0,
-      "vehicle": "vehicles\\warthog\\mp_warthog"
-    },
-    "hog2": {
-      "seat": 7,
-      "vehicle": "vehicles\\warthog\\mp_warthog"
-    },
-    "rhog1": {
-      "seat": 0,
-      "vehicle": "vehicles\\rwarthog\\rwarthog"
-    },
-    "rhog2": {
-      "seat": 7,
-      "vehicle": "vehicles\\rwarthog\\rwarthog"
-    }
-  },
-  "equinox_v2": {
-    "hog1": {
-      "seat": 0,
-      "vehicle": "vehicles\\warthog\\mp_warthog"
-    },
-    "hog2": {
-      "seat": 7,
-      "vehicle": "vehicles\\warthog\\mp_warthog"
-    },
-    "rhog1": {
-      "seat": 0,
-      "vehicle": "vehicles\\rwarthog\\rwarthog"
-    },
-    "rhog2": {
-      "seat": 7,
-      "vehicle": "vehicles\\rwarthog\\rwarthog"
-    }
-  },
-  "erasus": {
-    "ghost": {
-      "seat": 0,
-      "vehicle": "vehicles\\ghost\\ghost_mp"
-    }
-  },
-  "erosion": {
-    "ghost": {
-      "seat": 0,
-      "vehicle": "vehicles\\ghost\\art_ghost"
-    },
-    "rhog1": {
-      "seat": 0,
-      "vehicle": "vehicles\\rwarthog\\art_rwarthog"
-    },
-    "rhog2": {
-      "seat": 7,
-      "vehicle": "vehicles\\rwarthog\\art_rwarthog"
-    }
-  },
-  "escalade-mount": {
-    "hog1": {
-      "seat": 0,
-      "vehicle": "vehicles\\warthog\\mp_warthog"
-    },
-    "hog2": {
-      "seat": 7,
-      "vehicle": "vehicles\\warthog\\mp_warthog"
-    },
-    "rhog1": {
-      "seat": 0,
-      "vehicle": "vehicles\\rwarthog\\rwarthog"
-    },
-    "rhog2": {
-      "seat": 7,
-      "vehicle": "vehicles\\rwarthog\\rwarthog"
-    }
-  },
-  "esther": {
-    "ghog1": {
-      "seat": 0,
-      "vehicle": "vehicles\\g_warthog\\g_warthog"
-    },
-    "ghog2": {
-      "seat": 7,
-      "vehicle": "vehicles\\g_warthog\\g_warthog"
-    },
-    "mhog1": {
-      "seat": 0,
-      "vehicle": "vehicles\\mwarthog\\mwarthog"
-    },
-    "mhog2": {
-      "seat": 7,
-      "vehicle": "vehicles\\mwarthog\\mwarthog"
-    }
-  },
-  "eternity": {
-    "hog1": {
-      "seat": 0,
-      "vehicle": "vehicles\\warthog\\mp_warthog"
-    },
-    "hog2": {
-      "seat": 7,
-      "vehicle": "vehicles\\warthog\\mp_warthog"
-    },
-    "rhog1": {
-      "seat": 0,
-      "vehicle": "vehicles\\rwarthog\\rwarthog"
-    },
-    "rhog2": {
-      "seat": 7,
-      "vehicle": "vehicles\\rwarthog\\rwarthog"
-    }
-  },
-  "everest": {
-    "hog1": {
-      "seat": 0,
-      "vehicle": "vehicles\\warthog\\mp_warthog"
-    },
-    "hog2": {
-      "seat": 7,
-      "vehicle": "vehicles\\warthog\\mp_warthog"
-    },
-    "rhog1": {
-      "seat": 0,
-      "vehicle": "vehicles\\rwarthog\\rwarthog"
-    },
-    "rhog2": {
-      "seat": 7,
-      "vehicle": "vehicles\\rwarthog\\rwarthog"
-    }
-  },
-  "ewok": {
-    "hog1": {
-      "seat": 0,
-      "vehicle": "vehicles\\warthog\\mp_warthog"
-    },
-    "hog2": {
-      "seat": 7,
-      "vehicle": "vehicles\\warthog\\mp_warthog"
-    },
-    "rhog1": {
-      "seat": 0,
-      "vehicle": "vehicles\\rwarthog\\rwarthog"
-    },
-    "rhog2": {
-      "seat": 7,
-      "vehicle": "vehicles\\rwarthog\\rwarthog"
-    }
-  },
-  "extermination": {
-    "hog1": {
-      "seat": 0,
-      "vehicle": "vehicles\\warthog\\mp_warthog"
-    },
-    "hog2": {
-      "seat": 7,
-      "vehicle": "vehicles\\warthog\\mp_warthog"
-    },
-    "rhog1": {
-      "seat": 0,
-      "vehicle": "vehicles\\rwarthog\\rwarthog"
-    },
-    "rhog2": {
-      "seat": 7,
-      "vehicle": "vehicles\\rwarthog\\rwarthog"
-    }
-  },
-  "exterminator": {
-    "hog1": {
-      "seat": 0,
-      "vehicle": "UNKNOWN_TAG_ADDRESS"
-    },
-    "hog2": {
-      "seat": 7,
-      "vehicle": "UNKNOWN_TAG_ADDRESS"
-    },
-    "rhog1": {
-      "seat": 0,
-      "vehicle": "UNKNOWN_TAG_ADDRESS"
-    },
-    "rhog2": {
-      "seat": 7,
-      "vehicle": "UNKNOWN_TAG_ADDRESS"
-    }
-  },
-  "extinction": {
-    "ghost": {
-      "seat": 0,
-      "vehicle": "vehicles\\fr_ghost\\fr_ghost"
-    },
-    "hog1": {
-      "seat": 0,
-      "vehicle": "vehicles\\g_warthog\\g_warthog"
-    },
-    "hog2": {
-      "seat": 7,
-      "vehicle": "vehicles\\g_warthog\\g_warthog"
-    }
-  },
-  "eyeland": {
-    "hog1": {
-      "seat": 0,
-      "vehicle": "vehicles\\warthog\\mp_warthog"
-    },
-    "hog2": {
-      "seat": 7,
-      "vehicle": "vehicles\\warthog\\mp_warthog"
-    },
-    "rhog1": {
-      "seat": 0,
-      "vehicle": "vehicles\\rwarthog\\rwarthog"
-    },
-    "rhog2": {
-      "seat": 7,
-      "vehicle": "vehicles\\rwarthog\\rwarthog"
-    }
-  },
-  "faceoff": {
-    "hog1": {
-      "seat": 0,
-      "vehicle": "vehicles\\warthog\\mp_warthog"
-    },
-    "hog2": {
-      "seat": 7,
-      "vehicle": "vehicles\\warthog\\mp_warthog"
-    },
-    "rhog1": {
-      "seat": 0,
-      "vehicle": "vehicles\\rwarthog\\rwarthog"
-    },
-    "rhog2": {
-      "seat": 7,
-      "vehicle": "vehicles\\rwarthog\\rwarthog"
-    }
-  },
-  "facing_worldsrx": {
-    "puma1": {
-      "seat": 0,
-      "vehicle": "vehicles\\puma\\puma"
-    },
-    "puma2": {
-      "seat": 7,
-      "vehicle": "vehicles\\puma\\puma"
-    }
-  },
-  "faith2": {
-    "hog1": {
-      "seat": 0,
-      "vehicle": "vehicles\\warthog\\mp_warthog"
-    },
-    "hog2": {
-      "seat": 7,
-      "vehicle": "vehicles\\warthog\\mp_warthog"
-    },
-    "rhog1": {
-      "seat": 0,
-      "vehicle": "vehicles\\rwarthog\\rwarthog"
-    },
-    "rhog2": {
-      "seat": 7,
-      "vehicle": "vehicles\\rwarthog\\rwarthog"
-    }
-  },
-  "fallen_timbers": {
-    "hog1": {
-      "seat": 0,
-      "vehicle": "vehicles\\warthog\\mp_warthog"
-    },
-    "hog2": {
-      "seat": 7,
-      "vehicle": "vehicles\\warthog\\mp_warthog"
-    },
-    "rhog1": {
-      "seat": 0,
-      "vehicle": "vehicles\\rwarthog\\rwarthog"
-    },
-    "rhog2": {
-      "seat": 7,
-      "vehicle": "vehicles\\rwarthog\\rwarthog"
-    }
-  },
-  "falujah_1.2": {
-    "hog1": {
-      "seat": 0,
-      "vehicle": "vehicles\\warthog\\mp_warthog"
-    },
-    "hog2": {
-      "seat": 7,
-      "vehicle": "vehicles\\warthog\\mp_warthog"
-    },
-    "rhog1": {
-      "seat": 0,
-      "vehicle": "vehicles\\rwarthog\\rwarthog"
-    },
-    "rhog2": {
-      "seat": 7,
-      "vehicle": "vehicles\\rwarthog\\rwarthog"
-    }
-  },
-  "fates_gulch": {
-    "hog1": {
-      "seat": 0,
-      "vehicle": "vehicles\\warthog\\mp_warthog"
-    },
-    "hog2": {
-      "seat": 7,
-      "vehicle": "vehicles\\warthog\\mp_warthog"
-    },
-    "rhog1": {
-      "seat": 0,
-      "vehicle": "vehicles\\rwarthog\\rwarthog"
-    },
-    "rhog2": {
-      "seat": 7,
-      "vehicle": "vehicles\\rwarthog\\rwarthog"
-    }
-  },
-  "FeelGoodInc": {
-    "hog1": {
-      "seat": 0,
-      "vehicle": "vehicles\\warthog\\mp_warthog"
-    },
-    "hog2": {
-      "seat": 7,
-      "vehicle": "vehicles\\warthog\\mp_warthog"
-    },
-    "rhog1": {
-      "seat": 0,
-      "vehicle": "vehicles\\rwarthog\\rwarthog"
-    },
-    "rhog2": {
-      "seat": 7,
-      "vehicle": "vehicles\\rwarthog\\rwarthog"
-    }
-  },
-  "filtration": {
-    "hog1": {
-      "seat": 0,
-      "vehicle": "vehicles\\warthog\\mp_warthog"
-    },
-    "hog2": {
-      "seat": 7,
-      "vehicle": "vehicles\\warthog\\mp_warthog"
-    },
-    "rhog1": {
-      "seat": 0,
-      "vehicle": "vehicles\\rwarthog\\rwarthog"
-    },
-    "rhog2": {
-      "seat": 7,
-      "vehicle": "vehicles\\rwarthog\\rwarthog"
-    }
-  },
-  "firewall": {
-    "hog1": {
-      "seat": 0,
-      "vehicle": "vehicles\\warthog\\mp_warthog"
-    },
-    "hog2": {
-      "seat": 7,
-      "vehicle": "vehicles\\warthog\\mp_warthog"
-    },
-    "rhog1": {
-      "seat": 0,
-      "vehicle": "vehicles\\rwarthog\\rwarthog"
-    },
-    "rhog2": {
-      "seat": 7,
-      "vehicle": "vehicles\\rwarthog\\rwarthog"
-    }
-  },
-  "firewing": {
-    "hog1": {
-      "seat": 0,
-      "vehicle": "vehicles\\warthog\\mp_warthog"
-    },
-    "hog2": {
-      "seat": 7,
-      "vehicle": "vehicles\\warthog\\mp_warthog"
-    },
-    "rhog1": {
-      "seat": 0,
-      "vehicle": "vehicles\\rwarthog\\rwarthog"
-    },
-    "rhog2": {
-      "seat": 7,
-      "vehicle": "vehicles\\rwarthog\\rwarthog"
-    }
-  },
-  "first": {
-    "civi1": {
-      "seat": 0,
-      "vehicle": "vehicles\\snow_civ_hog\\snow_civ_hog"
-    },
-    "civi2": {
-      "seat": 7,
-      "vehicle": "vehicles\\snow_civ_hog\\snow_civ_hog"
-    },
-    "lambo1": {
-      "seat": 0,
-      "vehicle": "vehicles\\lambo\\lambo"
-    }
-  },
-  "fission_point": {
-    "hog1": {
-      "seat": 0,
-      "vehicle": "vehicles\\warthog\\mp_warthog"
-    },
-    "hog2": {
-      "seat": 7,
-      "vehicle": "vehicles\\warthog\\mp_warthog"
-    },
-    "rhog1": {
-      "seat": 0,
-      "vehicle": "vehicles\\rwarthog\\rwarthog"
-    },
-    "rhog2": {
-      "seat": 7,
-      "vehicle": "vehicles\\rwarthog\\rwarthog"
-    }
-  },
-  "fissurefall": {
-    "hog1": {
-      "seat": 0,
-      "vehicle": "vehicles\\warthog\\mp_warthog"
-    },
-    "hog2": {
-      "seat": 7,
-      "vehicle": "vehicles\\warthog\\mp_warthog"
-    },
-    "rhog1": {
-      "seat": 0,
-      "vehicle": "vehicles\\rwarthog\\rwarthog"
-    },
-    "rhog2": {
-      "seat": 7,
-      "vehicle": "vehicles\\rwarthog\\rwarthog"
-    }
-  },
-  "flood_territory": {
-    "hog1": {
-      "seat": 0,
-      "vehicle": "vehicles\\warthog\\mp_warthog"
-    },
-    "hog2": {
-      "seat": 7,
-      "vehicle": "vehicles\\warthog\\mp_warthog"
-    },
-    "rhog1": {
-      "seat": 0,
-      "vehicle": "vehicles\\rwarthog\\rwarthog"
-    },
-    "rhog2": {
-      "seat": 7,
-      "vehicle": "vehicles\\rwarthog\\rwarthog"
-    }
-  },
-  "fojaxfield": {
-    "hog1": {
-      "seat": 0,
-      "vehicle": "vehicles\\warthog\\mp_warthog"
-    },
-    "hog2": {
-      "seat": 7,
-      "vehicle": "vehicles\\warthog\\mp_warthog"
-    },
-    "rhog1": {
-      "seat": 0,
-      "vehicle": "vehicles\\rwarthog\\rwarthog"
-    },
-    "rhog2": {
-      "seat": 7,
-      "vehicle": "vehicles\\rwarthog\\rwarthog"
-    }
-  },
-  "forest": {
-    "hog1": {
-      "seat": 0,
-      "vehicle": "vehicles\\warthog\\mp_warthog"
-    },
-    "hog2": {
-      "seat": 7,
-      "vehicle": "vehicles\\warthog\\mp_warthog"
-    },
-    "rhog1": {
-      "seat": 0,
-      "vehicle": "vehicles\\rwarthog\\rwarthog"
-    },
-    "rhog2": {
-      "seat": 7,
-      "vehicle": "vehicles\\rwarthog\\rwarthog"
-    }
-  },
-  "forest_pit": {
-    "hog1": {
-      "seat": 0,
-      "vehicle": "vehicles\\warthog\\mp_warthog"
-    },
-    "hog2": {
-      "seat": 7,
-      "vehicle": "vehicles\\warthog\\mp_warthog"
-    },
-    "rhog1": {
-      "seat": 0,
-      "vehicle": "vehicles\\rwarthog\\rwarthog"
-    },
-    "rhog2": {
-      "seat": 7,
-      "vehicle": "vehicles\\rwarthog\\rwarthog"
-    }
-  },
-  "forest_plains": {
-    "hog1": {
-      "seat": 0,
-      "vehicle": "vehicles\\warthog\\mp_warthog"
-    },
-    "hog2": {
-      "seat": 7,
-      "vehicle": "vehicles\\warthog\\mp_warthog"
-    },
-    "rhog1": {
-      "seat": 0,
-      "vehicle": "vehicles\\rwarthog\\rwarthog"
-    },
-    "rhog2": {
-      "seat": 7,
-      "vehicle": "vehicles\\rwarthog\\rwarthog"
-    }
-  },
-  "forestwinder": {
-    "hog1": {
-      "seat": 0,
-      "vehicle": "vehicles\\warthog\\mp_warthog"
-    },
-    "hog2": {
-      "seat": 7,
-      "vehicle": "vehicles\\warthog\\mp_warthog"
-    },
-    "rhog1": {
-      "seat": 0,
-      "vehicle": "vehicles\\rwarthog\\rwarthog"
-    },
-    "rhog2": {
-      "seat": 7,
-      "vehicle": "vehicles\\rwarthog\\rwarthog"
-    }
-  },
-  "fox_abandonedepsilon": {
-    "hog1": {
-      "seat": 0,
-      "vehicle": "vehicles\\warthog\\mp_warthog"
-    },
-    "hog2": {
-      "seat": 7,
-      "vehicle": "vehicles\\warthog\\mp_warthog"
-    },
-    "rhog1": {
-      "seat": 0,
-      "vehicle": "vehicles\\rwarthog\\rwarthog"
-    },
-    "rhog2": {
-      "seat": 7,
-      "vehicle": "vehicles\\rwarthog\\rwarthog"
-    }
-  },
-  "fox_condensedGAMMA": {
-    "hog1": {
-      "seat": 0,
-      "vehicle": "vehicles\\warthog\\mp_warthog"
-    },
-    "hog2": {
-      "seat": 7,
-      "vehicle": "vehicles\\warthog\\mp_warthog"
-    },
-    "rhog1": {
-      "seat": 0,
-      "vehicle": "vehicles\\rwarthog\\rwarthog"
-    },
-    "rhog2": {
-      "seat": 7,
-      "vehicle": "vehicles\\rwarthog\\rwarthog"
-    }
-  },
-  "fox_island": {
-    "hog1": {
-      "seat": 0,
-      "vehicle": "vehicles\\warthog\\mp_warthog"
-    },
-    "hog2": {
-      "seat": 7,
-      "vehicle": "vehicles\\warthog\\mp_warthog"
-    },
-    "rhog1": {
-      "seat": 0,
-      "vehicle": "vehicles\\rwarthog\\rwarthog"
-    },
-    "rhog2": {
-      "seat": 7,
-      "vehicle": "vehicles\\rwarthog\\rwarthog"
-    }
-  },
-  "fox_island_insane": {
-    "mon": {
-      "seat": 0,
-      "vehicle": "vehicles\\mongoose\\atv"
-    },
-    "rhog1": {
-      "seat": 0,
-      "vehicle": "vehicles\\ravhog\\ravhog"
-    },
-    "rhog2": {
-      "seat": 7,
-      "vehicle": "vehicles\\ravhog\\ravhog"
-    }
-  },
-  "fragment_v2": {
-    "hog1": {
-      "seat": 0,
-      "vehicle": "vehicles\\warthog\\mp_warthog"
-    },
-    "hog2": {
-      "seat": 7,
-      "vehicle": "vehicles\\warthog\\mp_warthog"
-    },
-    "rhog1": {
-      "seat": 0,
-      "vehicle": "vehicles\\rwarthog\\rwarthog"
-    },
-    "rhog2": {
-      "seat": 7,
-      "vehicle": "vehicles\\rwarthog\\rwarthog"
-    }
-  },
-  "fragport": {
-    "hog1": {
-      "seat": 0,
-      "vehicle": "vehicles\\warthog\\mp_warthog"
-    },
-    "hog2": {
-      "seat": 7,
-      "vehicle": "vehicles\\warthog\\mp_warthog"
-    },
-    "rhog1": {
-      "seat": 0,
-      "vehicle": "vehicles\\rwarthog\\rwarthog"
-    },
-    "rhog2": {
-      "seat": 7,
-      "vehicle": "vehicles\\rwarthog\\rwarthog"
-    }
-  },
-  "freelands mod": {
-    "hog1": {
-      "seat": 0,
-      "vehicle": "vehicles\\warthog\\mp_warthog"
-    },
-    "hog2": {
-      "seat": 7,
-      "vehicle": "vehicles\\warthog\\mp_warthog"
-    },
-    "rhog1": {
-      "seat": 0,
-      "vehicle": "vehicles\\rwarthog\\rwarthog"
-    },
-    "rhog2": {
-      "seat": 7,
-      "vehicle": "vehicles\\rwarthog\\rwarthog"
-    }
-  },
-  "freezerburn": {
-    "ghost": {
-      "seat": 0,
-      "vehicle": "vehicles\\ghost\\ghost_mp"
-    },
-    "rhog1": {
-      "seat": 0,
-      "vehicle": "vehicles\\rwarthog\\rwarthog"
-    },
-    "rhog2": {
-      "seat": 7,
-      "vehicle": "vehicles\\rwarthog\\rwarthog"
-    }
-  },
-  "freezing_point": {
-    "hog1": {
-      "seat": 0,
-      "vehicle": "vehicles\\warthog\\mp_warthog"
-    },
-    "hog2": {
-      "seat": 7,
-      "vehicle": "vehicles\\warthog\\mp_warthog"
-    },
-    "rhog1": {
-      "seat": 0,
-      "vehicle": "vehicles\\rwarthog\\rwarthog"
-    },
-    "rhog2": {
-      "seat": 7,
-      "vehicle": "vehicles\\rwarthog\\rwarthog"
-    }
-  },
-  "fresh": {
-    "hog1": {
-      "seat": 0,
-      "vehicle": "vehicles\\warthog\\mp_warthog"
-    },
-    "hog2": {
-      "seat": 7,
-      "vehicle": "vehicles\\warthog\\mp_warthog"
-    },
-    "rhog1": {
-      "seat": 0,
-      "vehicle": "vehicles\\rwarthog\\rwarthog"
-    },
-    "rhog2": {
-      "seat": 7,
-      "vehicle": "vehicles\\rwarthog\\rwarthog"
-    }
-  },
-  "frost": {
-    "hog1": {
-      "seat": 0,
-      "vehicle": "vehicles\\warthog\\mp_warthog"
-    },
-    "hog2": {
-      "seat": 7,
-      "vehicle": "vehicles\\warthog\\mp_warthog"
-    },
-    "rhog1": {
-      "seat": 0,
-      "vehicle": "vehicles\\rwarthog\\rwarthog"
-    },
-    "rhog2": {
-      "seat": 7,
-      "vehicle": "vehicles\\rwarthog\\rwarthog"
-    }
-  },
-  "frostyassault_beta1": {
-    "hog1": {
-      "seat": 0,
-      "vehicle": "vehicles\\warthog\\mp_warthog"
-    },
-    "hog2": {
-      "seat": 7,
-      "vehicle": "vehicles\\warthog\\mp_warthog"
-    },
-    "rhog1": {
-      "seat": 0,
-      "vehicle": "vehicles\\rwarthog\\rwarthog"
-    },
-    "rhog2": {
-      "seat": 7,
-      "vehicle": "vehicles\\rwarthog\\rwarthog"
-    }
-  },
-  "frozen-path": {
-    "ghost": {
-      "seat": 0,
-      "vehicle": "vehicles\\h2_ghost\\h2_ghost"
-    },
-    "hog1": {
-      "seat": 0,
-      "vehicle": "vehicles\\g_warthog\\g_warthog"
-    },
-    "hog2": {
-      "seat": 7,
-      "vehicle": "vehicles\\g_warthog\\g_warthog"
-    }
-  },
-  "gallows": {
-    "hog1": {
-      "seat": 0,
-      "vehicle": "vehicles\\warthog\\mp_warthog"
-    },
-    "hog2": {
-      "seat": 7,
-      "vehicle": "vehicles\\warthog\\mp_warthog"
-    },
-    "rhog1": {
-      "seat": 0,
-      "vehicle": "vehicles\\rwarthog\\rwarthog"
-    },
-    "rhog2": {
-      "seat": 7,
-      "vehicle": "vehicles\\rwarthog\\rwarthog"
-    }
-  },
-  "gallowspole": {
-    "hog1": {
-      "seat": 0,
-      "vehicle": "vehicles\\warthog\\mp_warthog"
-    },
-    "hog2": {
-      "seat": 7,
-      "vehicle": "vehicles\\warthog\\mp_warthog"
-    },
-    "rhog1": {
-      "seat": 0,
-      "vehicle": "vehicles\\rwarthog\\rwarthog"
-    },
-    "rhog2": {
-      "seat": 7,
-      "vehicle": "vehicles\\rwarthog\\rwarthog"
-    }
-  },
-  "Garden_CE": {
-    "hog1": {
-      "seat": 0,
-      "vehicle": "vehicles\\warthog\\mp_warthog"
-    },
-    "hog2": {
-      "seat": 7,
-      "vehicle": "vehicles\\warthog\\mp_warthog"
-    },
-    "rhog1": {
-      "seat": 0,
-      "vehicle": "vehicles\\rwarthog\\rwarthog"
-    },
-    "rhog2": {
-      "seat": 7,
-      "vehicle": "vehicles\\rwarthog\\rwarthog"
-    }
-  },
-  "gauntlet_race": {
-    "hog1": {
-      "seat": 0,
-      "vehicle": "vehicles\\warthog\\mp_warthog"
-    },
-    "hog2": {
-      "seat": 7,
-      "vehicle": "vehicles\\warthog\\mp_warthog"
-    },
-    "rhog1": {
-      "seat": 0,
-      "vehicle": "vehicles\\rwarthog\\rwarthog"
-    },
-    "rhog2": {
-      "seat": 7,
-      "vehicle": "vehicles\\rwarthog\\rwarthog"
-    }
-  },
-  "gearshift": {
-    "hog1": {
-      "seat": 0,
-      "vehicle": "vehicles\\warthog\\mp_warthog"
-    },
-    "hog2": {
-      "seat": 7,
-      "vehicle": "vehicles\\warthog\\mp_warthog"
-    },
-    "rhog1": {
-      "seat": 0,
-      "vehicle": "vehicles\\rwarthog\\rwarthog"
-    },
-    "rhog2": {
-      "seat": 7,
-      "vehicle": "vehicles\\rwarthog\\rwarthog"
-    }
-  },
-  "geldarcreek_beta_release": {
-    "hog1": {
-      "seat": 0,
-      "vehicle": "vehicles\\warthog\\mp_warthog"
-    },
-    "hog2": {
-      "seat": 7,
-      "vehicle": "vehicles\\warthog\\mp_warthog"
-    },
-    "rhog1": {
-      "seat": 0,
-      "vehicle": "vehicles\\rwarthog\\rwarthog"
-    },
-    "rhog2": {
-      "seat": 7,
-      "vehicle": "vehicles\\rwarthog\\rwarthog"
-    }
-  },
-  "geomar_final": {
-    "hog1": {
-      "seat": 0,
-      "vehicle": "vehicles\\warthog\\mp_warthog"
-    },
-    "hog2": {
-      "seat": 7,
-      "vehicle": "vehicles\\warthog\\mp_warthog"
-    },
-    "rhog1": {
-      "seat": 0,
-      "vehicle": "vehicles\\rwarthog\\rwarthog"
-    },
-    "rhog2": {
-      "seat": 7,
-      "vehicle": "vehicles\\rwarthog\\rwarthog"
-    }
-  },
-  "gephyrophbia_falls": {
-    "hog1": {
-      "seat": 0,
-      "vehicle": "vehicles\\warthog\\mp_warthog"
-    },
-    "hog2": {
-      "seat": 7,
-      "vehicle": "vehicles\\warthog\\mp_warthog"
-    },
-    "rhog1": {
-      "seat": 0,
-      "vehicle": "vehicles\\rwarthog\\rwarthog"
-    },
-    "rhog2": {
-      "seat": 7,
-      "vehicle": "vehicles\\rwarthog\\rwarthog"
-    }
-  },
-  "gephyrophobia": {
-    "hog1": {
-      "seat": 0,
-      "vehicle": "vehicles\\warthog\\mp_warthog"
-    },
-    "hog2": {
-      "seat": 7,
-      "vehicle": "vehicles\\warthog\\mp_warthog"
-    },
-    "rhog1": {
-      "seat": 0,
-      "vehicle": "vehicles\\rwarthog\\rwarthog"
-    },
-    "rhog2": {
-      "seat": 7,
-      "vehicle": "vehicles\\rwarthog\\rwarthog"
-    }
-  },
-  "gephyrophobiaai3": {
-    "hog1": {
-      "seat": 0,
-      "vehicle": "vehicles\\warthog\\mp_warthog"
-    },
-    "hog2": {
-      "seat": 7,
-      "vehicle": "vehicles\\warthog\\mp_warthog"
-    },
-    "rhog1": {
-      "seat": 0,
-      "vehicle": "vehicles\\rwarthog\\rwarthog"
-    },
-    "rhog2": {
-      "seat": 7,
-      "vehicle": "vehicles\\rwarthog\\rwarthog"
-    }
-  },
-  "gladiators_brawl": {
-    "fhog1": {
-      "seat": 0,
-      "vehicle": "vehicles\\warthog\\flamehog"
-    },
-    "fhog2": {
-      "seat": 7,
-      "vehicle": "vehicles\\warthog\\flamehog"
-    },
-    "puma1": {
-      "seat": 0,
-      "vehicle": "vehicles\\puma\\puma"
-    },
-    "puma2": {
-      "seat": 7,
-      "vehicle": "vehicles\\puma\\puma"
-    }
-  },
-  "glenns_castle": {
-    "ghost": {
-      "seat": 0,
-      "vehicle": "vehicles\\ghost\\ghost_mp"
-    },
-    "civi1": {
-      "seat": 0,
-      "vehicle": "vehicles\\civvi\\civvi"
-    },
-    "civi2": {
-      "seat": 7,
-      "vehicle": "vehicles\\civvi\\civvi"
-    }
-  },
-  "glenns_greenbay": {
-    "san1": {
-      "seat": 0,
-      "vehicle": "vehicles\\sanchez\\sanchez"
-    },
-    "san2": {
-      "seat": 7,
-      "vehicle": "vehicles\\sanchez\\sanchez"
-    },
-    "rhog1": {
-      "seat": 0,
-      "vehicle": "vehicles\\rwarthog\\rwarthog"
-    },
-    "rhog2": {
-      "seat": 7,
-      "vehicle": "vehicles\\rwarthog\\rwarthog"
-    }
-  },
-  "glenns_map": {
-    "hog1": {
-      "seat": 0,
-      "vehicle": "vehicles\\warthog\\mp_warthog"
-    },
-    "hog2": {
-      "seat": 7,
-      "vehicle": "vehicles\\warthog\\mp_warthog"
-    },
-    "rhog1": {
-      "seat": 0,
-      "vehicle": "vehicles\\rwarthog\\rwarthog"
-    },
-    "rhog2": {
-      "seat": 7,
-      "vehicle": "vehicles\\rwarthog\\rwarthog"
-    }
-  },
-  "glupo_aco": {
-    "san1": {
-      "seat": 0,
-      "vehicle": "vehicles\\sanchez\\sanchez"
-    },
-    "san2": {
-      "seat": 7,
-      "vehicle": "vehicles\\sanchez\\sanchez"
-    },
-    "sk1": {
-      "seat": 0,
-      "vehicle": "vehicles\\sandking\\sandking"
-    },
-    "sk2": {
-      "seat": 7,
-      "vehicle": "vehicles\\sandking\\sandking"
-    }
-  },
-  "goldwood": {
-    "hog1": {
-      "seat": 0,
-      "vehicle": "vehicles\\warthog\\mp_warthog"
-    },
-    "hog2": {
-      "seat": 7,
-      "vehicle": "vehicles\\warthog\\mp_warthog"
-    },
-    "rhog1": {
-      "seat": 0,
-      "vehicle": "vehicles\\rwarthog\\rwarthog"
-    },
-    "rhog2": {
-      "seat": 7,
-      "vehicle": "vehicles\\rwarthog\\rwarthog"
-    }
-  },
-  "granulation": {
-    "hog1": {
-      "seat": 0,
-      "vehicle": "vehicles\\warthog\\mp_warthog"
-    },
-    "hog2": {
-      "seat": 7,
-      "vehicle": "vehicles\\warthog\\mp_warthog"
-    },
-    "rhog1": {
-      "seat": 0,
-      "vehicle": "vehicles\\rwarthog\\rwarthog"
-    },
-    "rhog2": {
-      "seat": 7,
-      "vehicle": "vehicles\\rwarthog\\rwarthog"
-    }
-  },
-  "graveyard": {
-    "hog1": {
-      "seat": 0,
-      "vehicle": "vehicles\\warthog\\mp_warthog"
-    },
-    "hog2": {
-      "seat": 7,
-      "vehicle": "vehicles\\warthog\\mp_warthog"
-    },
-    "rhog1": {
-      "seat": 0,
-      "vehicle": "vehicles\\rwarthog\\rwarthog"
-    },
-    "rhog2": {
-      "seat": 7,
-      "vehicle": "vehicles\\rwarthog\\rwarthog"
-    }
-  },
-  "green_canyon": {
-    "hog1": {
-      "seat": 0,
-      "vehicle": "vehicles\\warthog\\mp_warthogfix"
-    },
-    "hog2": {
-      "seat": 7,
-      "vehicle": "vehicles\\warthog\\mp_warthogfix"
-    },
-    "rhog1": {
-      "seat": 0,
-      "vehicle": "vehicles\\rwarthog\\rwarthogfix"
-    },
-    "rhog2": {
-      "seat": 7,
-      "vehicle": "vehicles\\rwarthog\\rwarthogfix"
-    }
-  },
-  "green_hill": {
-    "hog1": {
-      "seat": 0,
-      "vehicle": "vehicles\\warthog\\mp_warthog"
-    },
-    "hog2": {
-      "seat": 7,
-      "vehicle": "vehicles\\warthog\\mp_warthog"
-    },
-    "rhog1": {
-      "seat": 0,
-      "vehicle": "vehicles\\rwarthog\\rwarthog"
-    },
-    "rhog2": {
-      "seat": 7,
-      "vehicle": "vehicles\\rwarthog\\rwarthog"
-    }
-  },
-  "greenman_map_final": {
-    "hog1": {
-      "seat": 0,
-      "vehicle": "vehicles\\warthog\\mp_warthog"
-    },
-    "hog2": {
-      "seat": 7,
-      "vehicle": "vehicles\\warthog\\mp_warthog"
-    },
-    "rhog1": {
-      "seat": 0,
-      "vehicle": "vehicles\\rwarthog\\rwarthog"
-    },
-    "rhog2": {
-      "seat": 7,
-      "vehicle": "vehicles\\rwarthog\\rwarthog"
-    }
-  },
-  "greenvalley_canyon": {
-    "hog1": {
-      "seat": 0,
-      "vehicle": "vehicles\\warthog\\mp_warthog"
-    },
-    "hog2": {
-      "seat": 7,
-      "vehicle": "vehicles\\warthog\\mp_warthog"
-    },
-    "rhog1": {
-      "seat": 0,
-      "vehicle": "vehicles\\rwarthog\\rwarthog"
-    },
-    "rhog2": {
-      "seat": 7,
-      "vehicle": "vehicles\\rwarthog\\rwarthog"
-    }
-  },
-  "gridiron_beta117": {
-    "hog1": {
-      "seat": 0,
-      "vehicle": "vehicles\\warthog\\mp_warthog"
-    },
-    "hog2": {
-      "seat": 7,
-      "vehicle": "vehicles\\warthog\\mp_warthog"
-    },
-    "rhog1": {
-      "seat": 0,
-      "vehicle": "vehicles\\rwarthog\\rwarthog"
-    },
-    "rhog2": {
-      "seat": 7,
-      "vehicle": "vehicles\\rwarthog\\rwarthog"
-    }
-  },
-  "gridironv2-pb2": {
-    "hog1": {
-      "seat": 0,
-      "vehicle": "vehicles\\warthog\\mp_warthog"
-    },
-    "hog2": {
-      "seat": 7,
-      "vehicle": "vehicles\\warthog\\mp_warthog"
-    },
-    "rhog1": {
-      "seat": 0,
-      "vehicle": "vehicles\\rwarthog\\rwarthog"
-    },
-    "rhog2": {
-      "seat": 7,
-      "vehicle": "vehicles\\rwarthog\\rwarthog"
-    }
-  },
-  "groundbase": {
-    "hog1": {
-      "seat": 0,
-      "vehicle": "vehicles\\warthog\\mp_warthog"
-    },
-    "hog2": {
-      "seat": 7,
-      "vehicle": "vehicles\\warthog\\mp_warthog"
-    },
-    "rhog1": {
-      "seat": 0,
-      "vehicle": "vehicles\\rwarthog\\rwarthog"
-    },
-    "rhog2": {
-      "seat": 7,
-      "vehicle": "vehicles\\rwarthog\\rwarthog"
-    }
-  },
-  "grove_final": {
-    "ghost": {
-      "seat": 0,
-      "vehicle": "vehicles\\ghost\\art_ghost"
-    },
-    "hog1": {
-      "seat": 0,
-      "vehicle": "vehicles\\warthog\\art_cwarthog"
-    },
-    "hog2": {
-      "seat": 7,
-      "vehicle": "vehicles\\warthog\\art_cwarthog"
-    }
-  },
-  "gruntground": {
-    "hog1": {
-      "seat": 0,
-      "vehicle": "vehicles\\warthog\\mp_warthog"
-    },
-    "hog2": {
-      "seat": 7,
-      "vehicle": "vehicles\\warthog\\mp_warthog"
-    },
-    "rhog1": {
-      "seat": 0,
-      "vehicle": "vehicles\\rwarthog\\rwarthog"
-    },
-    "rhog2": {
-      "seat": 7,
-      "vehicle": "vehicles\\rwarthog\\rwarthog"
-    }
-  },
-  "gruntypower": {
-    "hog1": {
-      "seat": 0,
-      "vehicle": "vehicles\\warthog\\mp_warthog"
-    },
-    "hog2": {
-      "seat": 7,
-      "vehicle": "vehicles\\warthog\\mp_warthog"
-    },
-    "rhog1": {
-      "seat": 0,
-      "vehicle": "vehicles\\rwarthog\\rwarthog"
-    },
-    "rhog2": {
-      "seat": 7,
-      "vehicle": "vehicles\\rwarthog\\rwarthog"
-    }
-  },
-  "gta": {
-    "hog1": {
-      "seat": 0,
-      "vehicle": "vehicles\\warthog\\mp_warthog"
-    },
-    "hog2": {
-      "seat": 7,
-      "vehicle": "vehicles\\warthog\\mp_warthog"
-    },
-    "rhog1": {
-      "seat": 0,
-      "vehicle": "vehicles\\rwarthog\\rwarthog"
-    },
-    "rhog2": {
-      "seat": 7,
-      "vehicle": "vehicles\\rwarthog\\rwarthog"
-    }
-  },
-  "gulchalpha": {
-    "hog1": {
-      "seat": 0,
-      "vehicle": "vehicles\\warthog\\mp_warthog"
-    },
-    "hog2": {
-      "seat": 7,
-      "vehicle": "vehicles\\warthog\\mp_warthog"
-    },
-    "rhog1": {
-      "seat": 0,
-      "vehicle": "vehicles\\rwarthog\\rwarthog"
-    },
-    "rhog2": {
-      "seat": 7,
-      "vehicle": "vehicles\\rwarthog\\rwarthog"
-    }
-  },
-  "h1.5_crossway": {
-    "hog1": {
-      "seat": 0,
-      "vehicle": "vehicles\\warthog\\mp_warthog"
-    },
-    "hog2": {
-      "seat": 7,
-      "vehicle": "vehicles\\warthog\\mp_warthog"
-    },
-    "rhog1": {
-      "seat": 0,
-      "vehicle": "vehicles\\rwarthog\\rwarthog"
-    },
-    "rhog2": {
-      "seat": 7,
-      "vehicle": "vehicles\\rwarthog\\rwarthog"
-    }
-  },
-  "h1.5_levee": {
-    "hog1": {
-      "seat": 0,
-      "vehicle": "vehicles\\warthog\\mp_warthog"
-    },
-    "hog2": {
-      "seat": 7,
-      "vehicle": "vehicles\\warthog\\mp_warthog"
-    },
-    "rhog1": {
-      "seat": 0,
-      "vehicle": "vehicles\\rwarthog\\rwarthog"
-    },
-    "rhog2": {
-      "seat": 7,
-      "vehicle": "vehicles\\rwarthog\\rwarthog"
-    }
-  },
-  "h1.5_madhouse": {
-    "hog1": {
-      "seat": 0,
-      "vehicle": "vehicles\\warthog\\mp_warthog"
-    },
-    "hog2": {
-      "seat": 7,
-      "vehicle": "vehicles\\warthog\\mp_warthog"
-    },
-    "rhog1": {
-      "seat": 0,
-      "vehicle": "vehicles\\rwarthog\\rwarthog"
-    },
-    "rhog2": {
-      "seat": 7,
-      "vehicle": "vehicles\\rwarthog\\rwarthog"
-    }
-  },
-  "h1.5_outbound": {
-    "hog1": {
-      "seat": 0,
-      "vehicle": "vehicles\\warthog\\mp_warthog"
-    },
-    "hog2": {
-      "seat": 7,
-      "vehicle": "vehicles\\warthog\\mp_warthog"
-    },
-    "rhog1": {
-      "seat": 0,
-      "vehicle": "vehicles\\rwarthog\\rwarthog"
-    },
-    "rhog2": {
-      "seat": 7,
-      "vehicle": "vehicles\\rwarthog\\rwarthog"
-    }
-  },
-  "h1.5_redshift": {
-    "hog1": {
-      "seat": 0,
-      "vehicle": "vehicles\\warthog\\mp_warthog"
-    },
-    "hog2": {
-      "seat": 7,
-      "vehicle": "vehicles\\warthog\\mp_warthog"
-    },
-    "rhog1": {
-      "seat": 0,
-      "vehicle": "vehicles\\rwarthog\\rwarthog"
-    },
-    "rhog2": {
-      "seat": 7,
-      "vehicle": "vehicles\\rwarthog\\rwarthog"
-    }
-  },
-  "h1.5_uplift": {
-    "hog1": {
-      "seat": 0,
-      "vehicle": "vehicles\\warthog\\mp_warthog"
-    },
-    "hog2": {
-      "seat": 7,
-      "vehicle": "vehicles\\warthog\\mp_warthog"
-    },
-    "rhog1": {
-      "seat": 0,
-      "vehicle": "vehicles\\rwarthog\\rwarthog"
-    },
-    "rhog2": {
-      "seat": 7,
-      "vehicle": "vehicles\\rwarthog\\rwarthog"
-    }
-  },
-  "h1.5_uplift_fix": {
-    "hog1": {
-      "seat": 0,
-      "vehicle": "vehicles\\warthog\\mp_warthog"
-    },
-    "hog2": {
-      "seat": 7,
-      "vehicle": "vehicles\\warthog\\mp_warthog"
-    },
-    "rhog1": {
-      "seat": 0,
-      "vehicle": "vehicles\\rwarthog\\rwarthog"
-    },
-    "rhog2": {
-      "seat": 7,
-      "vehicle": "vehicles\\rwarthog\\rwarthog"
-    }
-  },
-  "h2 coagulation": {
-    "hog1": {
-      "seat": 0,
-      "vehicle": "vehicles\\warthog\\mp_warthog"
-    },
-    "hog2": {
-      "seat": 7,
-      "vehicle": "vehicles\\warthog\\mp_warthog"
-    },
-    "rhog1": {
-      "seat": 0,
-      "vehicle": "vehicles\\rwarthog\\rwarthog"
-    },
-    "rhog2": {
-      "seat": 7,
-      "vehicle": "vehicles\\rwarthog\\rwarthog"
-    }
-  },
-  "h2-blow-city": {
-    "hog1": {
-      "seat": 0,
-      "vehicle": "vehicles\\warthog\\mp_warthog"
-    },
-    "hog2": {
-      "seat": 7,
-      "vehicle": "vehicles\\warthog\\mp_warthog"
-    },
-    "nhog1": {
-      "seat": 0,
-      "vehicle": "vehicles\\g_warthog\\newrwarthog"
-    },
-    "nhog2": {
-      "seat": 7,
-      "vehicle": "vehicles\\g_warthog\\newrwarthog"
-    }
-  },
-  "h2_new_mombasa": {
-    "hog1": {
-      "seat": 0,
-      "vehicle": "vehicles\\warthog\\mp_warthog"
-    },
-    "hog2": {
-      "seat": 7,
-      "vehicle": "vehicles\\warthog\\mp_warthog"
-    },
-    "rhog1": {
-      "seat": 0,
-      "vehicle": "vehicles\\rwarthog\\rwarthog"
-    },
-    "rhog2": {
-      "seat": 7,
-      "vehicle": "vehicles\\rwarthog\\rwarthog"
-    }
-  },
-  "h3 foundry": {
-    "fork": {
-      "seat": 0,
-      "vehicle": "halo3\\vehicles\\forklift\\forklift"
-    }
-  },
-  "h3_bloodgulch_death.1": {
-    "hog1": {
-      "seat": 0,
-      "vehicle": "vehicles\\warthog\\mp_warthog"
-    },
-    "hog2": {
-      "seat": 7,
-      "vehicle": "vehicles\\warthog\\mp_warthog"
-    },
-    "rhog1": {
-      "seat": 0,
-      "vehicle": "vehicles\\rwarthog\\rwarthog"
-    },
-    "rhog2": {
-      "seat": 7,
-      "vehicle": "vehicles\\rwarthog\\rwarthog"
-    }
-  },
-  "halcyon": {
-    "hog1": {
-      "seat": 0,
-      "vehicle": "vehicles\\warthog\\mp_warthog"
-    },
-    "hog2": {
-      "seat": 7,
-      "vehicle": "vehicles\\warthog\\mp_warthog"
-    },
-    "rhog1": {
-      "seat": 0,
-      "vehicle": "vehicles\\rwarthog\\rwarthog"
-    },
-    "rhog2": {
-      "seat": 7,
-      "vehicle": "vehicles\\rwarthog\\rwarthog"
-    }
-  },
-  "Halloween_Gulch_V2": {
-    "hog1": {
-      "seat": 0,
-      "vehicle": "vehicles\\warthog\\hellhogv2"
-    },
-    "hog2": {
-      "seat": 7,
-      "vehicle": "vehicles\\warthog\\hellhogv2"
-    },
-    "rhog1": {
-      "seat": 0,
-      "vehicle": "vehicles\\rwarthog\\hellrwarthogv2"
-    },
-    "rhog2": {
-      "seat": 7,
-      "vehicle": "vehicles\\rwarthog\\hellrwarthogv2"
-    }
-  },
-  "halloween_investigation": {
-    "hog1": {
-      "seat": 0,
-      "vehicle": "vehicles\\warthog\\mp_warthog"
-    },
-    "hog2": {
-      "seat": 7,
-      "vehicle": "vehicles\\warthog\\mp_warthog"
-    },
-    "rhog1": {
-      "seat": 0,
-      "vehicle": "vehicles\\rwarthog\\rwarthog"
-    },
-    "rhog2": {
-      "seat": 7,
-      "vehicle": "vehicles\\rwarthog\\rwarthog"
-    }
-  },
-  "halo_hq": {
-    "hog1": {
-      "seat": 0,
-      "vehicle": "vehicles\\warthog\\mp_warthog"
-    },
-    "hog2": {
-      "seat": 7,
-      "vehicle": "vehicles\\warthog\\mp_warthog"
-    },
-    "rhog1": {
-      "seat": 0,
-      "vehicle": "vehicles\\rwarthog\\rwarthog"
-    },
-    "rhog2": {
-      "seat": 7,
-      "vehicle": "vehicles\\rwarthog\\rwarthog"
-    }
-  },
-  "halomp-reuniontour": {
-    "hog1": {
-      "seat": 0,
-      "vehicle": "vehicles\\warthog\\mp_warthog"
-    },
-    "hog2": {
-      "seat": 7,
-      "vehicle": "vehicles\\warthog\\mp_warthog"
-    },
-    "rhog1": {
-      "seat": 0,
-      "vehicle": "vehicles\\rwarthog\\rwarthog"
-    },
-    "rhog2": {
-      "seat": 7,
-      "vehicle": "vehicles\\rwarthog\\rwarthog"
-    }
-  },
-  "hangemhigh": {
-    "hog1": {
-      "seat": 0,
-      "vehicle": "vehicles\\warthog\\mp_warthog"
-    },
-    "hog2": {
-      "seat": 7,
-      "vehicle": "vehicles\\warthog\\mp_warthog"
-    },
-    "rhog1": {
-      "seat": 0,
-      "vehicle": "vehicles\\rwarthog\\rwarthog"
-    },
-    "rhog2": {
-      "seat": 7,
-      "vehicle": "vehicles\\rwarthog\\rwarthog"
-    }
-  },
-  "havencity": {
-    "hog1": {
-      "seat": 0,
-      "vehicle": "vehicles\\warthog\\mp_warthog"
-    },
-    "hog2": {
-      "seat": 7,
-      "vehicle": "vehicles\\warthog\\mp_warthog"
-    },
-    "rhog1": {
-      "seat": 0,
-      "vehicle": "vehicles\\rwarthog\\rwarthog"
-    },
-    "rhog2": {
-      "seat": 7,
-      "vehicle": "vehicles\\rwarthog\\rwarthog"
-    }
-  },
-  "havenh4": {
-    "hog1": {
-      "seat": 0,
-      "vehicle": "vehicles\\warthog\\mp_warthog"
-    },
-    "hog2": {
-      "seat": 7,
-      "vehicle": "vehicles\\warthog\\mp_warthog"
-    },
-    "rhog1": {
-      "seat": 0,
-      "vehicle": "vehicles\\rwarthog\\rwarthog"
-    },
-    "rhog2": {
-      "seat": 7,
-      "vehicle": "vehicles\\rwarthog\\rwarthog"
-    }
-  },
-  "hcel_tensity": {
-    "hog1": {
-      "seat": 0,
-      "vehicle": "vehicles\\warthog\\mp_warthog"
-    },
-    "hog2": {
-      "seat": 7,
-      "vehicle": "vehicles\\warthog\\mp_warthog"
-    },
-    "rhog1": {
-      "seat": 0,
-      "vehicle": "vehicles\\rwarthog\\rwarthog"
-    },
-    "rhog2": {
-      "seat": 7,
-      "vehicle": "vehicles\\rwarthog\\rwarthog"
-    }
-  },
-  "head_on": {
-    "hog1": {
-      "seat": 0,
-      "vehicle": "vehicles\\warthog\\mp_warthog"
-    },
-    "hog2": {
-      "seat": 7,
-      "vehicle": "vehicles\\warthog\\mp_warthog"
-    },
-    "rhog1": {
-      "seat": 0,
-      "vehicle": "vehicles\\rwarthog\\rwarthog"
-    },
-    "rhog2": {
-      "seat": 7,
-      "vehicle": "vehicles\\rwarthog\\rwarthog"
-    }
-  },
-  "headquarters": {
-    "hog1": {
-      "seat": 0,
-      "vehicle": "vehicles\\warthog\\mp_warthog"
-    },
-    "hog2": {
-      "seat": 7,
-      "vehicle": "vehicles\\warthog\\mp_warthog"
-    },
-    "rhog1": {
-      "seat": 0,
-      "vehicle": "vehicles\\rwarthog\\rwarthog"
-    },
-    "rhog2": {
-      "seat": 7,
-      "vehicle": "vehicles\\rwarthog\\rwarthog"
-    }
-  },
-  "headquarters_beta_v2": {
-    "hog1": {
-      "seat": 0,
-      "vehicle": "vehicles\\warthog\\mp_warthog"
-    },
-    "hog2": {
-      "seat": 7,
-      "vehicle": "vehicles\\warthog\\mp_warthog"
-    },
-    "rhog1": {
-      "seat": 0,
-      "vehicle": "vehicles\\rwarthog\\rwarthog"
-    },
-    "rhog2": {
-      "seat": 7,
-      "vehicle": "vehicles\\rwarthog\\rwarthog"
-    }
-  },
-  "helix_canyon": {
-    "hog1": {
-      "seat": 0,
-      "vehicle": "vehicles\\warthog\\mp_warthog"
-    },
-    "hog2": {
-      "seat": 7,
-      "vehicle": "vehicles\\warthog\\mp_warthog"
-    },
-    "rhog1": {
-      "seat": 0,
-      "vehicle": "vehicles\\rwarthog\\rwarthog"
-    },
-    "rhog2": {
-      "seat": 7,
-      "vehicle": "vehicles\\rwarthog\\rwarthog"
-    }
-  },
-  "hell": {
-    "hog1": {
-      "seat": 0,
-      "vehicle": "vehicles\\warthog\\mp_warthog"
-    },
-    "hog2": {
-      "seat": 7,
-      "vehicle": "vehicles\\warthog\\mp_warthog"
-    },
-    "rhog1": {
-      "seat": 0,
-      "vehicle": "vehicles\\rwarthog\\rwarthog"
-    },
-    "rhog2": {
-      "seat": 7,
-      "vehicle": "vehicles\\rwarthog\\rwarthog"
-    }
-  },
-  "hellfire": {
-    "hog1": {
-      "seat": 0,
-      "vehicle": "vehicles\\warthog\\mp_warthog"
-    },
-    "hog2": {
-      "seat": 7,
-      "vehicle": "vehicles\\warthog\\mp_warthog"
-    },
-    "rhog1": {
-      "seat": 0,
-      "vehicle": "vehicles\\rwarthog\\rwarthog"
-    },
-    "rhog2": {
-      "seat": 7,
-      "vehicle": "vehicles\\rwarthog\\rwarthog"
-    }
-  },
-  "hemoasis": {
-    "hog1": {
-      "seat": 0,
-      "vehicle": "vehicles\\warthog\\mp_warthog"
-    },
-    "hog2": {
-      "seat": 7,
-      "vehicle": "vehicles\\warthog\\mp_warthog"
-    },
-    "rhog1": {
-      "seat": 0,
-      "vehicle": "vehicles\\rwarthog\\rwarthog"
-    },
-    "rhog2": {
-      "seat": 7,
-      "vehicle": "vehicles\\rwarthog\\rwarthog"
-    }
-  },
-  "hidden_cove_beta": {
-    "hog1": {
-      "seat": 0,
-      "vehicle": "vehicles\\warthog\\mp_warthog"
-    },
-    "hog2": {
-      "seat": 7,
-      "vehicle": "vehicles\\warthog\\mp_warthog"
-    },
-    "rhog1": {
-      "seat": 0,
-      "vehicle": "vehicles\\rwarthog\\rwarthog"
-    },
-    "rhog2": {
-      "seat": 7,
-      "vehicle": "vehicles\\rwarthog\\rwarthog"
-    }
-  },
-  "highenddevolved": {
-    "hog1": {
-      "seat": 0,
-      "vehicle": "vehicles\\warthog\\mp_warthog"
-    },
-    "hog2": {
-      "seat": 7,
-      "vehicle": "vehicles\\warthog\\mp_warthog"
-    },
-    "rhog1": {
-      "seat": 0,
-      "vehicle": "vehicles\\rwarthog\\rwarthog"
-    },
-    "rhog2": {
-      "seat": 7,
-      "vehicle": "vehicles\\rwarthog\\rwarthog"
-    }
-  },
-  "highlow": {
-    "hog1": {
-      "seat": 0,
-      "vehicle": "vehicles\\warthog\\mp_warthog"
-    },
-    "hog2": {
-      "seat": 7,
-      "vehicle": "vehicles\\warthog\\mp_warthog"
-    },
-    "rhog1": {
-      "seat": 0,
-      "vehicle": "vehicles\\rwarthog\\rwarthog"
-    },
-    "rhog2": {
-      "seat": 7,
-      "vehicle": "vehicles\\rwarthog\\rwarthog"
-    }
-  },
-  "highlow_race": {
-    "hog1": {
-      "seat": 0,
-      "vehicle": "vehicles\\warthog\\mp_warthog"
-    },
-    "hog2": {
-      "seat": 7,
-      "vehicle": "vehicles\\warthog\\mp_warthog"
-    },
-    "rhog1": {
-      "seat": 0,
-      "vehicle": "vehicles\\rwarthog\\rwarthog"
-    },
-    "rhog2": {
-      "seat": 7,
-      "vehicle": "vehicles\\rwarthog\\rwarthog"
-    }
-  },
-  "highway_shooting": {
-    "hog1": {
-      "seat": 0,
-      "vehicle": "vehicles\\warthog\\mp_warthog"
-    },
-    "hog2": {
-      "seat": 7,
-      "vehicle": "vehicles\\warthog\\mp_warthog"
-    },
-    "rhog1": {
-      "seat": 0,
-      "vehicle": "vehicles\\rwarthog\\rwarthog"
-    },
-    "rhog2": {
-      "seat": 7,
-      "vehicle": "vehicles\\rwarthog\\rwarthog"
-    }
-  },
-  "hill_battle_v2": {
-    "hog1": {
-      "seat": 0,
-      "vehicle": "UNKNOWN_TAG_ADDRESS"
-    },
-    "hog2": {
-      "seat": 7,
-      "vehicle": "UNKNOWN_TAG_ADDRESS"
-    },
-    "rhog1": {
-      "seat": 0,
-      "vehicle": "UNKNOWN_TAG_ADDRESS"
-    },
-    "rhog2": {
-      "seat": 7,
-      "vehicle": "UNKNOWN_TAG_ADDRESS"
-    }
-  },
-  "hillbillies": {
-    "hog1": {
-      "seat": 0,
-      "vehicle": "vehicles\\warthog\\mp_warthog"
-    },
-    "hog2": {
-      "seat": 7,
-      "vehicle": "vehicles\\warthog\\mp_warthog"
-    },
-    "rhog1": {
-      "seat": 0,
-      "vehicle": "vehicles\\rwarthog\\rwarthog"
-    },
-    "rhog2": {
-      "seat": 7,
-      "vehicle": "vehicles\\rwarthog\\rwarthog"
-    }
-  },
-  "hillbilly mudbog": {
-    "mon": {
-      "seat": 0,
-      "vehicle": "vehicles\\jmongoose\\jmongoose"
-    },
-    "pchog1": {
-      "seat": 0,
-      "vehicle": "vehicles\\rpchog\\rpchog"
-    },
-    "pchog2": {
-      "seat": 7,
-      "vehicle": "vehicles\\rpchog\\rpchog"
-    }
-  },
-  "hmf_ablation": {
-    "hog1": {
-      "seat": 0,
-      "vehicle": "vehicles\\warthog\\mp_warthog"
-    },
-    "hog2": {
-      "seat": 7,
-      "vehicle": "vehicles\\warthog\\mp_warthog"
-    },
-    "rhog1": {
-      "seat": 0,
-      "vehicle": "vehicles\\rwarthog\\rwarthog"
-    },
-    "rhog2": {
-      "seat": 7,
-      "vehicle": "vehicles\\rwarthog\\rwarthog"
-    }
-  },
-  "hmf_amazonia": {
-    "hog1": {
-      "seat": 0,
-      "vehicle": "vehicles\\warthog\\mp_warthog"
-    },
-    "hog2": {
-      "seat": 7,
-      "vehicle": "vehicles\\warthog\\mp_warthog"
-    },
-    "rhog1": {
-      "seat": 0,
-      "vehicle": "vehicles\\rwarthog\\rwarthog"
-    },
-    "rhog2": {
-      "seat": 7,
-      "vehicle": "vehicles\\rwarthog\\rwarthog"
-    }
-  },
-  "hmf_iceland": {
-    "hog1": {
-      "seat": 0,
-      "vehicle": "vehicles\\warthog\\mp_warthog"
-    },
-    "hog2": {
-      "seat": 7,
-      "vehicle": "vehicles\\warthog\\mp_warthog"
-    },
-    "rhog1": {
-      "seat": 0,
-      "vehicle": "vehicles\\rwarthog\\rwarthog"
-    },
-    "rhog2": {
-      "seat": 7,
-      "vehicle": "vehicles\\rwarthog\\rwarthog"
-    }
-  },
-  "hogarena": {
-    "hog1": {
-      "seat": 0,
-      "vehicle": "vehicles\\warthog\\mp_warthog"
-    },
-    "hog2": {
-      "seat": 7,
-      "vehicle": "vehicles\\warthog\\mp_warthog"
-    },
-    "rhog1": {
-      "seat": 0,
-      "vehicle": "vehicles\\rwarthog\\rwarthog"
-    },
-    "rhog2": {
-      "seat": 7,
-      "vehicle": "vehicles\\rwarthog\\rwarthog"
-    }
-  },
-  "hogjuitsu": {
-    "hog1": {
-      "seat": 0,
-      "vehicle": "vehicles\\warthog\\mp_warthog"
-    },
-    "hog2": {
-      "seat": 7,
-      "vehicle": "vehicles\\warthog\\mp_warthog"
-    },
-    "rhog1": {
-      "seat": 0,
-      "vehicle": "vehicles\\rwarthog\\rwarthog"
-    },
-    "rhog2": {
-      "seat": 7,
-      "vehicle": "vehicles\\rwarthog\\rwarthog"
-    }
-  },
-  "hogracing_day": {
-    "mon": {
-      "seat": 0,
-      "vehicle": "vehicles\\mongoose\\mongoose bright"
-    },
-    "puma1": {
-      "seat": 0,
-      "vehicle": "vehicles\\puma\\puma_xt"
-    },
-    "puma2": {
-      "seat": 7,
-      "vehicle": "vehicles\\puma\\puma_xt"
-    }
-  },
-  "hogracing_night": {
-    "mon": {
-      "seat": 0,
-      "vehicle": "vehicles\\mongoose\\mongoose bright"
-    },
-    "puma1": {
-      "seat": 0,
-      "vehicle": "vehicles\\puma\\puma_xt"
-    },
-    "puma2": {
-      "seat": 7,
-      "vehicle": "vehicles\\puma\\puma_xt"
-    }
-  },
-  "hogwars": {
-    "hog1": {
-      "seat": 0,
-      "vehicle": "UNKNOWN_TAG_ADDRESS"
-    },
-    "hog2": {
-      "seat": 7,
-      "vehicle": "UNKNOWN_TAG_ADDRESS"
-    },
-    "rhog1": {
-      "seat": 0,
-      "vehicle": "UNKNOWN_TAG_ADDRESS"
-    },
-    "rhog2": {
-      "seat": 7,
-      "vehicle": "UNKNOWN_TAG_ADDRESS"
-    }
-  },
-  "hollowhilljetroom": {
-    "hog1": {
-      "seat": 0,
-      "vehicle": "vehicles\\warthog\\mp_warthog"
-    },
-    "hog2": {
-      "seat": 7,
-      "vehicle": "vehicles\\warthog\\mp_warthog"
-    },
-    "rhog1": {
-      "seat": 0,
-      "vehicle": "vehicles\\rwarthog\\rwarthog"
-    },
-    "rhog2": {
-      "seat": 7,
-      "vehicle": "vehicles\\rwarthog\\rwarthog"
-    }
-  },
-  "homestead": {
-    "hog1": {
-      "seat": 0,
-      "vehicle": "vehicles\\fwarthog\\mp_fwarthog"
-    },
-    "hog2": {
-      "seat": 7,
-      "vehicle": "vehicles\\fwarthog\\mp_fwarthog"
-    },
-    "rhog1": {
-      "seat": 0,
-      "vehicle": "vehicles\\rwarthog\\rwarthog"
-    },
-    "rhog2": {
-      "seat": 7,
-      "vehicle": "vehicles\\rwarthog\\rwarthog"
-    }
-  },
-  "horizon": {
-    "hog1": {
-      "seat": 0,
-      "vehicle": "vehicles\\warthog\\mp_warthog"
-    },
-    "hog2": {
-      "seat": 7,
-      "vehicle": "vehicles\\warthog\\mp_warthog"
-    },
-    "rhog1": {
-      "seat": 0,
-      "vehicle": "vehicles\\rwarthog\\rwarthog"
-    },
-    "rhog2": {
-      "seat": 7,
-      "vehicle": "vehicles\\rwarthog\\rwarthog"
-    }
-  },
-  "hornets_nest": {
-    "hog1": {
-      "seat": 0,
-      "vehicle": "halo3\\vehicles\\warthog\\mp_warthog"
-    },
-    "hog2": {
-      "seat": 7,
-      "vehicle": "halo3\\vehicles\\warthog\\mp_warthog"
-    },
-    "rhog1": {
-      "seat": 0,
-      "vehicle": "halo3\\vehicles\\warthog\\rwarthog"
-    },
-    "rhog2": {
-      "seat": 7,
-      "vehicle": "halo3\\vehicles\\warthog\\rwarthog"
-    }
-  },
-  "hornets_nest_v0.1": {
-    "hog1": {
-      "seat": 0,
-      "vehicle": "vehicles\\warthog\\mp_warthog"
-    },
-    "hog2": {
-      "seat": 7,
-      "vehicle": "vehicles\\warthog\\mp_warthog"
-    },
-    "rhog1": {
-      "seat": 0,
-      "vehicle": "vehicles\\rwarthog\\rwarthog"
-    },
-    "rhog2": {
-      "seat": 7,
-      "vehicle": "vehicles\\rwarthog\\rwarthog"
-    }
-  },
-  "house2v2": {
-    "hog1": {
-      "seat": 0,
-      "vehicle": "vehicles\\warthog\\mp_warthog"
-    },
-    "hog2": {
-      "seat": 7,
-      "vehicle": "vehicles\\warthog\\mp_warthog"
-    },
-    "rhog1": {
-      "seat": 0,
-      "vehicle": "vehicles\\rwarthog\\rwarthog"
-    },
-    "rhog2": {
-      "seat": 7,
-      "vehicle": "vehicles\\rwarthog\\rwarthog"
-    }
-  },
-  "hq_racetrack": {
-    "hog1": {
-      "seat": 0,
-      "vehicle": "vehicles\\sporthog\\smileyhog"
-    },
-    "hog2": {
-      "seat": 7,
-      "vehicle": "vehicles\\sporthog\\smileyhog"
-    },
-    "skim1": {
-      "seat": 0,
-      "vehicle": "vehicles\\skimmer\\skimmer"
-    },
-    "skim2": {
-      "seat": 7,
-      "vehicle": "vehicles\\skimmer\\skimmer"
-    }
-  },
-  "hscanyonbeta": {
-    "hog1": {
-      "seat": 0,
-      "vehicle": "vehicles\\warthog\\mp_warthog"
-    },
-    "hog2": {
-      "seat": 7,
-      "vehicle": "vehicles\\warthog\\mp_warthog"
-    },
-    "rhog1": {
-      "seat": 0,
-      "vehicle": "vehicles\\rwarthog\\rwarthog"
-    },
-    "rhog2": {
-      "seat": 7,
-      "vehicle": "vehicles\\rwarthog\\rwarthog"
-    }
-  },
-  "ht_creek": {
-    "hog1": {
-      "seat": 0,
-      "vehicle": "vehicles\\warthog\\mp_warthog"
-    },
-    "hog2": {
-      "seat": 7,
-      "vehicle": "vehicles\\warthog\\mp_warthog"
-    },
-    "rhog1": {
-      "seat": 0,
-      "vehicle": "vehicles\\rwarthog\\rwarthog"
-    },
-    "rhog2": {
-      "seat": 7,
-      "vehicle": "vehicles\\rwarthog\\rwarthog"
-    }
-  },
-  "hugeass": {
-    "hog1": {
-      "seat": 0,
-      "vehicle": "vehicles\\warthog\\mp_warthog"
-    },
-    "hog2": {
-      "seat": 7,
-      "vehicle": "vehicles\\warthog\\mp_warthog"
-    },
-    "rhog1": {
-      "seat": 0,
-      "vehicle": "vehicles\\rwarthog\\rwarthog"
-    },
-    "rhog2": {
-      "seat": 7,
-      "vehicle": "vehicles\\rwarthog\\rwarthog"
-    }
-  },
-  "huh-what": {
-    "hog1": {
-      "seat": 0,
-      "vehicle": "vehicles\\warthog\\mp_warthog"
-    },
-    "hog2": {
-      "seat": 7,
-      "vehicle": "vehicles\\warthog\\mp_warthog"
-    },
-    "rhog1": {
-      "seat": 0,
-      "vehicle": "vehicles\\rwarthog\\rwarthog"
-    },
-    "rhog2": {
-      "seat": 7,
-      "vehicle": "vehicles\\rwarthog\\rwarthog"
-    }
-  },
-  "huh-what_3": {
-    "puma1": {
-      "seat": 0,
-      "vehicle": "vehicles\\puma\\puma"
-    },
-    "puma2": {
-      "seat": 7,
-      "vehicle": "vehicles\\puma\\puma"
-    }
-  },
-  "Human_Landscape": {
-    "civi1": {
-      "seat": 0,
-      "vehicle": "vehicles\\civihog\\mp_civihog"
-    },
-    "civi2": {
-      "seat": 7,
-      "vehicle": "vehicles\\civihog\\mp_civihog"
-    }
-  },
-  "hung-higher": {
-    "ghost": {
-      "seat": 0,
-      "vehicle": "vehicles\\ghost\\ghost_mp"
-    },
-    "rhog1": {
-      "seat": 0,
-      "vehicle": "vehicles\\rwarthog\\rwarthog"
-    },
-    "rhog2": {
-      "seat": 7,
-      "vehicle": "vehicles\\rwarthog\\rwarthog"
-    }
-  },
-  "hydration": {
-    "hog1": {
-      "seat": 0,
-      "vehicle": "vehicles\\warthog\\mp_warthog"
-    },
-    "hog2": {
-      "seat": 7,
-      "vehicle": "vehicles\\warthog\\mp_warthog"
-    },
-    "rhog1": {
-      "seat": 0,
-      "vehicle": "vehicles\\rwarthog\\rwarthog"
-    },
-    "rhog2": {
-      "seat": 7,
-      "vehicle": "vehicles\\rwarthog\\rwarthog"
-    }
-  },
-  "hydrolysis": {
-    "boat1": {
-      "seat": 0,
-      "vehicle": "vehicles\\newboathog\\newboathog"
-    },
-    "boat2": {
-      "seat": 7,
-      "vehicle": "vehicles\\newboathog\\newboathog"
-    },
-    "shark": {
-      "seat": 0,
-      "vehicle": "vehicles\\shark\\shark"
-    }
-  },
-  "hydroxide": {
-    "hog1": {
-      "seat": 0,
-      "vehicle": "vehicles\\warthog\\mp_warthog"
-    },
-    "hog2": {
-      "seat": 7,
-      "vehicle": "vehicles\\warthog\\mp_warthog"
-    },
-    "rhog1": {
-      "seat": 0,
-      "vehicle": "vehicles\\rwarthog\\rwarthog"
-    },
-    "rhog2": {
-      "seat": 7,
-      "vehicle": "vehicles\\rwarthog\\rwarthog"
-    }
-  },
-  "hypo_v0.3": {
-    "hog1": {
-      "seat": 0,
-      "vehicle": "vehicles\\g_warthog\\g_warthog"
-    },
-    "hog2": {
-      "seat": 7,
-      "vehicle": "vehicles\\g_warthog\\g_warthog"
-    },
-    "civi1": {
-      "seat": 0,
-      "vehicle": "vehicles\\civvi\\civvi"
-    },
-    "civi2": {
-      "seat": 7,
-      "vehicle": "vehicles\\civvi\\civvi"
-    }
-  },
-  "hypothermia_race": {
-    "hog1": {
-      "seat": 0,
-      "vehicle": "vehicles\\g_warthog\\g_warthog"
-    },
-    "hog2": {
-      "seat": 7,
-      "vehicle": "vehicles\\g_warthog\\g_warthog"
-    },
-    "mon": {
-      "seat": 0,
-      "vehicle": "vehicles\\mongoose\\mongoose"
-    }
-  },
-  "hypothermia_v0.1": {
-    "hog1": {
-      "seat": 0,
-      "vehicle": "vehicles\\g_warthog\\g_warthog"
-    },
-    "hog2": {
-      "seat": 7,
-      "vehicle": "vehicles\\g_warthog\\g_warthog"
-    },
-    "civi1": {
-      "seat": 0,
-      "vehicle": "vehicles\\civvi\\civvi"
-    },
-    "civi2": {
-      "seat": 7,
-      "vehicle": "vehicles\\civvi\\civvi"
-    }
-  },
-  "hypothermia_v0.2": {
-    "hog1": {
-      "seat": 0,
-      "vehicle": "vehicles\\g_warthog\\g_warthog"
-    },
-    "hog2": {
-      "seat": 7,
-      "vehicle": "vehicles\\g_warthog\\g_warthog"
-    },
-    "civi1": {
-      "seat": 0,
-      "vehicle": "vehicles\\civvi\\civvi"
-    },
-    "civi2": {
-      "seat": 7,
-      "vehicle": "vehicles\\civvi\\civvi"
-    }
-  },
-  "hysteria": {
-    "hog1": {
-      "seat": 0,
-      "vehicle": "vehicles\\warthog\\mp_warthog"
-    },
-    "hog2": {
-      "seat": 7,
-      "vehicle": "vehicles\\warthog\\mp_warthog"
-    },
-    "rhog1": {
-      "seat": 0,
-      "vehicle": "vehicles\\rwarthog\\rwarthog"
-    },
-    "rhog2": {
-      "seat": 7,
-      "vehicle": "vehicles\\rwarthog\\rwarthog"
-    }
-  },
-  "icefields": {
-    "hog1": {
-      "seat": 0,
-      "vehicle": "vehicles\\warthog\\mp_warthog"
-    },
-    "hog2": {
-      "seat": 7,
-      "vehicle": "vehicles\\warthog\\mp_warthog"
-    },
-    "rhog1": {
-      "seat": 0,
-      "vehicle": "vehicles\\rwarthog\\rwarthog"
-    },
-    "rhog2": {
-      "seat": 7,
-      "vehicle": "vehicles\\rwarthog\\rwarthog"
-    }
-  },
-  "icefloe": {
-    "hog1": {
-      "seat": 0,
-      "vehicle": "vehicles\\warthog\\mp_warthog"
-    },
-    "hog2": {
-      "seat": 7,
-      "vehicle": "vehicles\\warthog\\mp_warthog"
-    },
-    "rhog1": {
-      "seat": 0,
-      "vehicle": "vehicles\\rwarthog\\rwarthog"
-    },
-    "rhog2": {
-      "seat": 7,
-      "vehicle": "vehicles\\rwarthog\\rwarthog"
-    }
-  },
-  "iceland": {
-    "hog1": {
-      "seat": 0,
-      "vehicle": "vehicles\\warthog\\mp_warthog"
-    },
-    "hog2": {
-      "seat": 7,
-      "vehicle": "vehicles\\warthog\\mp_warthog"
-    },
-    "rhog1": {
-      "seat": 0,
-      "vehicle": "vehicles\\rwarthog\\rwarthog"
-    },
-    "rhog2": {
-      "seat": 7,
-      "vehicle": "vehicles\\rwarthog\\rwarthog"
-    }
-  },
-  "icetigaurus_beta": {
-    "hog1": {
-      "seat": 0,
-      "vehicle": "vehicles\\warthog\\mp_warthog"
-    },
-    "hog2": {
-      "seat": 7,
-      "vehicle": "vehicles\\warthog\\mp_warthog"
-    },
-    "rhog1": {
-      "seat": 0,
-      "vehicle": "vehicles\\rwarthog\\rwarthog"
-    },
-    "rhog2": {
-      "seat": 7,
-      "vehicle": "vehicles\\rwarthog\\rwarthog"
-    }
-  },
-  "icetrack": {
-    "hog1": {
-      "seat": 0,
-      "vehicle": "vehicles\\warthog\\mp_warthog"
-    },
-    "hog2": {
-      "seat": 7,
-      "vehicle": "vehicles\\warthog\\mp_warthog"
-    },
-    "rhog1": {
-      "seat": 0,
-      "vehicle": "vehicles\\rwarthog\\rwarthog"
-    },
-    "rhog2": {
-      "seat": 7,
-      "vehicle": "vehicles\\rwarthog\\rwarthog"
-    }
-  },
-  "icewing": {
-    "hog1": {
-      "seat": 0,
-      "vehicle": "vehicles\\warthog\\mp_warthog"
-    },
-    "hog2": {
-      "seat": 7,
-      "vehicle": "vehicles\\warthog\\mp_warthog"
-    },
-    "rhog1": {
-      "seat": 0,
-      "vehicle": "vehicles\\rwarthog\\rwarthog"
-    },
-    "rhog2": {
-      "seat": 7,
-      "vehicle": "vehicles\\rwarthog\\rwarthog"
-    }
-  },
-  "icext": {
-    "hog1": {
-      "seat": 0,
-      "vehicle": "vehicles\\warthog\\mp_warthog"
-    },
-    "hog2": {
-      "seat": 7,
-      "vehicle": "vehicles\\warthog\\mp_warthog"
-    },
-    "rhog1": {
-      "seat": 0,
-      "vehicle": "vehicles\\rwarthog\\rwarthog"
-    },
-    "rhog2": {
-      "seat": 7,
-      "vehicle": "vehicles\\rwarthog\\rwarthog"
-    }
-  },
-  "icydeath1.4.2": {
-    "hog1": {
-      "seat": 0,
-      "vehicle": "vehicles\\warthog\\mp_warthog"
-    },
-    "hog2": {
-      "seat": 7,
-      "vehicle": "vehicles\\warthog\\mp_warthog"
-    },
-    "rhog1": {
-      "seat": 0,
-      "vehicle": "vehicles\\rwarthog\\rwarthog"
-    },
-    "rhog2": {
-      "seat": 7,
-      "vehicle": "vehicles\\rwarthog\\rwarthog"
-    }
-  },
-  "idiotic": {
-    "hog1": {
-      "seat": 0,
-      "vehicle": "vehicles\\warthog\\mp_warthog"
-    },
-    "hog2": {
-      "seat": 7,
-      "vehicle": "vehicles\\warthog\\mp_warthog"
-    },
-    "rhog1": {
-      "seat": 0,
-      "vehicle": "vehicles\\rwarthog\\rwarthog"
-    },
-    "rhog2": {
-      "seat": 7,
-      "vehicle": "vehicles\\rwarthog\\rwarthog"
-    }
-  },
-  "ihopethisworks": {
-    "hog1": {
-      "seat": 0,
-      "vehicle": "vehicles\\warthog\\mp_warthog"
-    },
-    "hog2": {
-      "seat": 7,
-      "vehicle": "vehicles\\warthog\\mp_warthog"
-    },
-    "rhog1": {
-      "seat": 0,
-      "vehicle": "vehicles\\rwarthog\\rwarthog"
-    },
-    "rhog2": {
-      "seat": 7,
-      "vehicle": "vehicles\\rwarthog\\rwarthog"
-    }
-  },
-  "immure": {
-    "hog1": {
-      "seat": 0,
-      "vehicle": "vehicles\\warthog\\mp_warthog"
-    },
-    "hog2": {
-      "seat": 7,
-      "vehicle": "vehicles\\warthog\\mp_warthog"
-    },
-    "rhog1": {
-      "seat": 0,
-      "vehicle": "vehicles\\rwarthog\\rwarthog"
-    },
-    "rhog2": {
-      "seat": 7,
-      "vehicle": "vehicles\\rwarthog\\rwarthog"
-    }
-  },
-  "immured": {
-    "hog1": {
-      "seat": 0,
-      "vehicle": "vehicles\\warthog\\mp_warthog"
-    },
-    "hog2": {
-      "seat": 7,
-      "vehicle": "vehicles\\warthog\\mp_warthog"
-    },
-    "rhog1": {
-      "seat": 0,
-      "vehicle": "vehicles\\rwarthog\\rwarthog"
-    },
-    "rhog2": {
-      "seat": 7,
-      "vehicle": "vehicles\\rwarthog\\rwarthog"
-    }
-  },
-  "incoming": {
-    "hog1": {
-      "seat": 0,
-      "vehicle": "vehicles\\warthog\\mp_warthog"
-    },
-    "hog2": {
-      "seat": 7,
-      "vehicle": "vehicles\\warthog\\mp_warthog"
-    },
-    "rhog1": {
-      "seat": 0,
-      "vehicle": "vehicles\\rwarthog\\rwarthog"
-    },
-    "rhog2": {
-      "seat": 7,
-      "vehicle": "vehicles\\rwarthog\\rwarthog"
-    }
-  },
-  "infested": {
-    "hog1": {
-      "seat": 0,
-      "vehicle": "halo3\\vehicles\\warthog\\mp_warthog"
-    },
-    "hog2": {
-      "seat": 7,
-      "vehicle": "halo3\\vehicles\\warthog\\mp_warthog"
-    },
-    "rhog1": {
-      "seat": 0,
-      "vehicle": "halo3\\vehicles\\warthog\\rwarthog"
-    },
-    "rhog2": {
-      "seat": 7,
-      "vehicle": "halo3\\vehicles\\warthog\\rwarthog"
-    }
-  },
-  "infinite_storm": {
-    "ghost": {
-      "seat": 0,
-      "vehicle": "vehicles\\ghost\\ghost_mp"
-    },
-    "hog1": {
-      "seat": 0,
-      "vehicle": "vehicles\\rwarthog\\boogerhawg"
-    },
-    "hog2": {
-      "seat": 7,
-      "vehicle": "vehicles\\rwarthog\\boogerhawg"
-    }
-  },
-  "infinity": {
-    "hog1": {
-      "seat": 0,
-      "vehicle": "vehicles\\warthog\\mp_warthog"
-    },
-    "hog2": {
-      "seat": 7,
-      "vehicle": "vehicles\\warthog\\mp_warthog"
-    },
-    "rhog1": {
-      "seat": 0,
-      "vehicle": "vehicles\\rwarthog\\rwarthog"
-    },
-    "rhog2": {
-      "seat": 7,
-      "vehicle": "vehicles\\rwarthog\\rwarthog"
-    }
-  },
-  "infinity_forever_beta_1": {
-    "glen1": {
-      "seat": 0,
-      "vehicle": "vehicles\\glendale\\glendale"
-    },
-    "glen2": {
-      "seat": 7,
-      "vehicle": "vehicles\\glendale\\glendale"
-    },
-    "sult1": {
-      "seat": 0,
-      "vehicle": "vehicles\\sultan\\sultan"
-    },
-    "sult2": {
-      "seat": 7,
-      "vehicle": "vehicles\\sultan\\sultan"
-    }
-  },
-  "infinity_futur_weapon_mod": {
-    "hog1": {
-      "seat": 0,
-      "vehicle": "vehicles\\warthog\\mp_warthog"
-    },
-    "hog2": {
-      "seat": 7,
-      "vehicle": "vehicles\\warthog\\mp_warthog"
-    },
-    "rhog1": {
-      "seat": 0,
-      "vehicle": "vehicles\\rwarthog\\rwarthog"
-    },
-    "rhog2": {
-      "seat": 7,
-      "vehicle": "vehicles\\rwarthog\\rwarthog"
-    }
-  },
-  "installation_07": {
-    "hog1": {
-      "seat": 0,
-      "vehicle": "vehicles\\warthog\\mp_warthog"
-    },
-    "hog2": {
-      "seat": 7,
-      "vehicle": "vehicles\\warthog\\mp_warthog"
-    },
-    "rhog1": {
-      "seat": 0,
-      "vehicle": "vehicles\\rwarthog\\rwarthog"
-    },
-    "rhog2": {
-      "seat": 7,
-      "vehicle": "vehicles\\rwarthog\\rwarthog"
-    }
-  },
-  "integrity": {
-    "hog1": {
-      "seat": 0,
-      "vehicle": "vehicles\\warthog\\mp_warthog"
-    },
-    "hog2": {
-      "seat": 7,
-      "vehicle": "vehicles\\warthog\\mp_warthog"
-    },
-    "rhog1": {
-      "seat": 0,
-      "vehicle": "vehicles\\rwarthog\\rwarthog"
-    },
-    "rhog2": {
-      "seat": 7,
-      "vehicle": "vehicles\\rwarthog\\rwarthog"
-    }
-  },
-  "interference": {
-    "hog1": {
-      "seat": 0,
-      "vehicle": "vehicles\\warthog\\mp_warthog"
-    },
-    "hog2": {
-      "seat": 7,
-      "vehicle": "vehicles\\warthog\\mp_warthog"
-    },
-    "rhog1": {
-      "seat": 0,
-      "vehicle": "vehicles\\rwarthog\\rwarthog"
-    },
-    "rhog2": {
-      "seat": 7,
-      "vehicle": "vehicles\\rwarthog\\rwarthog"
-    }
-  },
-  "island-of-murky-water": {
-    "hog1": {
-      "seat": 0,
-      "vehicle": "vehicles\\warthog\\mp_warthog"
-    },
-    "hog2": {
-      "seat": 7,
-      "vehicle": "vehicles\\warthog\\mp_warthog"
-    },
-    "rhog1": {
-      "seat": 0,
-      "vehicle": "vehicles\\rwarthog\\rwarthog"
-    },
-    "rhog2": {
-      "seat": 7,
-      "vehicle": "vehicles\\rwarthog\\rwarthog"
-    }
-  },
-  "island_defence": {
-    "hog1": {
-      "seat": 0,
-      "vehicle": "vehicles\\warthog\\original mp_warthog"
-    },
-    "hog2": {
-      "seat": 7,
-      "vehicle": "vehicles\\warthog\\original mp_warthog"
-    },
-    "ghog1": {
-      "seat": 0,
-      "vehicle": "vehicles\\warthog2\\guass_hog"
-    },
-    "ghog2": {
-      "seat": 7,
-      "vehicle": "vehicles\\warthog2\\guass_hog"
-    }
-  },
-  "island_hopping": {
-    "ghost": {
-      "seat": 0,
-      "vehicle": "vehicles\\ghost\\ghost_mp"
-    },
-    "hog1": {
-      "seat": 0,
-      "vehicle": "vehicles\\warthog\\mp_warthog"
-    },
-    "hog2": {
-      "seat": 7,
-      "vehicle": "vehicles\\warthog\\mp_warthog"
-    }
-  },
-  "islandthunder": {
-    "hog1": {
-      "seat": 0,
-      "vehicle": "vehicles\\warthog\\mp_warthog"
-    },
-    "hog2": {
-      "seat": 7,
-      "vehicle": "vehicles\\warthog\\mp_warthog"
-    },
-    "rhog1": {
-      "seat": 0,
-      "vehicle": "vehicles\\rwarthog\\rwarthog"
-    },
-    "rhog2": {
-      "seat": 7,
-      "vehicle": "vehicles\\rwarthog\\rwarthog"
-    }
-  },
-  "islandthunder_race": {
-    "hog1": {
-      "seat": 0,
-      "vehicle": "vehicles\\warthog\\mp_warthog"
-    },
-    "hog2": {
-      "seat": 7,
-      "vehicle": "vehicles\\warthog\\mp_warthog"
-    },
-    "rhog1": {
-      "seat": 0,
-      "vehicle": "vehicles\\rwarthog\\rwarthog"
-    },
-    "rhog2": {
-      "seat": 7,
-      "vehicle": "vehicles\\rwarthog\\rwarthog"
-    }
-  },
-  "isle": {
-    "hog1": {
-      "seat": 0,
-      "vehicle": "vehicles\\warthog\\mp_warthog"
-    },
-    "hog2": {
-      "seat": 7,
-      "vehicle": "vehicles\\warthog\\mp_warthog"
-    },
-    "rhog1": {
-      "seat": 0,
-      "vehicle": "vehicles\\rwarthog\\rwarthog"
-    },
-    "rhog2": {
-      "seat": 7,
-      "vehicle": "vehicles\\rwarthog\\rwarthog"
-    }
-  },
-  "ivory_tower_final": {
-    "hog1": {
-      "seat": 0,
-      "vehicle": "vehicles\\warthog\\mp_warthog"
-    },
-    "hog2": {
-      "seat": 7,
-      "vehicle": "vehicles\\warthog\\mp_warthog"
-    },
-    "rhog1": {
-      "seat": 0,
-      "vehicle": "vehicles\\rwarthog\\rwarthog"
-    },
-    "rhog2": {
-      "seat": 7,
-      "vehicle": "vehicles\\rwarthog\\rwarthog"
-    }
-  },
-  "jarassicpark": {
-    "hog1": {
-      "seat": 0,
-      "vehicle": "vehicles\\warthog\\mp_warthog"
-    },
-    "hog2": {
-      "seat": 7,
-      "vehicle": "vehicles\\warthog\\mp_warthog"
-    },
-    "rhog1": {
-      "seat": 0,
-      "vehicle": "vehicles\\rwarthog\\rwarthog"
-    },
-    "rhog2": {
-      "seat": 7,
-      "vehicle": "vehicles\\rwarthog\\rwarthog"
-    }
-  },
-  "jeep_cliffs": {
-    "civi1": {
-      "seat": 0,
-      "vehicle": "vehicles\\civihog\\mp_civihog"
-    },
-    "civi2": {
-      "seat": 7,
-      "vehicle": "vehicles\\civihog\\mp_civihog"
-    },
-    "hog1": {
-      "seat": 0,
-      "vehicle": "vehicles\\warthog\\mp_warthog"
-    },
-    "hog2": {
-      "seat": 7,
-      "vehicle": "vehicles\\warthog\\mp_warthog"
-    }
-  },
-  "jugular": {
-    "hog1": {
-      "seat": 0,
-      "vehicle": "vehicles\\warthog\\mp_warthog"
-    },
-    "hog2": {
-      "seat": 7,
-      "vehicle": "vehicles\\warthog\\mp_warthog"
-    },
-    "rhog1": {
-      "seat": 0,
-      "vehicle": "vehicles\\rwarthog\\rwarthog"
-    },
-    "rhog2": {
-      "seat": 7,
-      "vehicle": "vehicles\\rwarthog\\rwarthog"
-    }
-  },
-  "jump_classic": {
-    "hog1": {
-      "seat": 0,
-      "vehicle": "vehicles\\warthog\\mp_warthog"
-    },
-    "hog2": {
-      "seat": 7,
-      "vehicle": "vehicles\\warthog\\mp_warthog"
-    },
-    "rhog1": {
-      "seat": 0,
-      "vehicle": "vehicles\\rwarthog\\rwarthog"
-    },
-    "rhog2": {
-      "seat": 7,
-      "vehicle": "vehicles\\rwarthog\\rwarthog"
-    }
-  },
-  "jump_pit": {
-    "hog1": {
-      "seat": 0,
-      "vehicle": "vehicles\\warthog\\mp_warthog"
-    },
-    "hog2": {
-      "seat": 7,
-      "vehicle": "vehicles\\warthog\\mp_warthog"
-    },
-    "rhog1": {
-      "seat": 0,
-      "vehicle": "vehicles\\rwarthog\\rwarthog"
-    },
-    "rhog2": {
-      "seat": 7,
-      "vehicle": "vehicles\\rwarthog\\rwarthog"
-    }
-  },
-  "jumps": {
-    "hog1": {
-      "seat": 0,
-      "vehicle": "vehicles\\warthog\\mp_warthog"
-    },
-    "hog2": {
-      "seat": 7,
-      "vehicle": "vehicles\\warthog\\mp_warthog"
-    },
-    "rhog1": {
-      "seat": 0,
-      "vehicle": "vehicles\\rwarthog\\rwarthog"
-    },
-    "rhog2": {
-      "seat": 7,
-      "vehicle": "vehicles\\rwarthog\\rwarthog"
-    }
-  },
-  "jungleraidv2beta": {
-    "hog1": {
-      "seat": 0,
-      "vehicle": "vehicles\\warthog\\mp_warthog"
-    },
-    "hog2": {
-      "seat": 7,
-      "vehicle": "vehicles\\warthog\\mp_warthog"
-    },
-    "rhog1": {
-      "seat": 0,
-      "vehicle": "vehicles\\rwarthog\\rwarthog"
-    },
-    "rhog2": {
-      "seat": 7,
-      "vehicle": "vehicles\\rwarthog\\rwarthog"
-    }
-  },
-  "kakariko": {
-    "hog1": {
-      "seat": 0,
-      "vehicle": "vehicles\\warthog\\mp_warthog"
-    },
-    "hog2": {
-      "seat": 7,
-      "vehicle": "vehicles\\warthog\\mp_warthog"
-    },
-    "jeep1": {
-      "seat": 0,
-      "vehicle": "vehicles\\jeep\\jeep"
-    },
-    "jeep2": {
-      "seat": 7,
-      "vehicle": "vehicles\\jeep\\jeep"
-    }
-  },
-  "kensworld2": {
-    "hog1": {
-      "seat": 0,
-      "vehicle": "vehicles\\warthog\\mp_warthog"
-    },
-    "hog2": {
-      "seat": 7,
-      "vehicle": "vehicles\\warthog\\mp_warthog"
-    },
-    "rhog1": {
-      "seat": 0,
-      "vehicle": "vehicles\\rwarthog\\rwarthog"
-    },
-    "rhog2": {
-      "seat": 7,
-      "vehicle": "vehicles\\rwarthog\\rwarthog"
-    }
-  },
-  "kill_team": {
-    "hog1": {
-      "seat": 0,
-      "vehicle": "vehicles\\warthog\\mp_warthog"
-    },
-    "hog2": {
-      "seat": 7,
-      "vehicle": "vehicles\\warthog\\mp_warthog"
-    },
-    "rhog1": {
-      "seat": 0,
-      "vehicle": "vehicles\\rwarthog\\rwarthog"
-    },
-    "rhog2": {
-      "seat": 7,
-      "vehicle": "vehicles\\rwarthog\\rwarthog"
-    }
-  },
-  "killingfields2_day_version": {
-    "hog1": {
-      "seat": 0,
-      "vehicle": "vehicles\\warthog\\mp_warthog"
-    },
-    "hog2": {
-      "seat": 7,
-      "vehicle": "vehicles\\warthog\\mp_warthog"
-    },
-    "rhog1": {
-      "seat": 0,
-      "vehicle": "vehicles\\rwarthog\\rwarthog"
-    },
-    "rhog2": {
-      "seat": 7,
-      "vehicle": "vehicles\\rwarthog\\rwarthog"
-    }
-  },
-  "killtacular": {
-    "hog1": {
-      "seat": 0,
-      "vehicle": "vehicles\\warthog\\mp_warthog"
-    },
-    "hog2": {
-      "seat": 7,
-      "vehicle": "vehicles\\warthog\\mp_warthog"
-    },
-    "rhog1": {
-      "seat": 0,
-      "vehicle": "vehicles\\rwarthog\\rwarthog"
-    },
-    "rhog2": {
-      "seat": 7,
-      "vehicle": "vehicles\\rwarthog\\rwarthog"
-    }
-  },
-  "killvalleywinter": {
-    "hog1": {
-      "seat": 0,
-      "vehicle": "vehicles\\warthog\\mp_warthog"
-    },
-    "hog2": {
-      "seat": 7,
-      "vehicle": "vehicles\\warthog\\mp_warthog"
-    },
-    "rhog1": {
-      "seat": 0,
-      "vehicle": "vehicles\\rwarthog\\rwarthog"
-    },
-    "rhog2": {
-      "seat": 7,
-      "vehicle": "vehicles\\rwarthog\\rwarthog"
-    }
-  },
-  "killzone": {
-    "ghost": {
-      "seat": 0,
-      "vehicle": "vehicles\\ghost\\ghost_mp"
-    },
-    "hog1": {
-      "seat": 0,
-      "vehicle": "vehicles\\warthog\\mp_warthog"
-    },
-    "hog2": {
-      "seat": 7,
-      "vehicle": "vehicles\\warthog\\mp_warthog"
-    }
-  },
-  "kmap1,0": {
-    "hog1": {
-      "seat": 0,
-      "vehicle": "UNKNOWN_TAG_ID"
-    },
-    "hog2": {
-      "seat": 7,
-      "vehicle": "UNKNOWN_TAG_ID"
-    },
-    "rhog1": {
-      "seat": 0,
-      "vehicle": "UNKNOWN_TAG_ID"
-    },
-    "rhog2": {
-      "seat": 7,
-      "vehicle": "UNKNOWN_TAG_ID"
-    }
-  },
-  "knot": {
-    "hog1": {
-      "seat": 0,
-      "vehicle": "vehicles\\warthog\\mp_warthog"
-    },
-    "hog2": {
-      "seat": 7,
-      "vehicle": "vehicles\\warthog\\mp_warthog"
-    },
-    "rhog1": {
-      "seat": 0,
-      "vehicle": "vehicles\\rwarthog\\rwarthog"
-    },
-    "rhog2": {
-      "seat": 7,
-      "vehicle": "vehicles\\rwarthog\\rwarthog"
-    }
-  },
-  "laberinto_2": {
-    "hog1": {
-      "seat": 0,
-      "vehicle": "vehicles\\warthog\\mp_warthog"
-    },
-    "hog2": {
-      "seat": 7,
-      "vehicle": "vehicles\\warthog\\mp_warthog"
-    },
-    "rhog1": {
-      "seat": 0,
-      "vehicle": "vehicles\\rwarthog\\rwarthog"
-    },
-    "rhog2": {
-      "seat": 7,
-      "vehicle": "vehicles\\rwarthog\\rwarthog"
-    }
-  },
-  "labs": {
-    "hog1": {
-      "seat": 0,
-      "vehicle": "vehicles\\warthog\\mp_warthog"
-    },
-    "hog2": {
-      "seat": 7,
-      "vehicle": "vehicles\\warthog\\mp_warthog"
-    },
-    "rhog1": {
-      "seat": 0,
-      "vehicle": "vehicles\\rwarthog\\rwarthog"
-    },
-    "rhog2": {
-      "seat": 7,
-      "vehicle": "vehicles\\rwarthog\\rwarthog"
-    }
-  },
-  "labyrinth": {
-    "hog1": {
-      "seat": 0,
-      "vehicle": "vehicles\\warthog\\mp_warthog"
-    },
-    "hog2": {
-      "seat": 7,
-      "vehicle": "vehicles\\warthog\\mp_warthog"
-    },
-    "rhog1": {
-      "seat": 0,
-      "vehicle": "vehicles\\rwarthog\\rwarthog"
-    },
-    "rhog2": {
-      "seat": 7,
-      "vehicle": "vehicles\\rwarthog\\rwarthog"
-    }
-  },
-  "lake-natalie": {
-    "hog1": {
-      "seat": 0,
-      "vehicle": "vehicles\\warthog\\mp_warthog"
-    },
-    "hog2": {
-      "seat": 7,
-      "vehicle": "vehicles\\warthog\\mp_warthog"
-    },
-    "rhog1": {
-      "seat": 0,
-      "vehicle": "vehicles\\rwarthog\\rwarthog"
-    },
-    "rhog2": {
-      "seat": 7,
-      "vehicle": "vehicles\\rwarthog\\rwarthog"
-    }
-  },
-  "Lake_Serenity": {
-    "hog1": {
-      "seat": 0,
-      "vehicle": "vehicles\\warthog\\mp_warthog"
-    },
-    "hog2": {
-      "seat": 7,
-      "vehicle": "vehicles\\warthog\\mp_warthog"
-    },
-    "rhog1": {
-      "seat": 0,
-      "vehicle": "vehicles\\rwarthog\\rwarthog"
-    },
-    "rhog2": {
-      "seat": 7,
-      "vehicle": "vehicles\\rwarthog\\rwarthog"
-    }
-  },
-  "lamborace": {
-    "hog1": {
-      "seat": 0,
-      "vehicle": "vehicles\\warthog\\mp_warthog"
-    },
-    "hog2": {
-      "seat": 7,
-      "vehicle": "vehicles\\warthog\\mp_warthog"
-    },
-    "rhog1": {
-      "seat": 0,
-      "vehicle": "vehicles\\rwarthog\\rwarthog"
-    },
-    "rhog2": {
-      "seat": 7,
-      "vehicle": "vehicles\\rwarthog\\rwarthog"
-    }
-  },
-  "last_fight": {
-    "hog1": {
-      "seat": 0,
-      "vehicle": "vehicles\\warthog\\mp_warthog"
-    },
-    "hog2": {
-      "seat": 7,
-      "vehicle": "vehicles\\warthog\\mp_warthog"
-    },
-    "rhog1": {
-      "seat": 0,
-      "vehicle": "vehicles\\rwarthog\\rwarthog"
-    },
-    "rhog2": {
-      "seat": 7,
-      "vehicle": "vehicles\\rwarthog\\rwarthog"
-    }
-  },
-  "last_hope": {
-    "hog1": {
-      "seat": 0,
-      "vehicle": "vehicles\\warthog\\mp_warthog"
-    },
-    "hog2": {
-      "seat": 7,
-      "vehicle": "vehicles\\warthog\\mp_warthog"
-    },
-    "rhog1": {
-      "seat": 0,
-      "vehicle": "vehicles\\rwarthog\\rwarthog"
-    },
-    "rhog2": {
-      "seat": 7,
-      "vehicle": "vehicles\\rwarthog\\rwarthog"
-    }
-  },
-  "launch bay": {
-    "hog1": {
-      "seat": 0,
-      "vehicle": "vehicles\\warthog\\mp_warthog"
-    },
-    "hog2": {
-      "seat": 7,
-      "vehicle": "vehicles\\warthog\\mp_warthog"
-    },
-    "rhog1": {
-      "seat": 0,
-      "vehicle": "vehicles\\rwarthog\\rwarthog"
-    },
-    "rhog2": {
-      "seat": 7,
-      "vehicle": "vehicles\\rwarthog\\rwarthog"
-    }
-  },
-  "launch_bay_x": {
-    "hog1": {
-      "seat": 0,
-      "vehicle": "vehicles\\warthog\\mp_warthog"
-    },
-    "hog2": {
-      "seat": 7,
-      "vehicle": "vehicles\\warthog\\mp_warthog"
-    },
-    "rhog1": {
-      "seat": 0,
-      "vehicle": "vehicles\\rwarthog\\rwarthog"
-    },
-    "rhog2": {
-      "seat": 7,
-      "vehicle": "vehicles\\rwarthog\\rwarthog"
-    }
-  },
-  "lava_base_rpg1": {
-    "hog1": {
-      "seat": 0,
-      "vehicle": "vehicles\\warthog\\mp_warthog"
-    },
-    "hog2": {
-      "seat": 7,
-      "vehicle": "vehicles\\warthog\\mp_warthog"
-    },
-    "rhog1": {
-      "seat": 0,
-      "vehicle": "vehicles\\rwarthog\\rwarthog"
-    },
-    "rhog2": {
-      "seat": 7,
-      "vehicle": "vehicles\\rwarthog\\rwarthog"
-    }
-  },
-  "lavaflows": {
-    "hog1": {
-      "seat": 0,
-      "vehicle": "vehicles\\warthog\\mp_warthog"
-    },
-    "hog2": {
-      "seat": 7,
-      "vehicle": "vehicles\\warthog\\mp_warthog"
-    },
-    "rhog1": {
-      "seat": 0,
-      "vehicle": "vehicles\\rwarthog\\rwarthog"
-    },
-    "rhog2": {
-      "seat": 7,
-      "vehicle": "vehicles\\rwarthog\\rwarthog"
-    }
-  },
-  "lavalamp": {
-    "hog1": {
-      "seat": 0,
-      "vehicle": "vehicles\\warthog\\mp_warthog"
-    },
-    "hog2": {
-      "seat": 7,
-      "vehicle": "vehicles\\warthog\\mp_warthog"
-    },
-    "rhog1": {
-      "seat": 0,
-      "vehicle": "vehicles\\rwarthog\\rwarthog"
-    },
-    "rhog2": {
-      "seat": 7,
-      "vehicle": "vehicles\\rwarthog\\rwarthog"
-    }
-  },
-  "lazarus_valley": {
-    "hog1": {
-      "seat": 0,
-      "vehicle": "vehicles\\warthog\\mp_warthog"
-    },
-    "hog2": {
-      "seat": 7,
-      "vehicle": "vehicles\\warthog\\mp_warthog"
-    },
-    "rhog1": {
-      "seat": 0,
-      "vehicle": "vehicles\\rwarthog\\rwarthog"
-    },
-    "rhog2": {
-      "seat": 7,
-      "vehicle": "vehicles\\rwarthog\\rwarthog"
-    }
-  },
-  "lemondrop": {
-    "hog1": {
-      "seat": 0,
-      "vehicle": "vehicles\\warthog\\mp_warthog"
-    },
-    "hog2": {
-      "seat": 7,
-      "vehicle": "vehicles\\warthog\\mp_warthog"
-    },
-    "rhog1": {
-      "seat": 0,
-      "vehicle": "vehicles\\rwarthog\\rwarthog"
-    },
-    "rhog2": {
-      "seat": 7,
-      "vehicle": "vehicles\\rwarthog\\rwarthog"
-    }
-  },
-  "lies_and_vengeance2": {
-    "hog1": {
-      "seat": 0,
-      "vehicle": "vehicles\\warthog\\mp_warthog"
-    },
-    "hog2": {
-      "seat": 7,
-      "vehicle": "vehicles\\warthog\\mp_warthog"
-    },
-    "rhog1": {
-      "seat": 0,
-      "vehicle": "vehicles\\rwarthog\\rwarthog"
-    },
-    "rhog2": {
-      "seat": 7,
-      "vehicle": "vehicles\\rwarthog\\rwarthog"
-    }
-  },
-  "litretad": {
-    "hog1": {
-      "seat": 0,
-      "vehicle": "vehicles\\warthog\\mp_warthog"
-    },
-    "hog2": {
-      "seat": 7,
-      "vehicle": "vehicles\\warthog\\mp_warthog"
-    },
-    "rhog1": {
-      "seat": 0,
-      "vehicle": "vehicles\\rwarthog\\rwarthog"
-    },
-    "rhog2": {
-      "seat": 7,
-      "vehicle": "vehicles\\rwarthog\\rwarthog"
-    }
-  },
-  "lmt_ice": {
-    "ghost": {
-      "seat": 0,
-      "vehicle": "vehicles\\ghost\\ghost_mp"
-    },
-    "hog1": {
-      "seat": 0,
-      "vehicle": "vehicles\\halo3warthog\\h3 mp_warthog"
-    },
-    "hog2": {
-      "seat": 7,
-      "vehicle": "vehicles\\halo3warthog\\h3 mp_warthog"
-    }
-  },
-  "lobby_classic_pb1": {
-    "ghost": {
-      "seat": 0,
-      "vehicle": "vehicles\\ghost\\ghost_mp"
-    },
-    "rhog1": {
-      "seat": 0,
-      "vehicle": "vehicles\\rwarthog\\rwarthog"
-    },
-    "rhog2": {
-      "seat": 7,
-      "vehicle": "vehicles\\rwarthog\\rwarthog"
-    }
-  },
-  "lolcano": {
-    "hog1": {
-      "seat": 0,
-      "vehicle": "vehicles\\warthog\\mp_warthog"
-    },
-    "hog2": {
-      "seat": 7,
-      "vehicle": "vehicles\\warthog\\mp_warthog"
-    },
-    "rhog1": {
-      "seat": 0,
-      "vehicle": "vehicles\\rwarthog\\rwarthog"
-    },
-    "rhog2": {
-      "seat": 7,
-      "vehicle": "vehicles\\rwarthog\\rwarthog"
-    }
-  },
-  "long_run": {
-    "ghost": {
-      "seat": 0,
-      "vehicle": "vehicles\\newghost\\newghost"
-    },
-    "hog1": {
-      "seat": 0,
-      "vehicle": "vehicles\\warthog\\mp_warthog"
-    },
-    "hog2": {
-      "seat": 7,
-      "vehicle": "vehicles\\warthog\\mp_warthog"
-    }
-  },
-  "longest": {
-    "hog1": {
-      "seat": 0,
-      "vehicle": "vehicles\\warthog\\mp_warthog"
-    },
-    "hog2": {
-      "seat": 7,
-      "vehicle": "vehicles\\warthog\\mp_warthog"
-    },
-    "rhog1": {
-      "seat": 0,
-      "vehicle": "vehicles\\rwarthog\\rwarthog"
-    },
-    "rhog2": {
-      "seat": 7,
-      "vehicle": "vehicles\\rwarthog\\rwarthog"
-    }
-  },
-  "longshaft": {
-    "hog1": {
-      "seat": 0,
-      "vehicle": "vehicles\\mwarthog\\mwarthog"
-    },
-    "hog2": {
-      "seat": 7,
-      "vehicle": "vehicles\\mwarthog\\mwarthog"
-    },
-    "lambo1": {
-      "seat": 0,
-      "vehicle": "vehicles\\lambo\\lambo"
-    }
-  },
-  "lost": {
-    "hog1": {
-      "seat": 0,
-      "vehicle": "vehicles\\warthog\\mp_warthog"
-    },
-    "hog2": {
-      "seat": 7,
-      "vehicle": "vehicles\\warthog\\mp_warthog"
-    },
-    "rhog1": {
-      "seat": 0,
-      "vehicle": "vehicles\\rwarthog\\rwarthog"
-    },
-    "rhog2": {
-      "seat": 7,
-      "vehicle": "vehicles\\rwarthog\\rwarthog"
-    }
-  },
-  "lost-castle": {
-    "hog1": {
-      "seat": 0,
-      "vehicle": "vehicles\\warthog\\mp_warthog"
-    },
-    "hog2": {
-      "seat": 7,
-      "vehicle": "vehicles\\warthog\\mp_warthog"
-    },
-    "rhog1": {
-      "seat": 0,
-      "vehicle": "vehicles\\rwarthog\\rwarthog"
-    },
-    "rhog2": {
-      "seat": 7,
-      "vehicle": "vehicles\\rwarthog\\rwarthog"
-    }
-  },
-  "lost_without_hope_fixed": {
-    "hog1": {
-      "seat": 0,
-      "vehicle": "vehicles\\warthog\\mp_warthog"
-    },
-    "hog2": {
-      "seat": 7,
-      "vehicle": "vehicles\\warthog\\mp_warthog"
-    },
-    "rhog1": {
-      "seat": 0,
-      "vehicle": "vehicles\\rwarthog\\rwarthog"
-    },
-    "rhog2": {
-      "seat": 7,
-      "vehicle": "vehicles\\rwarthog\\rwarthog"
-    }
-  },
-  "lostcove_race": {
-    "hog1": {
-      "seat": 0,
-      "vehicle": "vehicles\\warthog\\mp_warthog"
-    },
-    "hog2": {
-      "seat": 7,
-      "vehicle": "vehicles\\warthog\\mp_warthog"
-    },
-    "rhog1": {
-      "seat": 0,
-      "vehicle": "vehicles\\rwarthog\\rwarthog"
-    },
-    "rhog2": {
-      "seat": 7,
-      "vehicle": "vehicles\\rwarthog\\rwarthog"
-    }
-  },
-  "ltd2ratrace": {
-    "hog1": {
-      "seat": 0,
-      "vehicle": "vehicles\\warthog\\mp_warthog"
-    },
-    "hog2": {
-      "seat": 7,
-      "vehicle": "vehicles\\warthog\\mp_warthog"
-    },
-    "rhog1": {
-      "seat": 0,
-      "vehicle": "vehicles\\rwarthog\\rwarthog"
-    },
-    "rhog2": {
-      "seat": 7,
-      "vehicle": "vehicles\\rwarthog\\rwarthog"
-    }
-  },
-  "lucidity_rc_b": {
-    "hog1": {
-      "seat": 0,
-      "vehicle": "vehicles\\warthog\\mp_warthog"
-    },
-    "hog2": {
-      "seat": 7,
-      "vehicle": "vehicles\\warthog\\mp_warthog"
-    },
-    "rhog1": {
-      "seat": 0,
-      "vehicle": "vehicles\\rwarthog\\rwarthog"
-    },
-    "rhog2": {
-      "seat": 7,
-      "vehicle": "vehicles\\rwarthog\\rwarthog"
-    }
-  },
-  "madhousexl": {
-    "hog1": {
-      "seat": 0,
-      "vehicle": "vehicles\\warthog\\mp_warthog"
-    },
-    "hog2": {
-      "seat": 7,
-      "vehicle": "vehicles\\warthog\\mp_warthog"
-    },
-    "rhog1": {
-      "seat": 0,
-      "vehicle": "vehicles\\rwarthog\\rwarthog"
-    },
-    "rhog2": {
-      "seat": 7,
-      "vehicle": "vehicles\\rwarthog\\rwarthog"
-    }
-  },
-  "majestic": {
-    "hog1": {
-      "seat": 0,
-      "vehicle": "vehicles\\warthog\\mp_warthog"
-    },
-    "hog2": {
-      "seat": 7,
-      "vehicle": "vehicles\\warthog\\mp_warthog"
-    },
-    "rhog1": {
-      "seat": 0,
-      "vehicle": "vehicles\\rwarthog\\rwarthog"
-    },
-    "rhog2": {
-      "seat": 7,
-      "vehicle": "vehicles\\rwarthog\\rwarthog"
-    }
-  },
-  "mapa001": {
-    "hog1": {
-      "seat": 0,
-      "vehicle": "vehicles\\warthog\\mp_warthog"
-    },
-    "hog2": {
-      "seat": 7,
-      "vehicle": "vehicles\\warthog\\mp_warthog"
-    },
-    "rhog1": {
-      "seat": 0,
-      "vehicle": "vehicles\\rwarthog\\rwarthog"
-    },
-    "rhog2": {
-      "seat": 7,
-      "vehicle": "vehicles\\rwarthog\\rwarthog"
-    }
-  },
-  "mapce": {
-    "hog1": {
-      "seat": 0,
-      "vehicle": "vehicles\\warthog\\mp_warthog"
-    },
-    "hog2": {
-      "seat": 7,
-      "vehicle": "vehicles\\warthog\\mp_warthog"
-    },
-    "rhog1": {
-      "seat": 0,
-      "vehicle": "vehicles\\rwarthog\\rwarthog"
-    },
-    "rhog2": {
-      "seat": 7,
-      "vehicle": "vehicles\\rwarthog\\rwarthog"
-    }
-  },
-  "mario": {
-    "hog1": {
-      "seat": 0,
-      "vehicle": "vehicles\\warthog\\mp_warthog"
-    },
-    "hog2": {
-      "seat": 7,
-      "vehicle": "vehicles\\warthog\\mp_warthog"
-    },
-    "rhog1": {
-      "seat": 0,
-      "vehicle": "vehicles\\rwarthog\\rwarthog"
-    },
-    "rhog2": {
-      "seat": 7,
-      "vehicle": "vehicles\\rwarthog\\rwarthog"
-    }
-  },
-  "mario64": {
-    "hog1": {
-      "seat": 0,
-      "vehicle": "vehicles\\warthog\\mp_warthog"
-    },
-    "hog2": {
-      "seat": 7,
-      "vehicle": "vehicles\\warthog\\mp_warthog"
-    },
-    "rhog1": {
-      "seat": 0,
-      "vehicle": "vehicles\\rwarthog\\rwarthog"
-    },
-    "rhog2": {
-      "seat": 7,
-      "vehicle": "vehicles\\rwarthog\\rwarthog"
-    }
-  },
-  "mars": {
-    "hog1": {
-      "seat": 0,
-      "vehicle": "vehicles\\warthog\\mp_warthog"
-    },
-    "hog2": {
-      "seat": 7,
-      "vehicle": "vehicles\\warthog\\mp_warthog"
-    },
-    "rhog1": {
-      "seat": 0,
-      "vehicle": "vehicles\\rwarthog\\rwarthog"
-    },
-    "rhog2": {
-      "seat": 7,
-      "vehicle": "vehicles\\rwarthog\\rwarthog"
-    }
-  },
-  "mask": {
-    "hog1": {
-      "seat": 0,
-      "vehicle": "vehicles\\warthog\\mp_warthog"
-    },
-    "hog2": {
-      "seat": 7,
-      "vehicle": "vehicles\\warthog\\mp_warthog"
-    },
-    "rhog1": {
-      "seat": 0,
-      "vehicle": "vehicles\\rwarthog\\rwarthog"
-    },
-    "rhog2": {
-      "seat": 7,
-      "vehicle": "vehicles\\rwarthog\\rwarthog"
-    }
-  },
-  "mask_insane": {
-    "mon": {
-      "seat": 0,
-      "vehicle": "vehicles\\mongoose\\atv"
-    },
-    "rhog1": {
-      "seat": 0,
-      "vehicle": "vehicles\\ravhog\\ravhog"
-    },
-    "rhog2": {
-      "seat": 7,
-      "vehicle": "vehicles\\ravhog\\ravhog"
-    }
-  },
-  "Mass-Effect-House": {
-    "hog1": {
-      "seat": 0,
-      "vehicle": "vehicles\\warthog\\mp_warthog"
-    },
-    "hog2": {
-      "seat": 7,
-      "vehicle": "vehicles\\warthog\\mp_warthog"
-    },
-    "rhog1": {
-      "seat": 0,
-      "vehicle": "vehicles\\rwarthog\\rwarthog"
-    },
-    "rhog2": {
-      "seat": 7,
-      "vehicle": "vehicles\\rwarthog\\rwarthog"
-    }
-  },
-  "massacre_mountain_race": {
-    "hog1": {
-      "seat": 0,
-      "vehicle": "vehicles\\warthog\\mp_warthog"
-    },
-    "hog2": {
-      "seat": 7,
-      "vehicle": "vehicles\\warthog\\mp_warthog"
-    },
-    "rhog1": {
-      "seat": 0,
-      "vehicle": "vehicles\\rwarthog\\rwarthog"
-    },
-    "rhog2": {
-      "seat": 7,
-      "vehicle": "vehicles\\rwarthog\\rwarthog"
-    }
-  },
-  "mayan-temple": {
-    "hog1": {
-      "seat": 0,
-      "vehicle": "vehicles\\warthog\\mp_warthog"
-    },
-    "hog2": {
-      "seat": 7,
-      "vehicle": "vehicles\\warthog\\mp_warthog"
-    },
-    "rhog1": {
-      "seat": 0,
-      "vehicle": "vehicles\\rwarthog\\rwarthog"
-    },
-    "rhog2": {
-      "seat": 7,
-      "vehicle": "vehicles\\rwarthog\\rwarthog"
-    }
-  },
-  "mayan_sacrifice": {
-    "hog1": {
-      "seat": 0,
-      "vehicle": "vehicles\\warthog\\mp_warthog"
-    },
-    "hog2": {
-      "seat": 7,
-      "vehicle": "vehicles\\warthog\\mp_warthog"
-    },
-    "rhog1": {
-      "seat": 0,
-      "vehicle": "vehicles\\rwarthog\\rwarthog"
-    },
-    "rhog2": {
-      "seat": 7,
-      "vehicle": "vehicles\\rwarthog\\rwarthog"
-    }
-  },
-  "measure_me": {
-    "puma1": {
-      "seat": 0,
-      "vehicle": "vehicles\\puma\\puma"
-    },
-    "puma2": {
-      "seat": 7,
-      "vehicle": "vehicles\\puma\\puma"
-    }
-  },
-  "meatlocker_race": {
-    "hog1": {
-      "seat": 0,
-      "vehicle": "vehicles\\warthog\\mp_warthog"
-    },
-    "hog2": {
-      "seat": 7,
-      "vehicle": "vehicles\\warthog\\mp_warthog"
-    },
-    "rhog1": {
-      "seat": 0,
-      "vehicle": "vehicles\\rwarthog\\rwarthog"
-    },
-    "rhog2": {
-      "seat": 7,
-      "vehicle": "vehicles\\rwarthog\\rwarthog"
-    }
-  },
-  "Medical Block": {
-    "hog1": {
-      "seat": 0,
-      "vehicle": "vehicles\\warthog\\mp_warthog"
-    },
-    "hog2": {
-      "seat": 7,
-      "vehicle": "vehicles\\warthog\\mp_warthog"
-    },
-    "rhog1": {
-      "seat": 0,
-      "vehicle": "vehicles\\rwarthog\\rwarthog"
-    },
-    "rhog2": {
-      "seat": 7,
-      "vehicle": "vehicles\\rwarthog\\rwarthog"
-    }
-  },
-  "mercury_falling": {
-    "hog1": {
-      "seat": 0,
-      "vehicle": "vehicles\\warthog\\mp_warthog"
-    },
-    "hog2": {
-      "seat": 7,
-      "vehicle": "vehicles\\warthog\\mp_warthog"
-    },
-    "rhog1": {
-      "seat": 0,
-      "vehicle": "vehicles\\rwarthog\\rwarthog"
-    },
-    "rhog2": {
-      "seat": 7,
-      "vehicle": "vehicles\\rwarthog\\rwarthog"
-    }
-  },
-  "mermaids_plaza": {
-    "hog1": {
-      "seat": 0,
-      "vehicle": "vehicles\\warthog\\mp_warthog"
-    },
-    "hog2": {
-      "seat": 7,
-      "vehicle": "vehicles\\warthog\\mp_warthog"
-    },
-    "rhog1": {
-      "seat": 0,
-      "vehicle": "vehicles\\rwarthog\\rwarthog"
-    },
-    "rhog2": {
-      "seat": 7,
-      "vehicle": "vehicles\\rwarthog\\rwarthog"
-    }
-  },
-  "mess_armageddon": {
-    "hog1": {
-      "seat": 0,
-      "vehicle": "vehicles\\warthog\\mp_warthog"
-    },
-    "hog2": {
-      "seat": 7,
-      "vehicle": "vehicles\\warthog\\mp_warthog"
-    },
-    "rhog1": {
-      "seat": 0,
-      "vehicle": "vehicles\\rwarthog\\rwarthog"
-    },
-    "rhog2": {
-      "seat": 7,
-      "vehicle": "vehicles\\rwarthog\\rwarthog"
-    }
-  },
-  "metalicarena": {
-    "hog1": {
-      "seat": 0,
-      "vehicle": "vehicles\\warthog\\mp_warthog"
-    },
-    "hog2": {
-      "seat": 7,
-      "vehicle": "vehicles\\warthog\\mp_warthog"
-    },
-    "rhog1": {
-      "seat": 0,
-      "vehicle": "vehicles\\rwarthog\\rwarthog"
-    },
-    "rhog2": {
-      "seat": 7,
-      "vehicle": "vehicles\\rwarthog\\rwarthog"
-    }
-  },
-  "mezmoriced": {
-    "hog1": {
-      "seat": 0,
-      "vehicle": "vehicles\\warthog\\mp_warthog"
-    },
-    "hog2": {
-      "seat": 7,
-      "vehicle": "vehicles\\warthog\\mp_warthog"
-    },
-    "rhog1": {
-      "seat": 0,
-      "vehicle": "vehicles\\rwarthog\\rwarthog"
-    },
-    "rhog2": {
-      "seat": 7,
-      "vehicle": "vehicles\\rwarthog\\rwarthog"
-    }
-  },
-  "midas": {
-    "hog1": {
-      "seat": 0,
-      "vehicle": "vehicles\\warthog\\mp_warthog"
-    },
-    "hog2": {
-      "seat": 7,
-      "vehicle": "vehicles\\warthog\\mp_warthog"
-    },
-    "rhog1": {
-      "seat": 0,
-      "vehicle": "vehicles\\rwarthog\\rwarthog"
-    },
-    "rhog2": {
-      "seat": 7,
-      "vehicle": "vehicles\\rwarthog\\rwarthog"
-    }
-  },
-  "midship": {
-    "hog1": {
-      "seat": 0,
-      "vehicle": "vehicles\\warthog\\mp_warthog"
-    },
-    "hog2": {
-      "seat": 7,
-      "vehicle": "vehicles\\warthog\\mp_warthog"
-    },
-    "rhog1": {
-      "seat": 0,
-      "vehicle": "vehicles\\rwarthog\\rwarthog"
-    },
-    "rhog2": {
-      "seat": 7,
-      "vehicle": "vehicles\\rwarthog\\rwarthog"
-    }
-  },
-  "ministunt": {
-    "ghost": {
-      "seat": 0,
-      "vehicle": "vehicles\\ghost\\ghost_mp"
-    },
-    "shog1": {
-      "seat": 0,
-      "vehicle": "vehicles\\sporthog\\sporthog"
-    },
-    "shog2": {
-      "seat": 7,
-      "vehicle": "vehicles\\sporthog\\sporthog"
-    }
-  },
-  "modern_warfarev3_the_outbrack": {
-    "hog1": {
-      "seat": 0,
-      "vehicle": "vehicles\\warthog\\mp_warthog"
-    },
-    "hog2": {
-      "seat": 7,
-      "vehicle": "vehicles\\warthog\\mp_warthog"
-    },
-    "rhog1": {
-      "seat": 0,
-      "vehicle": "vehicles\\rwarthog\\rwarthog"
-    },
-    "rhog2": {
-      "seat": 7,
-      "vehicle": "vehicles\\rwarthog\\rwarthog"
-    }
-  },
-  "molag": {
-    "hog1": {
-      "seat": 0,
-      "vehicle": "vehicles\\warthog\\mp_warthog"
-    },
-    "hog2": {
-      "seat": 7,
-      "vehicle": "vehicles\\warthog\\mp_warthog"
-    },
-    "rhog1": {
-      "seat": 0,
-      "vehicle": "vehicles\\rwarthog\\rwarthog"
-    },
-    "rhog2": {
-      "seat": 7,
-      "vehicle": "vehicles\\rwarthog\\rwarthog"
-    }
-  },
-  "mombasa_race": {
-    "hog1": {
-      "seat": 0,
-      "vehicle": "vehicles\\g_warthog\\g_warthog"
-    },
-    "hog2": {
-      "seat": 7,
-      "vehicle": "vehicles\\g_warthog\\g_warthog"
-    },
-    "civi1": {
-      "seat": 0,
-      "vehicle": "vehicles\\civvi\\civvi"
-    },
-    "civi2": {
-      "seat": 7,
-      "vehicle": "vehicles\\civvi\\civvi"
-    }
-  },
-  "mongoose_point": {
-    "hog1": {
-      "seat": 0,
-      "vehicle": "vehicles\\fwarthog\\mp_fwarthog"
-    },
-    "hog2": {
-      "seat": 7,
-      "vehicle": "vehicles\\fwarthog\\mp_fwarthog"
-    }
-  },
-  "monkeyrap": {
-    "hog1": {
-      "seat": 0,
-      "vehicle": "vehicles\\warthog\\mp_warthog"
-    },
-    "hog2": {
-      "seat": 7,
-      "vehicle": "vehicles\\warthog\\mp_warthog"
-    },
-    "rhog1": {
-      "seat": 0,
-      "vehicle": "vehicles\\rwarthog\\rwarthog"
-    },
-    "rhog2": {
-      "seat": 7,
-      "vehicle": "vehicles\\rwarthog\\rwarthog"
-    }
-  },
-  "monster_jam": {
-    "hog1": {
-      "seat": 0,
-      "vehicle": "vehicles\\hogfoot\\hogfoot"
-    },
-    "hog2": {
-      "seat": 7,
-      "vehicle": "vehicles\\hogfoot\\hogfoot"
-    }
-  },
-  "mont_st_michel": {
-    "hog1": {
-      "seat": 0,
-      "vehicle": "vehicles\\warthog\\h2 mp_warthog"
-    },
-    "hog2": {
-      "seat": 7,
-      "vehicle": "vehicles\\warthog\\h2 mp_warthog"
-    },
-    "rhog1": {
-      "seat": 0,
-      "vehicle": "vehicles\\rwarthog\\h2 rwarthog"
-    },
-    "rhog2": {
-      "seat": 7,
-      "vehicle": "vehicles\\rwarthog\\h2 rwarthog"
-    }
-  },
-  "moodbkwds": {
-    "hog1": {
-      "seat": 0,
-      "vehicle": "vehicles\\warthog\\mp_warthog"
-    },
-    "hog2": {
-      "seat": 7,
-      "vehicle": "vehicles\\warthog\\mp_warthog"
-    },
-    "rhog1": {
-      "seat": 0,
-      "vehicle": "vehicles\\rwarthog\\rwarthog"
-    },
-    "rhog2": {
-      "seat": 7,
-      "vehicle": "vehicles\\rwarthog\\rwarthog"
-    }
-  },
-  "mooncrater1.0b": {
-    "hog1": {
-      "seat": 0,
-      "vehicle": "vehicles\\warthog\\mp_warthog"
-    },
-    "hog2": {
-      "seat": 7,
-      "vehicle": "vehicles\\warthog\\mp_warthog"
-    },
-    "rhog1": {
-      "seat": 0,
-      "vehicle": "vehicles\\rwarthog\\rwarthog"
-    },
-    "rhog2": {
-      "seat": 7,
-      "vehicle": "vehicles\\rwarthog\\rwarthog"
-    }
-  },
-  "mossgulch": {
-    "hog1": {
-      "seat": 0,
-      "vehicle": "vehicles\\bm_warthog\\bm_warthog"
-    },
-    "hog2": {
-      "seat": 7,
-      "vehicle": "vehicles\\bm_warthog\\bm_warthog"
-    },
-    "ghost": {
-      "seat": 0,
-      "vehicle": "vehicles\\brute_ghost\\brute_ghost"
-    }
-  },
-  "mountainisland": {
-    "hog1": {
-      "seat": 0,
-      "vehicle": "vehicles\\warthog\\mp_warthog"
-    },
-    "hog2": {
-      "seat": 7,
-      "vehicle": "vehicles\\warthog\\mp_warthog"
-    },
-    "rhog1": {
-      "seat": 0,
-      "vehicle": "vehicles\\rwarthog\\rwarthog"
-    },
-    "rhog2": {
-      "seat": 7,
-      "vehicle": "vehicles\\rwarthog\\rwarthog"
-    }
-  },
-  "mountainkingdom": {
-    "hog1": {
-      "seat": 0,
-      "vehicle": "vehicles\\warthog\\mp_warthog"
-    },
-    "hog2": {
-      "seat": 7,
-      "vehicle": "vehicles\\warthog\\mp_warthog"
-    },
-    "rhog1": {
-      "seat": 0,
-      "vehicle": "vehicles\\rwarthog\\rwarthog"
-    },
-    "rhog2": {
-      "seat": 7,
-      "vehicle": "vehicles\\rwarthog\\rwarthog"
-    }
-  },
-  "mp": {
-    "hog1": {
-      "seat": 0,
-      "vehicle": "vehicles\\warthog\\mp_warthog"
-    },
-    "hog2": {
-      "seat": 7,
-      "vehicle": "vehicles\\warthog\\mp_warthog"
-    },
-    "rhog1": {
-      "seat": 0,
-      "vehicle": "vehicles\\rwarthog\\rwarthog"
-    },
-    "rhog2": {
-      "seat": 7,
-      "vehicle": "vehicles\\rwarthog\\rwarthog"
-    }
-  },
-  "mp_aotcr_b": {
-    "hog1": {
-      "seat": 0,
-      "vehicle": "vehicles\\warthog\\mp_warthog"
-    },
-    "hog2": {
-      "seat": 7,
-      "vehicle": "vehicles\\warthog\\mp_warthog"
-    },
-    "rhog1": {
-      "seat": 0,
-      "vehicle": "vehicles\\rwarthog\\rwarthog"
-    },
-    "rhog2": {
-      "seat": 7,
-      "vehicle": "vehicles\\rwarthog\\rwarthog"
-    }
-  },
-  "mp_secret_mision_1": {
-    "ghost": {
-      "seat": 0,
-      "vehicle": "vehicles\\ghost\\ghost"
-    },
-    "hog1": {
-      "seat": 0,
-      "vehicle": "vehicles\\warthog\\mp_warthog"
-    },
-    "hog2": {
-      "seat": 7,
-      "vehicle": "vehicles\\warthog\\mp_warthog"
-    }
-  },
-  "mt_cereal_bowl": {
-    "mon": {
-      "seat": 0,
-      "vehicle": "vehicles\\mongoose\\mongoose"
-    },
-    "rhog1": {
-      "seat": 0,
-      "vehicle": "vehicles\\rwarthog\\rwarthog"
-    },
-    "rhog2": {
-      "seat": 7,
-      "vehicle": "vehicles\\rwarthog\\rwarthog"
-    }
-  },
-  "mt_dementia": {
-    "hog1": {
-      "seat": 0,
-      "vehicle": "vehicles\\warthog\\mp_warthog"
-    },
-    "hog2": {
-      "seat": 7,
-      "vehicle": "vehicles\\warthog\\mp_warthog"
-    },
-    "rhog1": {
-      "seat": 0,
-      "vehicle": "vehicles\\rwarthog\\rwarthog"
-    },
-    "rhog2": {
-      "seat": 7,
-      "vehicle": "vehicles\\rwarthog\\rwarthog"
-    }
-  },
-  "mudwinder": {
-    "hog1": {
-      "seat": 0,
-      "vehicle": "vehicles\\hogfoot\\hogfoot"
-    },
-    "hog2": {
-      "seat": 7,
-      "vehicle": "vehicles\\hogfoot\\hogfoot"
-    },
-    "rhog1": {
-      "seat": 0,
-      "vehicle": "vehicles\\hogfoot\\hogfoot2"
-    },
-    "rhog2": {
-      "seat": 7,
-      "vehicle": "vehicles\\hogfoot\\hogfoot2"
-    }
-  },
-  "municipality": {
-    "hog1": {
-      "seat": 0,
-      "vehicle": "vehicles\\warthog\\mp_warthog"
-    },
-    "hog2": {
-      "seat": 7,
-      "vehicle": "vehicles\\warthog\\mp_warthog"
-    },
-    "rhog1": {
-      "seat": 0,
-      "vehicle": "vehicles\\rwarthog\\rwarthog"
-    },
-    "rhog2": {
-      "seat": 7,
-      "vehicle": "vehicles\\rwarthog\\rwarthog"
-    }
-  },
-  "murena": {
-    "hog1": {
-      "seat": 0,
-      "vehicle": "vehicles\\warthog\\mp_warthog"
-    },
-    "hog2": {
-      "seat": 7,
-      "vehicle": "vehicles\\warthog\\mp_warthog"
-    },
-    "rhog1": {
-      "seat": 0,
-      "vehicle": "vehicles\\rwarthog\\rwarthog"
-    },
-    "rhog2": {
-      "seat": 7,
-      "vehicle": "vehicles\\rwarthog\\rwarthog"
-    }
-  },
-  "mute_city": {
-    "pan1": {
-      "seat": 0,
-      "vehicle": "vehicles\\gp\\green_panther"
-    },
-    "pan2": {
-      "seat": 7,
-      "vehicle": "vehicles\\gp\\green_panther"
-    },
-    "gaz1": {
-      "seat": 0,
-      "vehicle": "vehicles\\red_gazelle\\red_gazelle"
-    },
-    "gaz2": {
-      "seat": 7,
-      "vehicle": "vehicles\\red_gazelle\\red_gazelle"
-    }
-  },
-  "mute_city_beta_2": {
-    "pan1": {
-      "seat": 0,
-      "vehicle": "vehicles\\gp\\green_panther"
-    },
-    "pan2": {
-      "seat": 7,
-      "vehicle": "vehicles\\gp\\green_panther"
-    },
-    "gaz1": {
-      "seat": 0,
-      "vehicle": "vehicles\\red_gazelle\\red_gazelle"
-    },
-    "gaz2": {
-      "seat": 7,
-      "vehicle": "vehicles\\red_gazelle\\red_gazelle"
-    }
-  },
-  "my": {
-    "hog1": {
-      "seat": 0,
-      "vehicle": "vehicles\\warthog\\mp_warthog"
-    },
-    "hog2": {
-      "seat": 7,
-      "vehicle": "vehicles\\warthog\\mp_warthog"
-    },
-    "rhog1": {
-      "seat": 0,
-      "vehicle": "vehicles\\rwarthog\\rwarthog"
-    },
-    "rhog2": {
-      "seat": 7,
-      "vehicle": "vehicles\\rwarthog\\rwarthog"
-    }
-  },
-  "mystic": {
-    "hog1": {
-      "seat": 0,
-      "vehicle": "vehicles\\warthog\\mp_warthog"
-    },
-    "hog2": {
-      "seat": 7,
-      "vehicle": "vehicles\\warthog\\mp_warthog"
-    },
-    "rhog1": {
-      "seat": 0,
-      "vehicle": "vehicles\\rwarthog\\rwarthog"
-    },
-    "rhog2": {
-      "seat": 7,
-      "vehicle": "vehicles\\rwarthog\\rwarthog"
-    }
-  },
-  "mystic_mod": {
-    "puma1": {
-      "seat": 0,
-      "vehicle": "vehicles\\puma\\puma_lt"
-    },
-    "puma2": {
-      "seat": 7,
-      "vehicle": "vehicles\\puma\\puma_lt"
-    },
-    "puma3": {
-      "seat": 0,
-      "vehicle": "vehicles\\puma\\rpuma_lt"
-    },
-    "puma4": {
-      "seat": 7,
-      "vehicle": "vehicles\\puma\\rpuma_lt"
-    }
-  },
-  "naval": {
-    "boat1": {
-      "seat": 0,
-      "vehicle": "vehicles\\boat\\boat"
-    },
-    "boat2": {
-      "seat": 7,
-      "vehicle": "vehicles\\boat\\boat"
-    },
-    "rhog1": {
-      "seat": 0,
-      "vehicle": "vehicles\\rwarthog\\rwarthog"
-    },
-    "rhog2": {
-      "seat": 7,
-      "vehicle": "vehicles\\rwarthog\\rwarthog"
-    }
-  },
-  "navy's_playground": {
-    "hog1": {
-      "seat": 0,
-      "vehicle": "vehicles\\bm_warthog\\bm_warthog"
-    },
-    "hog2": {
-      "seat": 7,
-      "vehicle": "vehicles\\bm_warthog\\bm_warthog"
-    },
-    "rhog1": {
-      "seat": 0,
-      "vehicle": "vehicles\\rwarthog\\rwarthog"
-    },
-    "rhog2": {
-      "seat": 7,
-      "vehicle": "vehicles\\rwarthog\\rwarthog"
-    }
-  },
-  "ndugu": {
-    "hog1": {
-      "seat": 0,
-      "vehicle": "vehicles\\warthog\\mp_warthog"
-    },
-    "hog2": {
-      "seat": 7,
-      "vehicle": "vehicles\\warthog\\mp_warthog"
-    },
-    "rhog1": {
-      "seat": 0,
-      "vehicle": "vehicles\\rwarthog\\rwarthog"
-    },
-    "rhog2": {
-      "seat": 7,
-      "vehicle": "vehicles\\rwarthog\\rwarthog"
-    }
-  },
-  "needleosity": {
-    "hog1": {
-      "seat": 0,
-      "vehicle": "vehicles\\warthog\\mp_warthog"
-    },
-    "hog2": {
-      "seat": 7,
-      "vehicle": "vehicles\\warthog\\mp_warthog"
-    },
-    "rhog1": {
-      "seat": 0,
-      "vehicle": "vehicles\\rwarthog\\rwarthog"
-    },
-    "rhog2": {
-      "seat": 7,
-      "vehicle": "vehicles\\rwarthog\\rwarthog"
-    }
-  },
-  "nekari": {
-    "hog1": {
-      "seat": 0,
-      "vehicle": "vehicles\\warthog\\mp_warthog"
-    },
-    "hog2": {
-      "seat": 7,
-      "vehicle": "vehicles\\warthog\\mp_warthog"
-    },
-    "rhog1": {
-      "seat": 0,
-      "vehicle": "vehicles\\rwarthog\\rwarthog"
-    },
-    "rhog2": {
-      "seat": 7,
-      "vehicle": "vehicles\\rwarthog\\rwarthog"
-    }
-  },
-  "nemesis": {
-    "hog1": {
-      "seat": 0,
-      "vehicle": "vehicles\\warthog\\mp_warthog"
-    },
-    "hog2": {
-      "seat": 7,
-      "vehicle": "vehicles\\warthog\\mp_warthog"
-    },
-    "rhog1": {
-      "seat": 0,
-      "vehicle": "vehicles\\rwarthog\\rwarthog"
-    },
-    "rhog2": {
-      "seat": 7,
-      "vehicle": "vehicles\\rwarthog\\rwarthog"
-    }
-  },
-  "neophobia_beta": {
-    "hog1": {
-      "seat": 0,
-      "vehicle": "vehicles\\warthog\\mp_warthog"
-    },
-    "hog2": {
-      "seat": 7,
-      "vehicle": "vehicles\\warthog\\mp_warthog"
-    },
-    "rhog1": {
-      "seat": 0,
-      "vehicle": "vehicles\\rwarthog\\rwarthog"
-    },
-    "rhog2": {
-      "seat": 7,
-      "vehicle": "vehicles\\rwarthog\\rwarthog"
-    }
-  },
-  "nervous_canyon_race": {
-    "hog1": {
-      "seat": 0,
-      "vehicle": "vehicles\\warthog\\mp_warthog"
-    },
-    "hog2": {
-      "seat": 7,
-      "vehicle": "vehicles\\warthog\\mp_warthog"
-    },
-    "rhog1": {
-      "seat": 0,
-      "vehicle": "vehicles\\rwarthog\\rwarthog"
-    },
-    "rhog2": {
-      "seat": 7,
-      "vehicle": "vehicles\\rwarthog\\rwarthog"
-    }
-  },
-  "nervous_king": {
-    "hog1": {
-      "seat": 0,
-      "vehicle": "vehicles\\warthog\\mp_warthog"
-    },
-    "hog2": {
-      "seat": 7,
-      "vehicle": "vehicles\\warthog\\mp_warthog"
-    },
-    "rhog1": {
-      "seat": 0,
-      "vehicle": "vehicles\\rwarthog\\rwarthog"
-    },
-    "rhog2": {
-      "seat": 7,
-      "vehicle": "vehicles\\rwarthog\\rwarthog"
-    }
-  },
-  "new": {
-    "hog1": {
-      "seat": 0,
-      "vehicle": "vehicles\\warthog\\mp_warthog"
-    },
-    "hog2": {
-      "seat": 7,
-      "vehicle": "vehicles\\warthog\\mp_warthog"
-    },
-    "rhog1": {
-      "seat": 0,
-      "vehicle": "vehicles\\rwarthog\\rwarthog"
-    },
-    "rhog2": {
-      "seat": 7,
-      "vehicle": "vehicles\\rwarthog\\rwarthog"
-    }
-  },
-  "new_mombasa_chaos": {
-    "hog1": {
-      "seat": 0,
-      "vehicle": "vehicles\\warthog\\mp_warthog"
-    },
-    "hog2": {
-      "seat": 7,
-      "vehicle": "vehicles\\warthog\\mp_warthog"
-    },
-    "rhog1": {
-      "seat": 0,
-      "vehicle": "vehicles\\rwarthog\\rwarthog"
-    },
-    "rhog2": {
-      "seat": 7,
-      "vehicle": "vehicles\\rwarthog\\rwarthog"
-    }
-  },
-  "new_mombasa_race": {
-    "hog1": {
-      "seat": 0,
-      "vehicle": "vehicles\\warthog\\mp_warthog"
-    },
-    "hog2": {
-      "seat": 7,
-      "vehicle": "vehicles\\warthog\\mp_warthog"
-    },
-    "rhog1": {
-      "seat": 0,
-      "vehicle": "vehicles\\rwarthog\\rwarthog"
-    },
-    "rhog2": {
-      "seat": 7,
-      "vehicle": "vehicles\\rwarthog\\rwarthog"
-    }
-  },
-  "new_mombasa_race_v2": {
-    "hog1": {
-      "seat": 0,
-      "vehicle": "vehicles\\warthog\\mp_warthog"
-    },
-    "hog2": {
-      "seat": 7,
-      "vehicle": "vehicles\\warthog\\mp_warthog"
-    },
-    "rhog1": {
-      "seat": 0,
-      "vehicle": "vehicles\\rwarthog\\rwarthog"
-    },
-    "rhog2": {
-      "seat": 7,
-      "vehicle": "vehicles\\rwarthog\\rwarthog"
-    }
-  },
-  "newgulch_4": {
-    "hog1": {
-      "seat": 0,
-      "vehicle": "vehicles\\coldsnap_hogs\\g_warthog"
-    },
-    "hog2": {
-      "seat": 7,
-      "vehicle": "vehicles\\coldsnap_hogs\\g_warthog"
-    },
-    "rhog1": {
-      "seat": 0,
-      "vehicle": "vehicles\\coldsnap_hogs\\mwarthog"
-    },
-    "rhog2": {
-      "seat": 7,
-      "vehicle": "vehicles\\coldsnap_hogs\\mwarthog"
-    }
-  },
-  "newgulch_5": {
-    "ghost": {
-      "seat": 0,
-      "vehicle": "vehicles\\brute_ghost\\brute_ghost"
-    },
-    "rhog1": {
-      "seat": 0,
-      "vehicle": "vehicles\\rwarthog\\rwarthog"
-    },
-    "rhog2": {
-      "seat": 7,
-      "vehicle": "vehicles\\rwarthog\\rwarthog"
-    }
-  },
-  "nightcamp_ce": {
-    "hog1": {
-      "seat": 0,
-      "vehicle": "vehicles\\warthog\\mp_warthog"
-    },
-    "hog2": {
-      "seat": 7,
-      "vehicle": "vehicles\\warthog\\mp_warthog"
-    },
-    "rhog1": {
-      "seat": 0,
-      "vehicle": "vehicles\\rwarthog\\rwarthog"
-    },
-    "rhog2": {
-      "seat": 7,
-      "vehicle": "vehicles\\rwarthog\\rwarthog"
-    }
-  },
-  "nightglow": {
-    "hog1": {
-      "seat": 0,
-      "vehicle": "vehicles\\s_warthog\\mp_warthog444"
-    },
-    "hog2": {
-      "seat": 7,
-      "vehicle": "vehicles\\s_warthog\\mp_warthog444"
-    },
-    "rhog1": {
-      "seat": 0,
-      "vehicle": "vehicles\\s_rwarthog\\rwarthog444"
-    },
-    "rhog2": {
-      "seat": 7,
-      "vehicle": "vehicles\\s_rwarthog\\rwarthog444"
-    }
-  },
-  "nightmare_arena": {
-    "ghost": {
-      "seat": 0,
-      "vehicle": "vehicles\\newghost\\newghost"
-    },
-    "bull": {
-      "seat": 0,
-      "vehicle": "vehicles\\bulldog\\bulldog"
-    }
-  },
-  "The-Right-of-Passage_a30": {
-    "hog1": {
-      "seat": 0,
-<<<<<<< HEAD
-      "vehicle": "vehicles\\bm_warthog\\bm_warthog"
-    },
-    "hog2": {
-      "seat": 7,
-      "vehicle": "vehicles\\bm_warthog\\bm_warthog"
-    },
-    "rhog1": {
-      "seat": 0,
-      "vehicle": "vehicles\\rwarthog\\hellrwarthog"
-    },
-    "rhog2": {
-      "seat": 7,
-      "vehicle": "vehicles\\rwarthog\\hellrwarthog"
-=======
-      "vehicle": "halo3\\vehicles\\warthog\\mp_warthog"
-    },
-    "hog2": {
-      "seat": 7,
-      "vehicle": "halo3\\vehicles\\warthog\\mp_warthog"
-    },
-    "rhog1": {
-      "seat": 0,
-      "vehicle": "halo3\\vehicles\\warthog\\rwarthog"
-    },
-    "rhog2": {
-      "seat": 7,
-      "vehicle": "halo3\\vehicles\\warthog\\rwarthog"
->>>>>>> 03d931c5
-    }
-  },
-  "nightriders": {
-    "hog1": {
-      "seat": 0,
-      "vehicle": "vehicles\\warthog\\mp_warthog"
-    },
-    "hog2": {
-      "seat": 7,
-      "vehicle": "vehicles\\warthog\\mp_warthog"
-    },
-    "rhog1": {
-      "seat": 0,
-      "vehicle": "vehicles\\rwarthog\\rwarthog"
-    },
-    "rhog2": {
-      "seat": 7,
-      "vehicle": "vehicles\\rwarthog\\rwarthog"
-    }
-  },
-  "nirvana": {
-    "hog1": {
-      "seat": 0,
-      "vehicle": "vehicles\\warthog\\mp_warthog"
-    },
-    "hog2": {
-      "seat": 7,
-      "vehicle": "vehicles\\warthog\\mp_warthog"
-    },
-    "rhog1": {
-      "seat": 0,
-      "vehicle": "vehicles\\rwarthog\\rwarthog"
-    },
-    "rhog2": {
-      "seat": 7,
-      "vehicle": "vehicles\\rwarthog\\rwarthog"
-    }
-  },
-  "nitra": {
-    "hog1": {
-      "seat": 0,
-      "vehicle": "vehicles\\warthog\\mp_warthog"
-    },
-    "hog2": {
-      "seat": 7,
-      "vehicle": "vehicles\\warthog\\mp_warthog"
-    },
-    "rhog1": {
-      "seat": 0,
-      "vehicle": "vehicles\\rwarthog\\rwarthog"
-    },
-    "rhog2": {
-      "seat": 7,
-      "vehicle": "vehicles\\rwarthog\\rwarthog"
-    }
-  },
-  "No_Remorse": {
-    "hog1": {
-      "seat": 0,
-      "vehicle": "vehicles\\warthog\\mp_warthog"
-    },
-    "hog2": {
-      "seat": 7,
-      "vehicle": "vehicles\\warthog\\mp_warthog"
-    },
-    "rhog1": {
-      "seat": 0,
-      "vehicle": "vehicles\\rwarthog\\rwarthog"
-    },
-    "rhog2": {
-      "seat": 7,
-      "vehicle": "vehicles\\rwarthog\\rwarthog"
-    }
-  },
-  "north_terrains": {
-    "hog1": {
-      "seat": 0,
-      "vehicle": "vehicles\\warthog\\mp_warthog"
-    },
-    "hog2": {
-      "seat": 7,
-      "vehicle": "vehicles\\warthog\\mp_warthog"
-    },
-    "rhog1": {
-      "seat": 0,
-      "vehicle": "vehicles\\rwarthog\\rwarthog"
-    },
-    "rhog2": {
-      "seat": 7,
-      "vehicle": "vehicles\\rwarthog\\rwarthog"
-    }
-  },
-  "novasphobia_beta": {
-    "hog1": {
-      "seat": 0,
-      "vehicle": "vehicles\\warthog\\mp_warthog"
-    },
-    "hog2": {
-      "seat": 7,
-      "vehicle": "vehicles\\warthog\\mp_warthog"
-    },
-    "rhog1": {
-      "seat": 0,
-      "vehicle": "vehicles\\rwarthog\\rwarthog"
-    },
-    "rhog2": {
-      "seat": 7,
-      "vehicle": "vehicles\\rwarthog\\rwarthog"
-    }
-  },
-  "nowayout": {
-    "hog1": {
-      "seat": 0,
-      "vehicle": "vehicles\\warthog\\mp_warthog"
-    },
-    "hog2": {
-      "seat": 7,
-      "vehicle": "vehicles\\warthog\\mp_warthog"
-    },
-    "rhog1": {
-      "seat": 0,
-      "vehicle": "vehicles\\rwarthog\\rwarthog"
-    },
-    "rhog2": {
-      "seat": 7,
-      "vehicle": "vehicles\\rwarthog\\rwarthog"
-    }
-  },
-  "null": {
-    "hog1": {
-      "san1": 0,
-      "vehicle": "vehicles\\warthog\\sandhog"
-    },
-    "san2": {
-      "seat": 7,
-      "vehicle": "vehicles\\warthog\\sandhog"
-    },
-    "mon": {
-      "seat": 0,
-      "vehicle": "vehicles\\mongoose\\atv"
-    }
-  },
-  "Nyctophobia": {
-    "hog1": {
-      "seat": 0,
-      "vehicle": "vehicles\\warthog\\mp_warthog"
-    },
-    "hog2": {
-      "seat": 7,
-      "vehicle": "vehicles\\warthog\\mp_warthog"
-    },
-    "rhog1": {
-      "seat": 0,
-      "vehicle": "vehicles\\rwarthog\\rwarthog"
-    },
-    "rhog2": {
-      "seat": 7,
-      "vehicle": "vehicles\\rwarthog\\rwarthog"
-    }
-  },
-  "oasis": {
-    "hog1": {
-      "seat": 0,
-      "vehicle": "vehicles\\warthog\\mp_warthog"
-    },
-    "hog2": {
-      "seat": 7,
-      "vehicle": "vehicles\\warthog\\mp_warthog"
-    },
-    "rhog1": {
-      "seat": 0,
-      "vehicle": "vehicles\\rwarthog\\rwarthog"
-    },
-    "rhog2": {
-      "seat": 7,
-      "vehicle": "vehicles\\rwarthog\\rwarthog"
-    }
-  },
-  "obelisk": {
-    "hog1": {
-      "seat": 0,
-      "vehicle": "vehicles\\warthog\\mp_warthog"
-    },
-    "hog2": {
-      "seat": 7,
-      "vehicle": "vehicles\\warthog\\mp_warthog"
-    },
-    "rhog1": {
-      "seat": 0,
-      "vehicle": "vehicles\\rwarthog\\rwarthog"
-    },
-    "rhog2": {
-      "seat": 7,
-      "vehicle": "vehicles\\rwarthog\\rwarthog"
-    }
-  },
-  "oblivion": {
-    "hog1": {
-      "seat": 0,
-      "vehicle": "vehicles\\warthog\\mp_warthog"
-    },
-    "hog2": {
-      "seat": 7,
-      "vehicle": "vehicles\\warthog\\mp_warthog"
-    },
-    "rhog1": {
-      "seat": 0,
-      "vehicle": "vehicles\\rwarthog\\rwarthog"
-    },
-    "rhog2": {
-      "seat": 7,
-      "vehicle": "vehicles\\rwarthog\\rwarthog"
-    }
-  },
-  "observatory": {
-    "hog1": {
-      "seat": 0,
-      "vehicle": "vehicles\\warthog\\mp_warthog"
-    },
-    "hog2": {
-      "seat": 7,
-      "vehicle": "vehicles\\warthog\\mp_warthog"
-    },
-    "rhog1": {
-      "seat": 0,
-      "vehicle": "vehicles\\rwarthog\\rwarthog"
-    },
-    "rhog2": {
-      "seat": 7,
-      "vehicle": "vehicles\\rwarthog\\rwarthog"
-    }
-  },
-  "obsolete": {
-    "civi1": {
-      "seat": 0,
-      "vehicle": "vehicles\\civihog\\mp_civihog"
-    },
-    "civi2": {
-      "seat": 7,
-      "vehicle": "vehicles\\civihog\\mp_civihog"
-    },
-    "mhog1": {
-      "seat": 0,
-      "vehicle": "vehicles\\misslehog\\misslehog"
-    },
-    "mhog2": {
-      "seat": 7,
-      "vehicle": "vehicles\\misslehog\\misslehog"
-    }
-  },
-  "obstruction_beta": {
-    "hog1": {
-      "seat": 0,
-      "vehicle": "vehicles\\warthog\\mp_warthog"
-    },
-    "hog2": {
-      "seat": 7,
-      "vehicle": "vehicles\\warthog\\mp_warthog"
-    },
-    "rhog1": {
-      "seat": 0,
-      "vehicle": "vehicles\\rwarthog\\rwarthog"
-    },
-    "rhog2": {
-      "seat": 7,
-      "vehicle": "vehicles\\rwarthog\\rwarthog"
-    }
-  },
-  "oceancrater": {
-    "ghost": {
-      "seat": 0,
-      "vehicle": "vehicles\\ghost\\ghost_mp"
-    },
-    "rhog1": {
-      "seat": 0,
-      "vehicle": "vehicles\\coldsnap_hogs\\mp_warthog"
-    },
-    "rhog2": {
-      "seat": 7,
-      "vehicle": "vehicles\\coldsnap_hogs\\mp_warthog"
-    }
-  },
-  "oceans_apart": {
-    "hog1": {
-      "seat": 0,
-      "vehicle": "vehicles\\warthog\\mp_warthog"
-    },
-    "hog2": {
-      "seat": 7,
-      "vehicle": "vehicles\\warthog\\mp_warthog"
-    },
-    "rhog1": {
-      "seat": 0,
-      "vehicle": "vehicles\\rwarthog\\rwarthog"
-    },
-    "rhog2": {
-      "seat": 7,
-      "vehicle": "vehicles\\rwarthog\\rwarthog"
-    }
-  },
-  "odd_worlds": {
-    "hog1": {
-      "seat": 0,
-      "vehicle": "vehicles\\warthog\\mp_warthog"
-    },
-    "hog2": {
-      "seat": 7,
-      "vehicle": "vehicles\\warthog\\mp_warthog"
-    },
-    "rhog1": {
-      "seat": 0,
-      "vehicle": "vehicles\\rwarthog\\rwarthog"
-    },
-    "rhog2": {
-      "seat": 7,
-      "vehicle": "vehicles\\rwarthog\\rwarthog"
-    }
-  },
-  "oil_spill_aco": {
-    "hog1": {
-      "seat": 0,
-      "vehicle": "vehicles\\warthog\\mp_warthog"
-    },
-    "hog2": {
-      "seat": 7,
-      "vehicle": "vehicles\\warthog\\mp_warthog"
-    },
-    "rhog1": {
-      "seat": 0,
-      "vehicle": "vehicles\\rwarthog\\rwarthog"
-    },
-    "rhog2": {
-      "seat": 7,
-      "vehicle": "vehicles\\rwarthog\\rwarthog"
-    }
-  },
-  "oilisle": {
-    "hog1": {
-      "seat": 0,
-      "vehicle": "vehicles\\warthog\\mp_warthog"
-    },
-    "hog2": {
-      "seat": 7,
-      "vehicle": "vehicles\\warthog\\mp_warthog"
-    },
-    "rhog1": {
-      "seat": 0,
-      "vehicle": "vehicles\\rwarthog\\rwarthog"
-    },
-    "rhog2": {
-      "seat": 7,
-      "vehicle": "vehicles\\rwarthog\\rwarthog"
-    }
-  },
-  "old_cemetery": {
-    "hog1": {
-      "seat": 0,
-      "vehicle": "vehicles\\warthog\\mp_warthog"
-    },
-    "hog2": {
-      "seat": 7,
-      "vehicle": "vehicles\\warthog\\mp_warthog"
-    },
-    "rhog1": {
-      "seat": 0,
-      "vehicle": "vehicles\\coldsnap_hogs\\g_warthog"
-    },
-    "rhog2": {
-      "seat": 7,
-      "vehicle": "vehicles\\coldsnap_hogs\\g_warthog"
-    }
-  },
-  "olympus_mons": {
-    "hog1": {
-      "seat": 0,
-      "vehicle": "vehicles\\warthog\\mp_warthog"
-    },
-    "hog2": {
-      "seat": 7,
-      "vehicle": "vehicles\\warthog\\mp_warthog"
-    },
-    "rhog1": {
-      "seat": 0,
-      "vehicle": "vehicles\\rwarthog\\rwarthog"
-    },
-    "rhog2": {
-      "seat": 7,
-      "vehicle": "vehicles\\rwarthog\\rwarthog"
-    }
-  },
-  "omega_outpost": {
-    "hog1": {
-      "seat": 0,
-      "vehicle": "vehicles\\warthog\\mp_warthog"
-    },
-    "hog2": {
-      "seat": 7,
-      "vehicle": "vehicles\\warthog\\mp_warthog"
-    },
-    "rhog1": {
-      "seat": 0,
-      "vehicle": "vehicles\\rwarthog\\rwarthog"
-    },
-    "rhog2": {
-      "seat": 7,
-      "vehicle": "vehicles\\rwarthog\\rwarthog"
-    }
-  },
-  "ominous": {
-    "hog1": {
-      "seat": 0,
-      "vehicle": "vehicles\\warthog\\mp_warthog"
-    },
-    "hog2": {
-      "seat": 7,
-      "vehicle": "vehicles\\warthog\\mp_warthog"
-    },
-    "rhog1": {
-      "seat": 0,
-      "vehicle": "vehicles\\rwarthog\\rwarthog"
-    },
-    "rhog2": {
-      "seat": 7,
-      "vehicle": "vehicles\\rwarthog\\rwarthog"
-    }
-  },
-  "ooe_big_chees": {
-    "spec": {
-      "seat": 0,
-      "vehicle": "vehicles\\spectre\\spectre"
-    }
-  },
-  "ooecookie": {
-    "hog1": {
-      "seat": 0,
-      "vehicle": "vehicles\\warthog\\mp_warthog"
-    },
-    "hog2": {
-      "seat": 7,
-      "vehicle": "vehicles\\warthog\\mp_warthog"
-    },
-    "dpv1": {
-      "seat": 0,
-      "vehicle": "vehicles\\dpv\\dpv"
-    },
-    "dpv2": {
-      "seat": 7,
-      "vehicle": "vehicles\\dpv\\dpv"
-    }
-  },
-  "openseasbeta": {
-    "hog1": {
-      "seat": 0,
-      "vehicle": "vehicles\\mwarthog\\mwarthog"
-    },
-    "hog2": {
-      "seat": 7,
-      "vehicle": "vehicles\\mwarthog\\mwarthog"
-    },
-    "rhog1": {
-      "seat": 0,
-      "vehicle": "vehicles\\coldsnap_hogs\\g_warthog"
-    },
-    "rhog2": {
-      "seat": 7,
-      "vehicle": "vehicles\\coldsnap_hogs\\g_warthog"
-    }
-  },
-  "orbital": {
-    "hog1": {
-      "seat": 0,
-      "vehicle": "vehicles\\warthog\\h2 mp_warthog"
-    },
-    "hog2": {
-      "seat": 7,
-      "vehicle": "vehicles\\warthog\\h2 mp_warthog"
-    },
-    "rhog1": {
-      "seat": 0,
-      "vehicle": "vehicles\\rwarthog\\h2 rwarthog"
-    },
-    "rhog2": {
-      "seat": 7,
-      "vehicle": "vehicles\\rwarthog\\h2 rwarthog"
-    }
-  },
-  "orion_final": {
-    "hog1": {
-      "seat": 0,
-      "vehicle": "vehicles\\warthog\\mp_warthog"
-    },
-    "hog2": {
-      "seat": 7,
-      "vehicle": "vehicles\\warthog\\mp_warthog"
-    },
-    "rhog1": {
-      "seat": 0,
-      "vehicle": "vehicles\\rwarthog\\rwarthog"
-    },
-    "rhog2": {
-      "seat": 7,
-      "vehicle": "vehicles\\rwarthog\\rwarthog"
-    }
-  },
-  "osiris": {
-    "hog1": {
-      "seat": 0,
-      "vehicle": "vehicles\\warthog\\mp_warthog"
-    },
-    "hog2": {
-      "seat": 7,
-      "vehicle": "vehicles\\warthog\\mp_warthog"
-    },
-    "rhog1": {
-      "seat": 0,
-      "vehicle": "vehicles\\rwarthog\\rwarthog"
-    },
-    "rhog2": {
-      "seat": 7,
-      "vehicle": "vehicles\\rwarthog\\rwarthog"
-    }
-  },
-  "outpost_rio_classic": {
-    "hog1": {
-      "seat": 0,
-      "vehicle": "vehicles\\warthog\\mp_warthog"
-    },
-    "hog2": {
-      "seat": 7,
-      "vehicle": "vehicles\\warthog\\mp_warthog"
-    },
-    "rhog1": {
-      "seat": 0,
-      "vehicle": "vehicles\\rwarthog\\rwarthog"
-    },
-    "rhog2": {
-      "seat": 7,
-      "vehicle": "vehicles\\rwarthog\\rwarthog"
-    }
-  },
-  "oval_track": {
-    "hog1": {
-      "seat": 0,
-      "vehicle": "vehicles\\warthog\\mp_warthog"
-    },
-    "hog2": {
-      "seat": 7,
-      "vehicle": "vehicles\\warthog\\mp_warthog"
-    },
-    "rhog1": {
-      "seat": 0,
-      "vehicle": "vehicles\\rwarthog\\rwarthog"
-    },
-    "rhog2": {
-      "seat": 7,
-      "vehicle": "vehicles\\rwarthog\\rwarthog"
-    }
-  },
-  "overflow": {
-    "hog1": {
-      "seat": 0,
-      "vehicle": "vehicles\\warthog\\mp_warthog"
-    },
-    "hog2": {
-      "seat": 7,
-      "vehicle": "vehicles\\warthog\\mp_warthog"
-    },
-    "rhog1": {
-      "seat": 0,
-      "vehicle": "vehicles\\rwarthog\\rwarthog"
-    },
-    "rhog2": {
-      "seat": 7,
-      "vehicle": "vehicles\\rwarthog\\rwarthog"
-    }
-  },
-  "OverGrown": {
-    "hog1": {
-      "seat": 0,
-      "vehicle": "vehicles\\warthog\\mp_warthog"
-    },
-    "hog2": {
-      "seat": 7,
-      "vehicle": "vehicles\\warthog\\mp_warthog"
-    },
-    "rhog1": {
-      "seat": 0,
-      "vehicle": "vehicles\\rwarthog\\rwarthog"
-    },
-    "rhog2": {
-      "seat": 7,
-      "vehicle": "vehicles\\rwarthog\\rwarthog"
-    }
-  },
-  "pac-man": {
-    "hog1": {
-      "seat": 0,
-      "vehicle": "vehicles\\warthog\\mp_warthog"
-    },
-    "hog2": {
-      "seat": 7,
-      "vehicle": "vehicles\\warthog\\mp_warthog"
-    },
-    "rhog1": {
-      "seat": 0,
-      "vehicle": "vehicles\\rwarthog\\rwarthog"
-    },
-    "rhog2": {
-      "seat": 7,
-      "vehicle": "vehicles\\rwarthog\\rwarthog"
-    }
-  },
-  "pacman": {
-    "hog1": {
-      "seat": 0,
-      "vehicle": "vehicles\\warthog\\mp_warthog"
-    },
-    "hog2": {
-      "seat": 7,
-      "vehicle": "vehicles\\warthog\\mp_warthog"
-    },
-    "rhog1": {
-      "seat": 0,
-      "vehicle": "vehicles\\rwarthog\\rwarthog"
-    },
-    "rhog2": {
-      "seat": 7,
-      "vehicle": "vehicles\\rwarthog\\rwarthog"
-    }
-  },
-  "paint forestv1": {
-    "hog1": {
-      "seat": 0,
-      "vehicle": "vehicles\\warthog\\mp_warthog"
-    },
-    "hog2": {
-      "seat": 7,
-      "vehicle": "vehicles\\warthog\\mp_warthog"
-    },
-    "rboat1": {
-      "seat": 0,
-      "vehicle": "vehicles\\boathog\\rboathog"
-    },
-    "rboat2": {
-      "seat": 7,
-      "vehicle": "vehicles\\boathog\\rboathog"
-    }
-  },
-  "paintball-bk": {
-    "hog1": {
-      "seat": 0,
-      "vehicle": "vehicles\\warthog\\mp_warthog"
-    },
-    "hog2": {
-      "seat": 7,
-      "vehicle": "vehicles\\warthog\\mp_warthog"
-    },
-    "rhog1": {
-      "seat": 0,
-      "vehicle": "vehicles\\rwarthog\\rwarthog"
-    },
-    "rhog2": {
-      "seat": 7,
-      "vehicle": "vehicles\\rwarthog\\rwarthog"
-    }
-  },
-  "pandora_swamp": {
-    "mon": {
-      "seat": 0,
-      "vehicle": "h3_mongoose\\h3_mongoose"
-    },
-    "rhog1": {
-      "seat": 0,
-      "vehicle": "halo3\\vehicles\\warthog\\rwarthog"
-    },
-    "rhog2": {
-      "seat": 7,
-      "vehicle": "halo3\\vehicles\\warthog\\rwarthog"
-    }
-  },
-  "paradoxical": {
-    "hog1": {
-      "seat": 0,
-      "vehicle": "vehicles\\warthog\\mp_warthog"
-    },
-    "hog2": {
-      "seat": 7,
-      "vehicle": "vehicles\\warthog\\mp_warthog"
-    },
-    "rhog1": {
-      "seat": 0,
-      "vehicle": "vehicles\\rwarthog\\rwarthog"
-    },
-    "rhog2": {
-      "seat": 7,
-      "vehicle": "vehicles\\rwarthog\\rwarthog"
-    }
-  },
-  "paranoia": {
-    "hog1": {
-      "seat": 0,
-      "vehicle": "vehicles\\warthog\\mp_warthog"
-    },
-    "hog2": {
-      "seat": 7,
-      "vehicle": "vehicles\\warthog\\mp_warthog"
-    },
-    "rhog1": {
-      "seat": 0,
-      "vehicle": "vehicles\\rwarthog\\rwarthog"
-    },
-    "rhog2": {
-      "seat": 7,
-      "vehicle": "vehicles\\rwarthog\\rwarthog"
-    }
-  },
-  "peakofdespair0.8": {
-    "hog1": {
-      "seat": 0,
-      "vehicle": "vehicles\\warthog\\mp_warthog"
-    },
-    "hog2": {
-      "seat": 7,
-      "vehicle": "vehicles\\warthog\\mp_warthog"
-    },
-    "rhog1": {
-      "seat": 0,
-      "vehicle": "vehicles\\rwarthog\\rwarthog"
-    },
-    "rhog2": {
-      "seat": 7,
-      "vehicle": "vehicles\\rwarthog\\rwarthog"
-    }
-  },
-  "pegasus": {
-    "fork": {
-      "seat": 0,
-      "vehicle": "halo3\\vehicles\\forklift\\forklift"
-    }
-  },
-  "pegasus_classic": {
-    "hog1": {
-      "seat": 0,
-      "vehicle": "vehicles\\warthog\\mp_warthog"
-    },
-    "hog2": {
-      "seat": 7,
-      "vehicle": "vehicles\\warthog\\mp_warthog"
-    },
-    "rhog1": {
-      "seat": 0,
-      "vehicle": "vehicles\\rwarthog\\rwarthog"
-    },
-    "rhog2": {
-      "seat": 7,
-      "vehicle": "vehicles\\rwarthog\\rwarthog"
-    }
-  },
-  "peril": {
-    "hog1": {
-      "seat": 0,
-      "vehicle": "vehicles\\warthog\\mp_warthog"
-    },
-    "hog2": {
-      "seat": 7,
-      "vehicle": "vehicles\\warthog\\mp_warthog"
-    },
-    "rhog1": {
-      "seat": 0,
-      "vehicle": "vehicles\\rwarthog\\rwarthog"
-    },
-    "rhog2": {
-      "seat": 7,
-      "vehicle": "vehicles\\rwarthog\\rwarthog"
-    }
-  },
-  "peril_redux_alpha_pb1": {
-    "hog1": {
-      "seat": 0,
-      "vehicle": "vehicles\\warthog\\mp_warthog"
-    },
-    "hog2": {
-      "seat": 7,
-      "vehicle": "vehicles\\warthog\\mp_warthog"
-    },
-    "rhog1": {
-      "seat": 0,
-      "vehicle": "vehicles\\rwarthog\\rwarthog"
-    },
-    "rhog2": {
-      "seat": 7,
-      "vehicle": "vehicles\\rwarthog\\rwarthog"
-    }
-  },
-  "phantom": {
-    "hog1": {
-      "seat": 0,
-      "vehicle": "vehicles\\warthog\\mp_warthog"
-    },
-    "hog2": {
-      "seat": 7,
-      "vehicle": "vehicles\\warthog\\mp_warthog"
-    },
-    "rhog1": {
-      "seat": 0,
-      "vehicle": "vehicles\\rwarthog\\rwarthog"
-    },
-    "rhog2": {
-      "seat": 7,
-      "vehicle": "vehicles\\rwarthog\\rwarthog"
-    }
-  },
-  "phoenix": {
-    "hog1": {
-      "seat": 0,
-      "vehicle": "vehicles\\warthog\\mp_warthog"
-    },
-    "hog2": {
-      "seat": 7,
-      "vehicle": "vehicles\\warthog\\mp_warthog"
-    },
-    "rhog1": {
-      "seat": 0,
-      "vehicle": "vehicles\\rwarthog\\rwarthog"
-    },
-    "rhog2": {
-      "seat": 7,
-      "vehicle": "vehicles\\rwarthog\\rwarthog"
-    }
-  },
-  "pillars_v2": {
-    "hog1": {
-      "seat": 0,
-      "vehicle": "vehicles\\warthog\\mp_warthog"
-    },
-    "hog2": {
-      "seat": 7,
-      "vehicle": "vehicles\\warthog\\mp_warthog"
-    },
-    "rhog1": {
-      "seat": 0,
-      "vehicle": "vehicles\\rwarthog\\rwarthog"
-    },
-    "rhog2": {
-      "seat": 7,
-      "vehicle": "vehicles\\rwarthog\\rwarthog"
-    }
-  },
-  "pimp hogs 2": {
-    "ghost": {
-      "seat": 0,
-      "vehicle": "vehicles\\h2_ghost\\h2_ghost"
-    },
-    "lhog1": {
-      "seat": 0,
-      "vehicle": "vehicles\\warthog2\\laag_hog"
-    },
-    "lhog2": {
-      "seat": 7,
-      "vehicle": "vehicles\\warthog2\\laag_hog"
-    }
-  },
-  "pinch": {
-    "hog1": {
-      "seat": 0,
-      "vehicle": "vehicles\\warthog\\mp_warthog"
-    },
-    "hog2": {
-      "seat": 7,
-      "vehicle": "vehicles\\warthog\\mp_warthog"
-    },
-    "rhog1": {
-      "seat": 0,
-      "vehicle": "vehicles\\rwarthog\\rwarthog"
-    },
-    "rhog2": {
-      "seat": 7,
-      "vehicle": "vehicles\\rwarthog\\rwarthog"
-    }
-  },
-  "pipedream": {
-    "hog1": {
-      "seat": 0,
-      "vehicle": "UNKNOWN_TAG_ADDRESS"
-    },
-    "hog2": {
-      "seat": 7,
-      "vehicle": "UNKNOWN_TAG_ADDRESS"
-    },
-    "rhog1": {
-      "seat": 0,
-      "vehicle": "UNKNOWN_TAG_ADDRESS"
-    },
-    "rhog2": {
-      "seat": 7,
-      "vehicle": "UNKNOWN_TAG_ADDRESS"
-    }
-  },
-  "pipeline": {
-    "hog1": {
-      "seat": 0,
-      "vehicle": "vehicles\\warthog\\mp_warthog"
-    },
-    "hog2": {
-      "seat": 7,
-      "vehicle": "vehicles\\warthog\\mp_warthog"
-    },
-    "rhog1": {
-      "seat": 0,
-      "vehicle": "vehicles\\rwarthog\\rwarthog"
-    },
-    "rhog2": {
-      "seat": 7,
-      "vehicle": "vehicles\\rwarthog\\rwarthog"
-    }
-  },
-  "pit_v2": {
-    "hog1": {
-      "seat": 0,
-      "vehicle": "h2\\vehicles\\hogs\\warthog\\warthog"
-    },
-    "hog2": {
-      "seat": 7,
-      "vehicle": "h2\\vehicles\\hogs\\warthog\\warthog"
-    },
-    "mon": {
-      "seat": 0,
-      "vehicle": "h3_mongoose\\h3_mongoose"
-    }
-  },
-  "pit_v2_top_race": {
-    "hog1": {
-      "seat": 0,
-      "vehicle": "h2\\vehicles\\hogs\\warthog\\warthog"
-    },
-    "hog2": {
-      "seat": 7,
-      "vehicle": "h2\\vehicles\\hogs\\warthog\\warthog"
-    },
-    "mon": {
-      "seat": 0,
-      "vehicle": "h3_mongoose\\h3_mongoose"
-    }
-  },
-  "plasma_facility": {
-    "hog1": {
-      "seat": 0,
-      "vehicle": "vehicles\\warthog\\mp_warthog"
-    },
-    "hog2": {
-      "seat": 7,
-      "vehicle": "vehicles\\warthog\\mp_warthog"
-    },
-    "rhog1": {
-      "seat": 0,
-      "vehicle": "vehicles\\rwarthog\\rwarthog"
-    },
-    "rhog2": {
-      "seat": 7,
-      "vehicle": "vehicles\\rwarthog\\rwarthog"
-    }
-  },
-  "poopoo": {
-    "hog1": {
-      "seat": 0,
-      "vehicle": "vehicles\\warthog\\mp_warthog"
-    },
-    "hog2": {
-      "seat": 7,
-      "vehicle": "vehicles\\warthog\\mp_warthog"
-    },
-    "rhog1": {
-      "seat": 0,
-      "vehicle": "vehicles\\rwarthog\\rwarthog"
-    },
-    "rhog2": {
-      "seat": 7,
-      "vehicle": "vehicles\\rwarthog\\rwarthog"
-    }
-  },
-  "poq_presidio_mod2": {
-    "hog1": {
-      "seat": 0,
-      "vehicle": "bourrin\\halo reach\\vehicles\\warthog\\h2 mp_warthog"
-    },
-    "hog2": {
-      "seat": 7,
-      "vehicle": "bourrin\\halo reach\\vehicles\\warthog\\h2 mp_warthog"
-    },
-    "mon": {
-      "seat": 0,
-      "vehicle": "altis\\vehicles\\mongoose\\mongoose"
-    }
-  },
-  "port": {
-    "hog1": {
-      "seat": 0,
-      "vehicle": "vehicles\\warthog\\mp_warthog"
-    },
-    "hog2": {
-      "seat": 7,
-      "vehicle": "vehicles\\warthog\\mp_warthog"
-    },
-    "rhog1": {
-      "seat": 0,
-      "vehicle": "vehicles\\rwarthog\\rwarthog"
-    },
-    "rhog2": {
-      "seat": 7,
-      "vehicle": "vehicles\\rwarthog\\rwarthog"
-    }
-  },
-  "portent": {
-    "hog1": {
-      "seat": 0,
-      "vehicle": "vehicles\\warthog\\mp_warthog"
-    },
-    "hog2": {
-      "seat": 7,
-      "vehicle": "vehicles\\warthog\\mp_warthog"
-    },
-    "rhog1": {
-      "seat": 0,
-      "vehicle": "vehicles\\rwarthog\\rwarthog"
-    },
-    "rhog2": {
-      "seat": 7,
-      "vehicle": "vehicles\\rwarthog\\rwarthog"
-    }
-  },
-  "porter_creek": {
-    "lav1": {
-      "seat": 0,
-      "vehicle": "vehicles\\lav_25\\lav 25 apc"
-    },
-    "lav2": {
-      "seat": 7,
-      "vehicle": "vehicles\\lav_25\\lav 25 apc"
-    },
-    "mesa1": {
-      "seat": 0,
-      "vehicle": "vehicles\\mesa\\mesa"
-    },
-    "mesa2": {
-      "seat": 7,
-      "vehicle": "vehicles\\mesa\\mesa"
-    }
-  },
-  "power": {
-    "hog1": {
-      "seat": 0,
-      "vehicle": "vehicles\\warthog\\mp_warthog"
-    },
-    "hog2": {
-      "seat": 7,
-      "vehicle": "vehicles\\warthog\\mp_warthog"
-    },
-    "rhog1": {
-      "seat": 0,
-      "vehicle": "vehicles\\rwarthog\\rwarthog"
-    },
-    "rhog2": {
-      "seat": 7,
-      "vehicle": "vehicles\\rwarthog\\rwarthog"
-    }
-  },
-  "Powerhouse": {
-    "hog1": {
-      "seat": 0,
-      "vehicle": "vehicles\\warthog\\mp_warthog"
-    },
-    "hog2": {
-      "seat": 7,
-      "vehicle": "vehicles\\warthog\\mp_warthog"
-    },
-    "rhog1": {
-      "seat": 0,
-      "vehicle": "vehicles\\rwarthog\\rwarthog"
-    },
-    "rhog2": {
-      "seat": 7,
-      "vehicle": "vehicles\\rwarthog\\rwarthog"
-    }
-  },
-  "Prime_C3": {
-    "hog1": {
-      "seat": 0,
-      "vehicle": "vehicles\\warthog\\mp_warthog"
-    },
-    "hog2": {
-      "seat": 7,
-      "vehicle": "vehicles\\warthog\\mp_warthog"
-    },
-    "rhog1": {
-      "seat": 0,
-      "vehicle": "vehicles\\rwarthog\\rwarthog"
-    },
-    "rhog2": {
-      "seat": 7,
-      "vehicle": "vehicles\\rwarthog\\rwarthog"
-    }
-  },
-  "prime_c3_race": {
-    "hog1": {
-      "seat": 0,
-      "vehicle": "vehicles\\warthog\\mp_warthog"
-    },
-    "hog2": {
-      "seat": 7,
-      "vehicle": "vehicles\\warthog\\mp_warthog"
-    },
-    "rhog1": {
-      "seat": 0,
-      "vehicle": "vehicles\\rwarthog\\rwarthog"
-    },
-    "rhog2": {
-      "seat": 7,
-      "vehicle": "vehicles\\rwarthog\\rwarthog"
-    }
-  },
-  "prisoner": {
-    "hog1": {
-      "seat": 0,
-      "vehicle": "vehicles\\warthog\\mp_warthog"
-    },
-    "hog2": {
-      "seat": 7,
-      "vehicle": "vehicles\\warthog\\mp_warthog"
-    },
-    "rhog1": {
-      "seat": 0,
-      "vehicle": "vehicles\\rwarthog\\rwarthog"
-    },
-    "rhog2": {
-      "seat": 7,
-      "vehicle": "vehicles\\rwarthog\\rwarthog"
-    }
-  },
-  "prisoner_race": {
-    "hog1": {
-      "seat": 0,
-      "vehicle": "vehicles\\warthog\\mp_warthog"
-    },
-    "hog2": {
-      "seat": 7,
-      "vehicle": "vehicles\\warthog\\mp_warthog"
-    },
-    "rhog1": {
-      "seat": 0,
-      "vehicle": "vehicles\\rwarthog\\rwarthog"
-    },
-    "rhog2": {
-      "seat": 7,
-      "vehicle": "vehicles\\rwarthog\\rwarthog"
-    }
-  },
-  "prisoner_ts2_robot_factory": {
-    "hog1": {
-      "seat": 0,
-      "vehicle": "vehicles\\warthog\\mp_warthog"
-    },
-    "hog2": {
-      "seat": 7,
-      "vehicle": "vehicles\\warthog\\mp_warthog"
-    },
-    "rhog1": {
-      "seat": 0,
-      "vehicle": "vehicles\\rwarthog\\rwarthog"
-    },
-    "rhog2": {
-      "seat": 7,
-      "vehicle": "vehicles\\rwarthog\\rwarthog"
-    }
-  },
-  "prodigy": {
-    "hog1": {
-      "seat": 0,
-      "vehicle": "vehicles\\warthog\\mp_warthog"
-    },
-    "hog2": {
-      "seat": 7,
-      "vehicle": "vehicles\\warthog\\mp_warthog"
-    },
-    "rhog1": {
-      "seat": 0,
-      "vehicle": "vehicles\\rwarthog\\rwarthog"
-    },
-    "rhog2": {
-      "seat": 7,
-      "vehicle": "vehicles\\rwarthog\\rwarthog"
-    }
-  },
-  "promises": {
-    "hog1": {
-      "seat": 0,
-      "vehicle": "vehicles\\spectre\\spectre"
-    },
-    "hog2": {
-      "seat": 7,
-      "vehicle": "vehicles\\spectre\\spectre"
-    },
-    "rhog1": {
-      "seat": 0,
-      "vehicle": "vehicles\\spectre\\spectre"
-    },
-    "rhog2": {
-      "seat": 7,
-      "vehicle": "vehicles\\spectre\\spectre"
-    }
-  },
-  "prudhoebeta1.0": {
-    "hog1": {
-      "seat": 0,
-      "vehicle": "vehicles\\warthog\\mp_warthog"
-    },
-    "hog2": {
-      "seat": 7,
-      "vehicle": "vehicles\\warthog\\mp_warthog"
-    },
-    "rhog1": {
-      "seat": 0,
-      "vehicle": "vehicles\\rwarthog\\rwarthog"
-    },
-    "rhog2": {
-      "seat": 7,
-      "vehicle": "vehicles\\rwarthog\\rwarthog"
-    }
-  },
-  "ps_rainbow_road": {
-    "hog1": {
-      "seat": 0,
-      "vehicle": "vehicles\\warthog\\mp_warthog"
-    },
-    "hog2": {
-      "seat": 7,
-      "vehicle": "vehicles\\warthog\\mp_warthog"
-    },
-    "rhog1": {
-      "seat": 0,
-      "vehicle": "vehicles\\rwarthog\\rwarthog"
-    },
-    "rhog2": {
-      "seat": 7,
-      "vehicle": "vehicles\\rwarthog\\rwarthog"
-    }
-  },
-  "pso_da": {
-    "hog1": {
-      "seat": 0,
-      "vehicle": "vehicles\\warthog\\mp_warthog"
-    },
-    "hog2": {
-      "seat": 7,
-      "vehicle": "vehicles\\warthog\\mp_warthog"
-    },
-    "rhog1": {
-      "seat": 0,
-      "vehicle": "vehicles\\rwarthog\\rwarthog"
-    },
-    "rhog2": {
-      "seat": 7,
-      "vehicle": "vehicles\\rwarthog\\rwarthog"
-    }
-  },
-  "purity": {
-    "ghost": {
-      "seat": 0,
-      "vehicle": "vehicles\\h2_ghost\\h2_ghost"
-    },
-    "hog1": {
-      "seat": 0,
-      "vehicle": "vehicles\\warthog\\mp_warthog"
-    },
-    "hog2": {
-      "seat": 7,
-      "vehicle": "vehicles\\warthog\\mp_warthog"
-    }
-  },
-  "putput": {
-    "hog1": {
-      "seat": 0,
-      "vehicle": "vehicles\\warthog\\mp_warthog"
-    },
-    "hog2": {
-      "seat": 7,
-      "vehicle": "vehicles\\warthog\\mp_warthog"
-    },
-    "rhog1": {
-      "seat": 0,
-      "vehicle": "vehicles\\rwarthog\\rwarthog"
-    },
-    "rhog2": {
-      "seat": 7,
-      "vehicle": "vehicles\\rwarthog\\rwarthog"
-    }
-  },
-  "pyramid": {
-    "hog1": {
-      "seat": 0,
-      "vehicle": "vehicles\\warthog\\mp_warthog"
-    },
-    "hog2": {
-      "seat": 7,
-      "vehicle": "vehicles\\warthog\\mp_warthog"
-    },
-    "rhog1": {
-      "seat": 0,
-      "vehicle": "vehicles\\rwarthog\\rwarthog"
-    },
-    "rhog2": {
-      "seat": 7,
-      "vehicle": "vehicles\\rwarthog\\rwarthog"
-    }
-  },
-  "quagmire_daylight": {
-    "hog1": {
-      "seat": 0,
-      "vehicle": "vehicles\\warthog\\mp_warthog"
-    },
-    "hog2": {
-      "seat": 7,
-      "vehicle": "vehicles\\warthog\\mp_warthog"
-    },
-    "rhog1": {
-      "seat": 0,
-      "vehicle": "vehicles\\rwarthog\\rwarthog"
-    },
-    "rhog2": {
-      "seat": 7,
-      "vehicle": "vehicles\\rwarthog\\rwarthog"
-    }
-  },
-  "race-track-#1": {
-    "hog1": {
-      "seat": 0,
-      "vehicle": "vehicles\\warthog\\mp_warthog.speed"
-    },
-    "hog2": {
-      "seat": 7,
-      "vehicle": "vehicles\\warthog\\mp_warthog.speed"
-    },
-    "rhog1": {
-      "seat": 0,
-      "vehicle": "vehicles\\rwarthog\\rwarthog"
-    },
-    "rhog2": {
-      "seat": 7,
-      "vehicle": "vehicles\\rwarthog\\rwarthog"
-    }
-  },
-  "race_warofhog": {
-    "hog1": {
-      "seat": 0,
-      "vehicle": "vehicles\\warthog\\mp_warthog"
-    },
-    "hog2": {
-      "seat": 7,
-      "vehicle": "vehicles\\warthog\\mp_warthog"
-    },
-    "rhog1": {
-      "seat": 0,
-      "vehicle": "vehicles\\rwarthog\\rwarthog"
-    },
-    "rhog2": {
-      "seat": 7,
-      "vehicle": "vehicles\\rwarthog\\rwarthog"
-    }
-  },
-  "racetime": {
-    "hog1": {
-      "seat": 0,
-      "vehicle": "UNKNOWN_TAG_ADDRESS"
-    },
-    "hog2": {
-      "seat": 7,
-      "vehicle": "UNKNOWN_TAG_ADDRESS"
-    },
-    "rhog1": {
-      "seat": 0,
-      "vehicle": "UNKNOWN_TAG_ADDRESS"
-    },
-    "rhog2": {
-      "seat": 7,
-      "vehicle": "UNKNOWN_TAG_ADDRESS"
-    }
-  },
-  "racist": {
-    "hog1": {
-      "seat": 0,
-      "vehicle": "vehicles\\warthog\\mp_warthog"
-    },
-    "hog2": {
-      "seat": 7,
-      "vehicle": "vehicles\\warthog\\mp_warthog"
-    },
-    "rhog1": {
-      "seat": 0,
-      "vehicle": "vehicles\\rwarthog\\rwarthog"
-    },
-    "rhog2": {
-      "seat": 7,
-      "vehicle": "vehicles\\rwarthog\\rwarthog"
-    }
-  },
-  "rainbow-road-v2": {
-    "hog1": {
-      "seat": 0,
-      "vehicle": "UNKNOWN_TAG_ADDRESS"
-    },
-    "hog2": {
-      "seat": 7,
-      "vehicle": "UNKNOWN_TAG_ADDRESS"
-    },
-    "rhog1": {
-      "seat": 0,
-      "vehicle": "UNKNOWN_TAG_ADDRESS"
-    },
-    "rhog2": {
-      "seat": 7,
-      "vehicle": "UNKNOWN_TAG_ADDRESS"
-    }
-  },
-  "rainbow-road-v5": {
-    "hog1": {
-      "seat": 0,
-      "vehicle": "vehicles\\warthog\\mp_warthog"
-    },
-    "hog2": {
-      "seat": 7,
-      "vehicle": "vehicles\\warthog\\mp_warthog"
-    },
-    "rhog1": {
-      "seat": 0,
-      "vehicle": "vehicles\\rwarthog\\rwarthog"
-    },
-    "rhog2": {
-      "seat": 7,
-      "vehicle": "vehicles\\rwarthog\\rwarthog"
-    }
-  },
-  "rainwash0.5": {
-    "hog1": {
-      "seat": 0,
-      "vehicle": "vehicles\\warthog\\mp_warthog"
-    },
-    "hog2": {
-      "seat": 7,
-      "vehicle": "vehicles\\warthog\\mp_warthog"
-    },
-    "rhog1": {
-      "seat": 0,
-      "vehicle": "vehicles\\rwarthog\\rwarthog"
-    },
-    "rhog2": {
-      "seat": 7,
-      "vehicle": "vehicles\\rwarthog\\rwarthog"
-    }
-  },
-  "rampin": {
-    "jeep1": {
-      "seat": 0,
-      "vehicle": "vehicles\\jeep\\jeep"
-    },
-    "jeep2": {
-      "seat": 7,
-      "vehicle": "vehicles\\jeep\\jeep"
-    },
-    "lav1": {
-      "seat": 0,
-      "vehicle": "vehicles\\lav_25\\lav 25 apc"
-    },
-    "lav2": {
-      "seat": 7,
-      "vehicle": "vehicles\\lav_25\\lav 25 apc"
-    }
-  },
-  "rankin2_multiplayer": {
-    "hog1": {
-      "seat": 0,
-      "vehicle": "vehicles\\warthog\\mp_warthog"
-    },
-    "hog2": {
-      "seat": 7,
-      "vehicle": "vehicles\\warthog\\mp_warthog"
-    },
-    "rhog1": {
-      "seat": 0,
-      "vehicle": "vehicles\\rwarthog\\rwarthog"
-    },
-    "rhog2": {
-      "seat": 7,
-      "vehicle": "vehicles\\rwarthog\\rwarthog"
-    }
-  },
-  "ratrace": {
-    "hog1": {
-      "seat": 0,
-      "vehicle": "vehicles\\warthog\\mp_warthog"
-    },
-    "hog2": {
-      "seat": 7,
-      "vehicle": "vehicles\\warthog\\mp_warthog"
-    },
-    "rhog1": {
-      "seat": 0,
-      "vehicle": "vehicles\\rwarthog\\rwarthog"
-    },
-    "rhog2": {
-      "seat": 7,
-      "vehicle": "vehicles\\rwarthog\\rwarthog"
-    }
-  },
-  "ratrace2507": {
-    "hog1": {
-      "seat": 0,
-      "vehicle": "vehicles\\warthog\\mp_warthog"
-    },
-    "hog2": {
-      "seat": 7,
-      "vehicle": "vehicles\\warthog\\mp_warthog"
-    },
-    "rhog1": {
-      "seat": 0,
-      "vehicle": "vehicles\\rwarthog\\rwarthog"
-    },
-    "rhog2": {
-      "seat": 7,
-      "vehicle": "vehicles\\rwarthog\\rwarthog"
-    }
-  },
-  "reach_city": {
-    "hog1": {
-      "seat": 0,
-      "vehicle": "vehicles\\g_warthog\\g_warthog"
-    },
-    "hog2": {
-      "seat": 7,
-      "vehicle": "vehicles\\g_warthog\\g_warthog"
-    },
-    "civi1": {
-      "seat": 0,
-      "vehicle": "vehicles\\civvi\\civvi"
-    },
-    "civi2": {
-      "seat": 7,
-      "vehicle": "vehicles\\civvi\\civvi"
-    }
-  },
-  "red_feather_ranch": {
-    "hog1": {
-      "seat": 0,
-      "vehicle": "vehicles\\warthog\\mp_warthog"
-    },
-    "hog2": {
-      "seat": 7,
-      "vehicle": "vehicles\\warthog\\mp_warthog"
-    },
-    "rhog1": {
-      "seat": 0,
-      "vehicle": "vehicles\\rwarthog\\rwarthog"
-    },
-    "rhog2": {
-      "seat": 7,
-      "vehicle": "vehicles\\rwarthog\\rwarthog"
-    }
-  },
-  "remains": {
-    "hog1": {
-      "seat": 0,
-      "vehicle": "vehicles\\warthog\\mp_warthog"
-    },
-    "hog2": {
-      "seat": 7,
-      "vehicle": "vehicles\\warthog\\mp_warthog"
-    },
-    "rhog1": {
-      "seat": 0,
-      "vehicle": "vehicles\\rwarthog\\rwarthog"
-    },
-    "rhog2": {
-      "seat": 7,
-      "vehicle": "vehicles\\rwarthog\\rwarthog"
-    }
-  },
-  "remnants": {
-    "ghost": {
-      "seat": 0,
-      "vehicle": "vehicles\\h2_ghost\\h2_ghost"
-    },
-    "hog1": {
-      "seat": 0,
-      "vehicle": "vehicles\\warthog\\mp_warthog"
-    },
-    "hog2": {
-      "seat": 7,
-      "vehicle": "vehicles\\warthog\\mp_warthog"
-    }
-  },
-  "requiem": {
-    "hog1": {
-      "seat": 0,
-      "vehicle": "vehicles\\warthog\\mp_warthog"
-    },
-    "hog2": {
-      "seat": 7,
-      "vehicle": "vehicles\\warthog\\mp_warthog"
-    },
-    "rhog1": {
-      "seat": 0,
-      "vehicle": "vehicles\\rwarthog\\rwarthog"
-    },
-    "rhog2": {
-      "seat": 7,
-      "vehicle": "vehicles\\rwarthog\\rwarthog"
-    }
-  },
-  "reserection": {
-    "hog1": {
-      "seat": 0,
-      "vehicle": "vehicles\\bm_warthog\\bm_warthog"
-    },
-    "hog2": {
-      "seat": 7,
-      "vehicle": "vehicles\\bm_warthog\\bm_warthog"
-    },
-    "civi1": {
-      "seat": 0,
-      "vehicle": "vehicles\\civvi\\civvi"
-    },
-    "civi2": {
-      "seat": 7,
-      "vehicle": "vehicles\\civvi\\civvi"
-    }
-  },
-  "restless": {
-    "hog1": {
-      "seat": 0,
-      "vehicle": "vehicles\\warthog\\mp_warthog"
-    },
-    "hog2": {
-      "seat": 7,
-      "vehicle": "vehicles\\warthog\\mp_warthog"
-    },
-    "rhog1": {
-      "seat": 0,
-      "vehicle": "vehicles\\g_warthog\\g_warthog"
-    },
-    "rhog2": {
-      "seat": 7,
-      "vehicle": "vehicles\\g_warthog\\g_warthog"
-    }
-  },
-  "rev_beavercreek_cavebeta": {
-    "ghost": {
-      "seat": 0,
-      "vehicle": "revolution\\vehicles\\ghost\\ghost"
-    }
-  },
-  "rev_damnation_delta_cavebeta": {
-    "hog1": {
-      "seat": 0,
-      "vehicle": "revolution\\vehicles\\rocket_hog\\rocket warthog"
-    },
-    "hog2": {
-      "seat": 7,
-      "vehicle": "revolution\\vehicles\\rocket_hog\\rocket warthog"
-    },
-    "rhog1": {
-      "seat": 0,
-      "vehicle": "revolution\\vehicles\\rocket_hog\\rocket warthog"
-    },
-    "rhog2": {
-      "seat": 7,
-      "vehicle": "revolution\\vehicles\\rocket_hog\\rocket warthog"
-    }
-  },
-  "rev_delta_station_cavebeta": {
-    "hog1": {
-      "seat": 0,
-      "vehicle": "revolution\\vehicles\\hog\\chainhog"
-    },
-    "hog2": {
-      "seat": 7,
-      "vehicle": "revolution\\vehicles\\hog\\chainhog"
-    },
-    "rhog1": {
-      "seat": 0,
-      "vehicle": "revolution\\vehicles\\rocket_hog\\rocket warthog"
-    },
-    "rhog2": {
-      "seat": 7,
-      "vehicle": "revolution\\vehicles\\rocket_hog\\rocket warthog"
-    }
-  },
-  "rev_deltaruins_cavebeta": {
-    "hog1": {
-      "seat": 0,
-      "vehicle": "vehicles\\warthog\\mp_warthog"
-    },
-    "hog2": {
-      "seat": 7,
-      "vehicle": "vehicles\\warthog\\mp_warthog"
-    },
-    "rhog1": {
-      "seat": 0,
-      "vehicle": "revolution\\vehicles\\rocket_hog\\rocket warthog"
-    },
-    "rhog2": {
-      "seat": 7,
-      "vehicle": "revolution\\vehicles\\rocket_hog\\rocket warthog"
-    }
-  },
-  "rev_dichotomy_cavebeta": {
-    "hog1": {
-      "seat": 0,
-      "vehicle": "revolution\\vehicles\\hog\\chainhog"
-    },
-    "hog2": {
-      "seat": 7,
-      "vehicle": "revolution\\vehicles\\hog\\chainhog"
-    },
-    "rhog1": {
-      "seat": 0,
-      "vehicle": "revolution\\vehicles\\rocket_hog\\rocket warthog"
-    },
-    "rhog2": {
-      "seat": 7,
-      "vehicle": "revolution\\vehicles\\rocket_hog\\rocket warthog"
-    }
-  },
-  "rev_downrush_cavebeta": {
-    "hog1": {
-      "seat": 0,
-      "vehicle": "revolution\\vehicles\\hog\\chainhog"
-    },
-    "hog2": {
-      "seat": 7,
-      "vehicle": "revolution\\vehicles\\hog\\chainhog"
-    },
-    "rhog1": {
-      "seat": 0,
-      "vehicle": "revolution\\vehicles\\rocket_hog\\rocket warthog"
-    },
-    "rhog2": {
-      "seat": 7,
-      "vehicle": "revolution\\vehicles\\rocket_hog\\rocket warthog"
-    }
-  },
-  "rev_fortress_cavebeta": {
-    "hog1": {
-      "seat": 0,
-      "vehicle": "revolution\\vehicles\\hog\\chainhog"
-    },
-    "hog2": {
-      "seat": 7,
-      "vehicle": "revolution\\vehicles\\hog\\chainhog"
-    },
-    "rhog1": {
-      "seat": 0,
-      "vehicle": "revolution\\vehicles\\rocket_hog\\rocket warthog"
-    },
-    "rhog2": {
-      "seat": 7,
-      "vehicle": "revolution\\vehicles\\rocket_hog\\rocket warthog"
-    }
-  },
-  "rev_gridiron_cavebeta": {
-    "hog1": {
-      "seat": 0,
-      "vehicle": "revolution\\vehicles\\hog\\chainhog"
-    },
-    "hog2": {
-      "seat": 7,
-      "vehicle": "revolution\\vehicles\\hog\\chainhog"
-    },
-    "rhog1": {
-      "seat": 0,
-      "vehicle": "revolution\\vehicles\\rocket_hog\\rocket warthog"
-    },
-    "rhog2": {
-      "seat": 7,
-      "vehicle": "revolution\\vehicles\\rocket_hog\\rocket warthog"
-    }
-  },
-  "rev_hangemhigh_cavebeta": {
-    "ghost": {
-      "seat": 0,
-      "vehicle": "vehicles\\ghost\\ghost_mp"
-    }
-  },
-  "rev_lockout_cavebeta": {
-    "hog1": {
-      "seat": 0,
-      "vehicle": "revolution\\vehicles\\hog\\chainhog"
-    },
-    "hog2": {
-      "seat": 7,
-      "vehicle": "revolution\\vehicles\\hog\\chainhog"
-    },
-    "rhog1": {
-      "seat": 0,
-      "vehicle": "revolution\\vehicles\\rocket_hog\\rocket warthog"
-    },
-    "rhog2": {
-      "seat": 7,
-      "vehicle": "revolution\\vehicles\\rocket_hog\\rocket warthog"
-    }
-  },
-  "rev_midship_beta": {
-    "hog1": {
-      "seat": 0,
-      "vehicle": "revolution\\vehicles\\hog\\chainhog"
-    },
-    "hog2": {
-      "seat": 7,
-      "vehicle": "revolution\\vehicles\\hog\\chainhog"
-    },
-    "rhog1": {
-      "seat": 0,
-      "vehicle": "revolution\\vehicles\\rocket_hog\\rocket warthog"
-    },
-    "rhog2": {
-      "seat": 7,
-      "vehicle": "revolution\\vehicles\\rocket_hog\\rocket warthog"
-    }
-  },
-  "rev_midship_cavebeta": {
-    "hog1": {
-      "seat": 0,
-      "vehicle": "revolution\\vehicles\\hog\\chainhog"
-    },
-    "hog2": {
-      "seat": 7,
-      "vehicle": "revolution\\vehicles\\hog\\chainhog"
-    },
-    "rhog1": {
-      "seat": 0,
-      "vehicle": "revolution\\vehicles\\rocket_hog\\rocket warthog"
-    },
-    "rhog2": {
-      "seat": 7,
-      "vehicle": "revolution\\vehicles\\rocket_hog\\rocket warthog"
-    }
-  },
-  "rev_paradox_cavebeta": {
-    "hog1": {
-      "seat": 0,
-      "vehicle": "revolution\\vehicles\\hog\\chainhog"
-    },
-    "hog2": {
-      "seat": 7,
-      "vehicle": "revolution\\vehicles\\hog\\chainhog"
-    },
-    "rhog1": {
-      "seat": 0,
-      "vehicle": "revolution\\vehicles\\rocket_hog\\rocket warthog"
-    },
-    "rhog2": {
-      "seat": 7,
-      "vehicle": "revolution\\vehicles\\rocket_hog\\rocket warthog"
-    }
-  },
-  "rev_portent_cavebeta": {
-    "hog1": {
-      "seat": 0,
-      "vehicle": "revolution\\vehicles\\hog\\chainhog"
-    },
-    "hog2": {
-      "seat": 7,
-      "vehicle": "revolution\\vehicles\\hog\\chainhog"
-    },
-    "rhog1": {
-      "seat": 0,
-      "vehicle": "revolution\\vehicles\\rocket_hog\\rocket warthog"
-    },
-    "rhog2": {
-      "seat": 7,
-      "vehicle": "revolution\\vehicles\\rocket_hog\\rocket warthog"
-    }
-  },
-  "rev_prisoner_cavebeta": {
-    "hog1": {
-      "seat": 0,
-      "vehicle": "revolution\\vehicles\\hog\\chainhog"
-    },
-    "hog2": {
-      "seat": 7,
-      "vehicle": "revolution\\vehicles\\hog\\chainhog"
-    },
-    "rhog1": {
-      "seat": 0,
-      "vehicle": "revolution\\vehicles\\rocket_hog\\rocket warthog"
-    },
-    "rhog2": {
-      "seat": 7,
-      "vehicle": "revolution\\vehicles\\rocket_hog\\rocket warthog"
-    }
-  },
-  "rev_ratrace_cavebeta": {
-    "hog1": {
-      "seat": 0,
-      "vehicle": "revolution\\vehicles\\hog\\chainhog"
-    },
-    "hog2": {
-      "seat": 7,
-      "vehicle": "revolution\\vehicles\\hog\\chainhog"
-    },
-    "rhog1": {
-      "seat": 0,
-      "vehicle": "revolution\\vehicles\\rocket_hog\\rocket warthog"
-    },
-    "rhog2": {
-      "seat": 7,
-      "vehicle": "revolution\\vehicles\\rocket_hog\\rocket warthog"
-    }
-  },
-  "rev_sanctuary_cavebeta": {
-    "hog1": {
-      "seat": 0,
-      "vehicle": "revolution\\vehicles\\hog\\chainhog"
-    },
-    "hog2": {
-      "seat": 7,
-      "vehicle": "revolution\\vehicles\\hog\\chainhog"
-    },
-    "rhog1": {
-      "seat": 0,
-      "vehicle": "revolution\\vehicles\\rocket_hog\\rocket warthog"
-    },
-    "rhog2": {
-      "seat": 7,
-      "vehicle": "revolution\\vehicles\\rocket_hog\\rocket warthog"
-    }
-  },
-  "rev_savior_cave_prerelease": {
-    "hog1": {
-      "seat": 0,
-      "vehicle": "revolution\\vehicles\\hog\\chainhog"
-    },
-    "hog2": {
-      "seat": 7,
-      "vehicle": "revolution\\vehicles\\hog\\chainhog"
-    },
-    "rhog1": {
-      "seat": 0,
-      "vehicle": "revolution\\vehicles\\rocket_hog\\rocket warthog"
-    },
-    "rhog2": {
-      "seat": 7,
-      "vehicle": "revolution\\vehicles\\rocket_hog\\rocket warthog"
-    }
-  },
-  "rev_shockwave_cavebeta": {
-    "hog1": {
-      "seat": 0,
-      "vehicle": "revolution\\vehicles\\hog\\chainhog"
-    },
-    "hog2": {
-      "seat": 7,
-      "vehicle": "revolution\\vehicles\\hog\\chainhog"
-    },
-    "rhog1": {
-      "seat": 0,
-      "vehicle": "revolution\\vehicles\\rocket_hog\\rocket warthog"
-    },
-    "rhog2": {
-      "seat": 7,
-      "vehicle": "revolution\\vehicles\\rocket_hog\\rocket warthog"
-    }
-  },
-  "rev_snowcast_cavebeta": {
-    "hog1": {
-      "seat": 0,
-      "vehicle": "revolution\\vehicles\\hog\\chainhog"
-    },
-    "hog2": {
-      "seat": 7,
-      "vehicle": "revolution\\vehicles\\hog\\chainhog"
-    },
-    "rhog1": {
-      "seat": 0,
-      "vehicle": "revolution\\vehicles\\rocket_hog\\rocket warthog"
-    },
-    "rhog2": {
-      "seat": 7,
-      "vehicle": "revolution\\vehicles\\rocket_hog\\rocket warthog"
-    }
-  },
-  "rev_snowed_in_cavebeta": {
-    "hog1": {
-      "seat": 0,
-      "vehicle": "revolution\\vehicles\\hog\\chainhog"
-    },
-    "hog2": {
-      "seat": 7,
-      "vehicle": "revolution\\vehicles\\hog\\chainhog"
-    },
-    "rhog1": {
-      "seat": 0,
-      "vehicle": "revolution\\vehicles\\rocket_hog\\rocket warthog"
-    },
-    "rhog2": {
-      "seat": 7,
-      "vehicle": "revolution\\vehicles\\rocket_hog\\rocket warthog"
-    }
-  },
-  "rev_tensity_cavebeta": {
-    "hog1": {
-      "seat": 0,
-      "vehicle": "revolution\\vehicles\\hog\\chainhog"
-    },
-    "hog2": {
-      "seat": 7,
-      "vehicle": "revolution\\vehicles\\hog\\chainhog"
-    },
-    "rhog1": {
-      "seat": 0,
-      "vehicle": "revolution\\vehicles\\rocket_hog\\rocket warthog"
-    },
-    "rhog2": {
-      "seat": 7,
-      "vehicle": "revolution\\vehicles\\rocket_hog\\rocket warthog"
-    }
-  },
-  "rev_trench_cavebeta": {
-    "hog1": {
-      "seat": 0,
-      "vehicle": "revolution\\vehicles\\hog\\chainhog"
-    },
-    "hog2": {
-      "seat": 7,
-      "vehicle": "revolution\\vehicles\\hog\\chainhog"
-    },
-    "rhog1": {
-      "seat": 0,
-      "vehicle": "revolution\\vehicles\\rocket_hog\\rocket warthog"
-    },
-    "rhog2": {
-      "seat": 7,
-      "vehicle": "revolution\\vehicles\\rocket_hog\\rocket warthog"
-    }
-  },
-  "rev_valhalla_cavebeta": {
-    "hog1": {
-      "seat": 0,
-      "vehicle": "revolution\\vehicles\\ghost\\ghost"
-    },
-    "rhog1": {
-      "seat": 0,
-      "vehicle": "revolution\\vehicles\\hog\\chainhog"
-    },
-    "rhog2": {
-      "seat": 7,
-      "vehicle": "revolution\\vehicles\\hog\\chainhog"
-    }
-  },
-  "rev_wizard_cavebeta": {
-    "hog1": {
-      "seat": 0,
-      "vehicle": "revolution\\vehicles\\hog\\chainhog"
-    },
-    "hog2": {
-      "seat": 7,
-      "vehicle": "revolution\\vehicles\\hog\\chainhog"
-    },
-    "rhog1": {
-      "seat": 0,
-      "vehicle": "revolution\\vehicles\\rocket_hog\\rocket warthog"
-    },
-    "rhog2": {
-      "seat": 7,
-      "vehicle": "revolution\\vehicles\\rocket_hog\\rocket warthog"
-    }
-  },
-  "revelations": {
-    "hog1": {
-      "seat": 0,
-      "vehicle": "UNKNOWN_TAG_ADDRESS"
-    },
-    "hog2": {
-      "seat": 7,
-      "vehicle": "UNKNOWN_TAG_ADDRESS"
-    },
-    "rhog1": {
-      "seat": 0,
-      "vehicle": "UNKNOWN_TAG_ADDRESS"
-    },
-    "rhog2": {
-      "seat": 7,
-      "vehicle": "UNKNOWN_TAG_ADDRESS"
-    }
-  },
-  "revolucion_mexicana": {
-    "hog1": {
-      "seat": 0,
-      "vehicle": "vehicles\\yohog\\yohog"
-    },
-    "rhog1": {
-      "seat": 0,
-      "vehicle": "haloceripper.webs.com\\zteam\\vehicles\\hogs\\warthog\\warthog"
-    },
-    "rhog2": {
-      "seat": 7,
-      "vehicle": "haloceripper.webs.com\\zteam\\vehicles\\hogs\\warthog\\warthog"
-    }
-  },
-  "revolutions": {
-    "hog1": {
-      "seat": 0,
-      "vehicle": "vehicles\\warthog\\mp_warthog"
-    },
-    "hog2": {
-      "seat": 7,
-      "vehicle": "vehicles\\warthog\\mp_warthog"
-    },
-    "rhog1": {
-      "seat": 0,
-      "vehicle": "vehicles\\rwarthog\\rwarthog"
-    },
-    "rhog2": {
-      "seat": 7,
-      "vehicle": "vehicles\\rwarthog\\rwarthog"
-    }
-  },
-  "rez": {
-    "hog1": {
-      "seat": 0,
-      "vehicle": "vehicles\\warthog\\mp_warthog"
-    },
-    "hog2": {
-      "seat": 7,
-      "vehicle": "vehicles\\warthog\\mp_warthog"
-    },
-    "rhog1": {
-      "seat": 0,
-      "vehicle": "vehicles\\rwarthog\\rwarthog"
-    },
-    "rhog2": {
-      "seat": 7,
-      "vehicle": "vehicles\\rwarthog\\rwarthog"
-    }
-  },
-  "rg_double_gulch2": {
-    "mon": {
-      "seat": 0,
-      "vehicle": "altis\\vehicles\\mortargoose\\mortargoose"
-    },
-    "rhog1": {
-      "seat": 0,
-      "vehicle": "cmt\\vehicles\\evolved_h1-spirit\\warthog\\_warthog_rocket\\warthog_rocket"
-    },
-    "rhog2": {
-      "seat": 7,
-      "vehicle": "cmt\\vehicles\\evolved_h1-spirit\\warthog\\_warthog_rocket\\warthog_rocket"
-    }
-  },
-  "river": {
-    "hog1": {
-      "seat": 0,
-      "vehicle": "vehicles\\warthog\\mp_warthog"
-    },
-    "hog2": {
-      "seat": 7,
-      "vehicle": "vehicles\\warthog\\mp_warthog"
-    },
-    "rhog1": {
-      "seat": 0,
-      "vehicle": "vehicles\\rwarthog\\rwarthog"
-    },
-    "rhog2": {
-      "seat": 7,
-      "vehicle": "vehicles\\rwarthog\\rwarthog"
-    }
-  },
-  "RM_vengeance": {
-    "hog1": {
-      "seat": 0,
-      "vehicle": "vehicles\\warthog\\mp_warthog"
-    },
-    "hog2": {
-      "seat": 7,
-      "vehicle": "vehicles\\warthog\\mp_warthog"
-    },
-    "rhog1": {
-      "seat": 0,
-      "vehicle": "vehicles\\rwarthog\\rwarthog"
-    },
-    "rhog2": {
-      "seat": 7,
-      "vehicle": "vehicles\\rwarthog\\rwarthog"
-    }
-  },
-  "rmt_hog_run_beta": {
-    "hog1": {
-      "seat": 0,
-      "vehicle": "vehicles\\warthog\\mp_warthog"
-    },
-    "hog2": {
-      "seat": 7,
-      "vehicle": "vehicles\\warthog\\mp_warthog"
-    },
-    "rhog1": {
-      "seat": 0,
-      "vehicle": "vehicles\\rwarthog\\rwarthog"
-    },
-    "rhog2": {
-      "seat": 7,
-      "vehicle": "vehicles\\rwarthog\\rwarthog"
-    }
-  },
-  "rndm_lockdown": {
-    "hog1": {
-      "seat": 0,
-      "vehicle": "vehicles\\warthog\\mp_warthog"
-    },
-    "hog2": {
-      "seat": 7,
-      "vehicle": "vehicles\\warthog\\mp_warthog"
-    },
-    "rhog1": {
-      "seat": 0,
-      "vehicle": "vehicles\\rwarthog\\rwarthog"
-    },
-    "rhog2": {
-      "seat": 7,
-      "vehicle": "vehicles\\rwarthog\\rwarthog"
-    }
-  },
-  "rocky": {
-    "hog1": {
-      "seat": 0,
-      "vehicle": "vehicles\\warthog\\mp_warthog"
-    },
-    "hog2": {
-      "seat": 7,
-      "vehicle": "vehicles\\warthog\\mp_warthog"
-    },
-    "rhog1": {
-      "seat": 0,
-      "vehicle": "vehicles\\rwarthog\\rwarthog"
-    },
-    "rhog2": {
-      "seat": 7,
-      "vehicle": "vehicles\\rwarthog\\rwarthog"
-    }
-  },
-  "rollingonwards": {
-    "hog1": {
-      "seat": 0,
-      "vehicle": "vehicles\\warthog\\mp_warthog"
-    },
-    "hog2": {
-      "seat": 7,
-      "vehicle": "vehicles\\warthog\\mp_warthog"
-    },
-    "rhog1": {
-      "seat": 0,
-      "vehicle": "vehicles\\rwarthog\\rwarthog"
-    },
-    "rhog2": {
-      "seat": 7,
-      "vehicle": "vehicles\\rwarthog\\rwarthog"
-    }
-  },
-  "room_final": {
-    "hog1": {
-      "seat": 0,
-      "vehicle": "vehicles\\warthog\\mp_warthog"
-    },
-    "hog2": {
-      "seat": 7,
-      "vehicle": "vehicles\\warthog\\mp_warthog"
-    },
-    "rhog1": {
-      "seat": 0,
-      "vehicle": "vehicles\\rwarthog\\rwarthog"
-    },
-    "rhog2": {
-      "seat": 7,
-      "vehicle": "vehicles\\rwarthog\\rwarthog"
-    }
-  },
-  "rpg_vally_alpha_1": {
-    "hog1": {
-      "seat": 0,
-      "vehicle": "vehicles\\warthog\\mp_warthog"
-    },
-    "hog2": {
-      "seat": 7,
-      "vehicle": "vehicles\\warthog\\mp_warthog"
-    },
-    "rhog1": {
-      "seat": 0,
-      "vehicle": "vehicles\\rwarthog\\rwarthog"
-    },
-    "rhog2": {
-      "seat": 7,
-      "vehicle": "vehicles\\rwarthog\\rwarthog"
-    }
-  },
-  "rsfg": {
-    "ghost": {
-      "seat": 0,
-      "vehicle": "vehicles\\ghost_needler\\ghost needler_mp"
-    },
-    "rhog1": {
-      "seat": 0,
-      "vehicle": "vehicles\\rwarthog\\h2 rwarthog"
-    },
-    "rhog2": {
-      "seat": 7,
-      "vehicle": "vehicles\\rwarthog\\h2 rwarthog"
-    }
-  },
-  "rt_coliseo": {
-    "hog1": {
-      "seat": 0,
-      "vehicle": "vehicles\\warthog\\mp_warthog"
-    },
-    "hog2": {
-      "seat": 7,
-      "vehicle": "vehicles\\warthog\\mp_warthog"
-    },
-    "rhog1": {
-      "seat": 0,
-      "vehicle": "vehicles\\rwarthog\\rwarthog"
-    },
-    "rhog2": {
-      "seat": 7,
-      "vehicle": "vehicles\\rwarthog\\rwarthog"
-    }
-  },
-  "ruin": {
-    "hog1": {
-      "seat": 0,
-      "vehicle": "vehicles\\warthog\\mp_warthog"
-    },
-    "hog2": {
-      "seat": 7,
-      "vehicle": "vehicles\\warthog\\mp_warthog"
-    },
-    "rhog1": {
-      "seat": 0,
-      "vehicle": "vehicles\\rwarthog\\rwarthog"
-    },
-    "rhog2": {
-      "seat": 7,
-      "vehicle": "vehicles\\rwarthog\\rwarthog"
-    }
-  },
-  "sciophobia": {
-    "hog1": {
-      "seat": 0,
-      "vehicle": "vehicles\\warthog\\mp_warthog"
-    },
-    "hog2": {
-      "seat": 7,
-      "vehicle": "vehicles\\warthog\\mp_warthog"
-    },
-    "rhog1": {
-      "seat": 0,
-      "vehicle": "vehicles\\rwarthog\\rwarthog"
-    },
-    "rhog2": {
-      "seat": 7,
-      "vehicle": "vehicles\\rwarthog\\rwarthog"
-    }
-  },
-  "sciophobiav2": {
-    "hog1": {
-      "seat": 0,
-      "vehicle": "vehicles\\warthog\\mp_warthog"
-    },
-    "hog2": {
-      "seat": 7,
-      "vehicle": "vehicles\\warthog\\mp_warthog"
-    },
-    "rhog1": {
-      "seat": 0,
-      "vehicle": "vehicles\\rwarthog\\rwarthog"
-    },
-    "rhog2": {
-      "seat": 7,
-      "vehicle": "vehicles\\rwarthog\\rwarthog"
-    }
-  },
-  "seclusion_redux": {
-    "hog1": {
-      "seat": 0,
-      "vehicle": "vehicles\\warthog\\mp_warthog"
-    },
-    "hog2": {
-      "seat": 7,
-      "vehicle": "vehicles\\warthog\\mp_warthog"
-    },
-    "rhog1": {
-      "seat": 0,
-      "vehicle": "vehicles\\rwarthog\\rwarthog"
-    },
-    "rhog2": {
-      "seat": 7,
-      "vehicle": "vehicles\\rwarthog\\rwarthog"
-    }
-  },
-  "secrets_of_egypt": {
-    "hog1": {
-      "seat": 0,
-      "vehicle": "vehicles\\warthog\\mp_warthog"
-    },
-    "hog2": {
-      "seat": 7,
-      "vehicle": "vehicles\\warthog\\mp_warthog"
-    },
-    "rhog1": {
-      "seat": 0,
-      "vehicle": "vehicles\\rwarthog\\rwarthog"
-    },
-    "rhog2": {
-      "seat": 7,
-      "vehicle": "vehicles\\rwarthog\\rwarthog"
-    }
-  },
-  "sentinel_beta": {
-    "hog1": {
-      "seat": 0,
-      "vehicle": "vehicles\\warthog\\mp_warthog"
-    },
-    "hog2": {
-      "seat": 7,
-      "vehicle": "vehicles\\warthog\\mp_warthog"
-    },
-    "rhog1": {
-      "seat": 0,
-      "vehicle": "vehicles\\rwarthog\\rwarthog"
-    },
-    "rhog2": {
-      "seat": 7,
-      "vehicle": "vehicles\\rwarthog\\rwarthog"
-    }
-  },
-  "separated": {
-    "hog1": {
-      "seat": 0,
-      "vehicle": "vehicles\\warthog\\mp_warthog"
-    },
-    "hog2": {
-      "seat": 7,
-      "vehicle": "vehicles\\warthog\\mp_warthog"
-    },
-    "rhog1": {
-      "seat": 0,
-      "vehicle": "vehicles\\mwarthog\\mwarthog"
-    },
-    "rhog2": {
-      "seat": 7,
-      "vehicle": "vehicles\\mwarthog\\mwarthog"
-    }
-  },
-  "septic_exodus": {
-    "hog1": {
-      "seat": 0,
-      "vehicle": "vehicles\\warthog\\mp_warthog"
-    },
-    "hog2": {
-      "seat": 7,
-      "vehicle": "vehicles\\warthog\\mp_warthog"
-    },
-    "rhog1": {
-      "seat": 0,
-      "vehicle": "vehicles\\rwarthog\\rwarthog"
-    },
-    "rhog2": {
-      "seat": 7,
-      "vehicle": "vehicles\\rwarthog\\rwarthog"
-    }
-  },
-  "serenity(adb)": {
-    "hog1": {
-      "seat": 0,
-      "vehicle": "vehicles\\warthog\\mp_warthog"
-    },
-    "hog2": {
-      "seat": 7,
-      "vehicle": "vehicles\\warthog\\mp_warthog"
-    },
-    "rhog1": {
-      "seat": 0,
-      "vehicle": "vehicles\\rwarthog\\rwarthog"
-    },
-    "rhog2": {
-      "seat": 7,
-      "vehicle": "vehicles\\rwarthog\\rwarthog"
-    }
-  },
-  "sereny": {
-    "hog1": {
-      "seat": 0,
-      "vehicle": "vehicles\\warthog\\mp_warthog"
-    },
-    "hog2": {
-      "seat": 7,
-      "vehicle": "vehicles\\warthog\\mp_warthog"
-    },
-    "rhog1": {
-      "seat": 0,
-      "vehicle": "vehicles\\rwarthog\\rwarthog"
-    },
-    "rhog2": {
-      "seat": 7,
-      "vehicle": "vehicles\\rwarthog\\rwarthog"
-    }
-  },
-  "sewage-facility": {
-    "hog1": {
-      "seat": 0,
-      "vehicle": "vehicles\\warthog\\mp_warthog"
-    },
-    "hog2": {
-      "seat": 7,
-      "vehicle": "vehicles\\warthog\\mp_warthog"
-    },
-    "rhog1": {
-      "seat": 0,
-      "vehicle": "vehicles\\rwarthog\\rwarthog"
-    },
-    "rhog2": {
-      "seat": 7,
-      "vehicle": "vehicles\\rwarthog\\rwarthog"
-    }
-  },
-  "sh_bh_danger_canyon_mod": {
-    "hog1": {
-      "seat": 0,
-      "vehicle": "vehicles\\warthog\\mp_warthog"
-    },
-    "hog2": {
-      "seat": 7,
-      "vehicle": "vehicles\\warthog\\mp_warthog"
-    },
-    "rhog1": {
-      "seat": 0,
-      "vehicle": "vehicles\\g_warthog\\g_warthog"
-    },
-    "rhog2": {
-      "seat": 7,
-      "vehicle": "vehicles\\g_warthog\\g_warthog"
-    }
-  },
-  "shakuras": {
-    "hog1": {
-      "seat": 0,
-      "vehicle": "UNKNOWN_TAG_ADDRESS"
-    },
-    "hog2": {
-      "seat": 7,
-      "vehicle": "UNKNOWN_TAG_ADDRESS"
-    },
-    "rhog1": {
-      "seat": 0,
-      "vehicle": "UNKNOWN_TAG_ADDRESS"
-    },
-    "rhog2": {
-      "seat": 7,
-      "vehicle": "UNKNOWN_TAG_ADDRESS"
-    }
-  },
-  "sheer_cold": {
-    "hog1": {
-      "seat": 0,
-      "vehicle": "UNKNOWN_TAG_ADDRESS"
-    },
-    "hog2": {
-      "seat": 7,
-      "vehicle": "UNKNOWN_TAG_ADDRESS"
-    },
-    "rhog1": {
-      "seat": 0,
-      "vehicle": "UNKNOWN_TAG_ADDRESS"
-    },
-    "rhog2": {
-      "seat": 7,
-      "vehicle": "UNKNOWN_TAG_ADDRESS"
-    }
-  },
-  "shellshock_alpha": {
-    "hog1": {
-      "seat": 0,
-      "vehicle": "vehicles\\warthog\\mp_warthog"
-    },
-    "hog2": {
-      "seat": 7,
-      "vehicle": "vehicles\\warthog\\mp_warthog"
-    },
-    "rhog1": {
-      "seat": 0,
-      "vehicle": "vehicles\\rwarthog\\rwarthog"
-    },
-    "rhog2": {
-      "seat": 7,
-      "vehicle": "vehicles\\rwarthog\\rwarthog"
-    }
-  },
-  "shnoogins": {
-    "hog1": {
-      "seat": 0,
-      "vehicle": "vehicles\\warthog\\mp_warthog"
-    },
-    "hog2": {
-      "seat": 7,
-      "vehicle": "vehicles\\warthog\\mp_warthog"
-    },
-    "rhog1": {
-      "seat": 0,
-      "vehicle": "vehicles\\rwarthog\\rwarthog"
-    },
-    "rhog2": {
-      "seat": 7,
-      "vehicle": "vehicles\\rwarthog\\rwarthog"
-    }
-  },
-  "shrooms_pb1": {
-    "ghost": {
-      "seat": 0,
-      "vehicle": "vehicles\\h2_ghost\\h2_ghost"
-    },
-    "shog1": {
-      "seat": 0,
-      "vehicle": "vehicles\\snow hog\\snow hog"
-    },
-    "shog2": {
-      "seat": 7,
-      "vehicle": "vehicles\\snow hog\\snow hog"
-    }
-  },
-  "shut_down": {
-    "hog1": {
-      "seat": 0,
-      "vehicle": "vehicles\\warthog\\mp_warthog"
-    },
-    "hog2": {
-      "seat": 7,
-      "vehicle": "vehicles\\warthog\\mp_warthog"
-    },
-    "rhog1": {
-      "seat": 0,
-      "vehicle": "vehicles\\bm_warthog\\bm_warthog"
-    },
-    "rhog2": {
-      "seat": 7,
-      "vehicle": "vehicles\\bm_warthog\\bm_warthog"
-    }
-  },
-  "sidewinder": {
-    "hog1": {
-      "seat": 0,
-      "vehicle": "vehicles\\warthog\\mp_warthog"
-    },
-    "hog2": {
-      "seat": 7,
-      "vehicle": "vehicles\\warthog\\mp_warthog"
-    },
-    "rhog1": {
-      "seat": 0,
-      "vehicle": "vehicles\\rwarthog\\rwarthog"
-    },
-    "rhog2": {
-      "seat": 7,
-      "vehicle": "vehicles\\rwarthog\\rwarthog"
-    }
-  },
-  "sidewinder_v2": {
-    "fhog1": {
-      "seat": 0,
-      "vehicle": "vehicles\\fwarthog\\mp_fwarthog"
-    },
-    "fhog2": {
-      "seat": 7,
-      "vehicle": "vehicles\\fwarthog\\mp_fwarthog"
-    },
-    "lambo1": {
-      "seat": 0,
-      "vehicle": "vehicles\\lambo\\lambo"
-    }
-  },
-  "siege": {
-    "hog1": {
-      "seat": 0,
-      "vehicle": "vehicles\\warthog\\mp_warthog"
-    },
-    "hog2": {
-      "seat": 7,
-      "vehicle": "vehicles\\warthog\\mp_warthog"
-    },
-    "rhog1": {
-      "seat": 0,
-      "vehicle": "vehicles\\rwarthog\\rwarthog"
-    },
-    "rhog2": {
-      "seat": 7,
-      "vehicle": "vehicles\\rwarthog\\rwarthog"
-    }
-  },
-  "sierra": {
-    "hog1": {
-      "seat": 0,
-      "vehicle": "vehicles\\warthog\\mp_warthog"
-    },
-    "hog2": {
-      "seat": 7,
-      "vehicle": "vehicles\\warthog\\mp_warthog"
-    },
-    "rhog1": {
-      "seat": 0,
-      "vehicle": "vehicles\\rwarthog\\rwarthog"
-    },
-    "rhog2": {
-      "seat": 7,
-      "vehicle": "vehicles\\rwarthog\\rwarthog"
-    }
-  },
-  "signs": {
-    "hog1": {
-      "seat": 0,
-      "vehicle": "vehicles\\warthog\\mp_warthog"
-    },
-    "hog2": {
-      "seat": 7,
-      "vehicle": "vehicles\\warthog\\mp_warthog"
-    },
-    "rhog1": {
-      "seat": 0,
-      "vehicle": "vehicles\\rwarthog\\rwarthog"
-    },
-    "rhog2": {
-      "seat": 7,
-      "vehicle": "vehicles\\rwarthog\\rwarthog"
-    }
-  },
-  "silent_lexicon": {
-    "hog1": {
-      "seat": 0,
-      "vehicle": "vehicles\\warthog\\mp_warthog"
-    },
-    "hog2": {
-      "seat": 7,
-      "vehicle": "vehicles\\warthog\\mp_warthog"
-    },
-    "rhog1": {
-      "seat": 0,
-      "vehicle": "vehicles\\rwarthog\\rwarthog"
-    },
-    "rhog2": {
-      "seat": 7,
-      "vehicle": "vehicles\\rwarthog\\rwarthog"
-    }
-  },
-  "sinkhole_final": {
-    "hog1": {
-      "seat": 0,
-      "vehicle": "vehicles\\warthog\\mp_warthog"
-    },
-    "hog2": {
-      "seat": 7,
-      "vehicle": "vehicles\\warthog\\mp_warthog"
-    },
-    "rhog1": {
-      "seat": 0,
-      "vehicle": "vehicles\\rwarthog\\rwarthog"
-    },
-    "rhog2": {
-      "seat": 7,
-      "vehicle": "vehicles\\rwarthog\\rwarthog"
-    }
-  },
-  "six": {
-    "hog1": {
-      "seat": 0,
-      "vehicle": "vehicles\\warthog\\mp_warthog"
-    },
-    "hog2": {
-      "seat": 7,
-      "vehicle": "vehicles\\warthog\\mp_warthog"
-    },
-    "rhog1": {
-      "seat": 0,
-      "vehicle": "vehicles\\rwarthog\\rwarthog"
-    },
-    "rhog2": {
-      "seat": 7,
-      "vehicle": "vehicles\\rwarthog\\rwarthog"
-    }
-  },
-  "skarn": {
-    "hog1": {
-      "seat": 0,
-      "vehicle": "vehicles\\warthog\\mp_warthog"
-    },
-    "hog2": {
-      "seat": 7,
-      "vehicle": "vehicles\\warthog\\mp_warthog"
-    },
-    "rhog1": {
-      "seat": 0,
-      "vehicle": "vehicles\\rwarthog\\rwarthog"
-    },
-    "rhog2": {
-      "seat": 7,
-      "vehicle": "vehicles\\rwarthog\\rwarthog"
-    }
-  },
-  "skyhigh": {
-    "ghost": {
-      "seat": 0,
-      "vehicle": "vehicles\\ghost\\ghost_mp"
-    },
-    "hog1": {
-      "seat": 0,
-      "vehicle": "vehicles\\warthog\\mp_warthog"
-    },
-    "hog2": {
-      "seat": 7,
-      "vehicle": "vehicles\\warthog\\mp_warthog"
-    }
-  },
-  "slaughterhouse_5": {
-    "jeep1": {
-      "seat": 0,
-      "vehicle": "vehicles\\jeep\\jeep"
-    },
-    "jeep2": {
-      "seat": 7,
-      "vehicle": "vehicles\\jeep\\jeep"
-    },
-    "fork": {
-      "seat": 0,
-      "vehicle": "altis\\vehicles\\forklift\\forklift"
-    }
-  },
-  "sleden": {
-    "ghost": {
-      "seat": 0,
-      "vehicle": "vehicles\\ghost\\ghost_mp"
-    },
-    "hog1": {
-      "seat": 0,
-      "vehicle": "vehicles\\warthog\\mp_warthog"
-    },
-    "hog2": {
-      "seat": 7,
-      "vehicle": "vehicles\\warthog\\mp_warthog"
-    }
-  },
-  "small_battle_fields": {
-    "hog1": {
-      "seat": 0,
-      "vehicle": "vehicles\\warthog\\mp_warthog"
-    },
-    "hog2": {
-      "seat": 7,
-      "vehicle": "vehicles\\warthog\\mp_warthog"
-    },
-    "rhog1": {
-      "seat": 0,
-      "vehicle": "vehicles\\rwarthog\\rwarthog"
-    },
-    "rhog2": {
-      "seat": 7,
-      "vehicle": "vehicles\\rwarthog\\rwarthog"
-    }
-  },
-  "smallprawn": {
-    "cart1": {
-      "seat": 0,
-      "vehicle": "vehicles\\cart\\cart"
-    },
-    "cart2": {
-      "seat": 7,
-      "vehicle": "vehicles\\cart\\cart"
-    },
-    "rhog1": {
-      "seat": 0,
-      "vehicle": "vehicles\\rwarthog\\rwarthog"
-    },
-    "rhog2": {
-      "seat": 7,
-      "vehicle": "vehicles\\rwarthog\\rwarthog"
-    }
-  },
-  "sneak": {
-    "hog1": {
-      "seat": 0,
-      "vehicle": "vehicles\\warthog\\mp_warthog"
-    },
-    "hog2": {
-      "seat": 7,
-      "vehicle": "vehicles\\warthog\\mp_warthog"
-    },
-    "rhog1": {
-      "seat": 0,
-      "vehicle": "vehicles\\rwarthog\\rwarthog"
-    },
-    "rhog2": {
-      "seat": 7,
-      "vehicle": "vehicles\\rwarthog\\rwarthog"
-    }
-  },
-  "sniper_training": {
-    "hog1": {
-      "seat": 0,
-      "vehicle": "vehicles\\warthog\\mp_warthog"
-    },
-    "hog2": {
-      "seat": 7,
-      "vehicle": "vehicles\\warthog\\mp_warthog"
-    },
-    "rhog1": {
-      "seat": 0,
-      "vehicle": "vehicles\\rwarthog\\rwarthog"
-    },
-    "rhog2": {
-      "seat": 7,
-      "vehicle": "vehicles\\rwarthog\\rwarthog"
-    }
-  },
-  "sniperbluff": {
-    "hog1": {
-      "seat": 0,
-      "vehicle": "vehicles\\warthog\\mp_warthog"
-    },
-    "hog2": {
-      "seat": 7,
-      "vehicle": "vehicles\\warthog\\mp_warthog"
-    },
-    "rhog1": {
-      "seat": 0,
-      "vehicle": "vehicles\\rwarthog\\rwarthog"
-    },
-    "rhog2": {
-      "seat": 7,
-      "vehicle": "vehicles\\rwarthog\\rwarthog"
-    }
-  },
-  "snipercanyonredux": {
-    "hog1": {
-      "seat": 0,
-      "vehicle": "vehicles\\warthog\\mp_warthog"
-    },
-    "hog2": {
-      "seat": 7,
-      "vehicle": "vehicles\\warthog\\mp_warthog"
-    },
-    "rhog1": {
-      "seat": 0,
-      "vehicle": "vehicles\\rwarthog\\rwarthog"
-    },
-    "rhog2": {
-      "seat": 7,
-      "vehicle": "vehicles\\rwarthog\\rwarthog"
-    }
-  },
-  "snow_rush": {
-    "ghost": {
-      "seat": 0,
-      "vehicle": "vehicles\\h2_ghost\\h2_ghost"
-    },
-    "shog1": {
-      "seat": 0,
-      "vehicle": "vehicles\\snow hog\\snow hog"
-    },
-    "shog2": {
-      "seat": 7,
-      "vehicle": "vehicles\\snow hog\\snow hog"
-    }
-  },
-  "snowcast": {
-    "hog1": {
-      "seat": 0,
-      "vehicle": "vehicles\\warthog\\mp_warthog"
-    },
-    "hog2": {
-      "seat": 7,
-      "vehicle": "vehicles\\warthog\\mp_warthog"
-    },
-    "rhog1": {
-      "seat": 0,
-      "vehicle": "vehicles\\rwarthog\\rwarthog"
-    },
-    "rhog2": {
-      "seat": 7,
-      "vehicle": "vehicles\\rwarthog\\rwarthog"
-    }
-  },
-  "snowdrop": {
-    "hog1": {
-      "seat": 0,
-      "vehicle": "vehicles\\newhog\\newhog mp_warthog"
-    },
-    "rhog1": {
-      "seat": 0,
-      "vehicle": "h3r\\vehicles\\mogoose\\c gun turret_mp"
-    }
-  },
-  "snowed_in": {
-    "hog1": {
-      "seat": 0,
-      "vehicle": "vehicles\\warthog\\mp_warthog"
-    },
-    "hog2": {
-      "seat": 7,
-      "vehicle": "vehicles\\warthog\\mp_warthog"
-    },
-    "rhog1": {
-      "seat": 0,
-      "vehicle": "vehicles\\rwarthog\\rwarthog"
-    },
-    "rhog2": {
-      "seat": 7,
-      "vehicle": "vehicles\\rwarthog\\rwarthog"
-    }
-  },
-  "snowtorn_cove": {
-    "hog1": {
-      "seat": 0,
-      "vehicle": "vehicles\\warthog\\art_cwarthog"
-    },
-    "hog2": {
-      "seat": 7,
-      "vehicle": "vehicles\\warthog\\art_cwarthog"
-    },
-    "rhog1": {
-      "seat": 0,
-      "vehicle": "vehicles\\rwarthog\\art_rwarthog"
-    },
-    "rhog2": {
-      "seat": 7,
-      "vehicle": "vehicles\\rwarthog\\art_rwarthog"
-    }
-  },
-  "snowvalley": {
-    "hog1": {
-      "seat": 0,
-      "vehicle": "vehicles\\warthog\\mp_warthog"
-    },
-    "hog2": {
-      "seat": 7,
-      "vehicle": "vehicles\\warthog\\mp_warthog"
-    },
-    "rhog1": {
-      "seat": 0,
-      "vehicle": "vehicles\\rwarthog\\rwarthog"
-    },
-    "rhog2": {
-      "seat": 7,
-      "vehicle": "vehicles\\rwarthog\\rwarthog"
-    }
-  },
-  "sofoc_desert": {
-    "hog1": {
-      "seat": 0,
-      "vehicle": "vehicles\\warthog\\mp_warthog"
-    },
-    "hog2": {
-      "seat": 7,
-      "vehicle": "vehicles\\warthog\\mp_warthog"
-    },
-    "rhog1": {
-      "seat": 0,
-      "vehicle": "vehicles\\rwarthog\\rwarthog"
-    },
-    "rhog2": {
-      "seat": 7,
-      "vehicle": "vehicles\\rwarthog\\rwarthog"
-    }
-  },
-  "soldier_road": {
-    "hog1": {
-      "seat": 0,
-      "vehicle": "vehicles\\warthog\\mp_warthog"
-    },
-    "hog2": {
-      "seat": 7,
-      "vehicle": "vehicles\\warthog\\mp_warthog"
-    },
-    "rhog1": {
-      "seat": 0,
-      "vehicle": "vehicles\\rwarthog\\rwarthog"
-    },
-    "rhog2": {
-      "seat": 7,
-      "vehicle": "vehicles\\rwarthog\\rwarthog"
-    }
-  },
-  "solitude": {
-    "hog1": {
-      "seat": 0,
-      "vehicle": "vehicles\\warthog\\mp_warthog"
-    },
-    "hog2": {
-      "seat": 7,
-      "vehicle": "vehicles\\warthog\\mp_warthog"
-    },
-    "rhog1": {
-      "seat": 0,
-      "vehicle": "vehicles\\rwarthog\\rwarthog"
-    },
-    "rhog2": {
-      "seat": 7,
-      "vehicle": "vehicles\\rwarthog\\rwarthog"
-    }
-  },
-  "space_seed": {
-    "hog1": {
-      "seat": 0,
-      "vehicle": "vehicles\\warthog\\mp_warthog"
-    },
-    "hog2": {
-      "seat": 7,
-      "vehicle": "vehicles\\warthog\\mp_warthog"
-    },
-    "rhog1": {
-      "seat": 0,
-      "vehicle": "vehicles\\rwarthog\\rwarthog"
-    },
-    "rhog2": {
-      "seat": 7,
-      "vehicle": "vehicles\\rwarthog\\rwarthog"
-    }
-  },
-  "spaceneedle_outpost": {
-    "hog1": {
-      "seat": 0,
-      "vehicle": "vehicles\\warthog\\mp_warthog"
-    },
-    "hog2": {
-      "seat": 7,
-      "vehicle": "vehicles\\warthog\\mp_warthog"
-    },
-    "rhog1": {
-      "seat": 0,
-      "vehicle": "vehicles\\rwarthog\\rwarthog"
-    },
-    "rhog2": {
-      "seat": 7,
-      "vehicle": "vehicles\\rwarthog\\rwarthog"
-    }
-  },
-  "spacexl": {
-    "hog1": {
-      "seat": 0,
-      "vehicle": "vehicles\\warthog\\mp_warthog"
-    },
-    "hog2": {
-      "seat": 7,
-      "vehicle": "vehicles\\warthog\\mp_warthog"
-    },
-    "rhog1": {
-      "seat": 0,
-      "vehicle": "vehicles\\rwarthog\\rwarthog"
-    },
-    "rhog2": {
-      "seat": 7,
-      "vehicle": "vehicles\\rwarthog\\rwarthog"
-    }
-  },
-  "spiral_mountian_beta": {
-    "hog1": {
-      "seat": 0,
-      "vehicle": "vehicles\\warthog\\mp_warthog"
-    },
-    "hog2": {
-      "seat": 7,
-      "vehicle": "vehicles\\warthog\\mp_warthog"
-    },
-    "rhog1": {
-      "seat": 0,
-      "vehicle": "vehicles\\rwarthog\\rwarthog"
-    },
-    "rhog2": {
-      "seat": 7,
-      "vehicle": "vehicles\\rwarthog\\rwarthog"
-    }
-  },
-  "spiral_mountian_v2": {
-    "hog1": {
-      "seat": 0,
-      "vehicle": "vehicles\\warthog\\mp_warthog"
-    },
-    "hog2": {
-      "seat": 7,
-      "vehicle": "vehicles\\warthog\\mp_warthog"
-    },
-    "rhog1": {
-      "seat": 0,
-      "vehicle": "vehicles\\rwarthog\\rwarthog"
-    },
-    "rhog2": {
-      "seat": 7,
-      "vehicle": "vehicles\\rwarthog\\rwarthog"
-    }
-  },
-  "splitter": {
-    "hog1": {
-      "seat": 0,
-      "vehicle": "vehicles\\warthog\\mp_warthog"
-    },
-    "hog2": {
-      "seat": 7,
-      "vehicle": "vehicles\\warthog\\mp_warthog"
-    },
-    "rhog1": {
-      "seat": 0,
-      "vehicle": "vehicles\\rwarthog\\rwarthog"
-    },
-    "rhog2": {
-      "seat": 7,
-      "vehicle": "vehicles\\rwarthog\\rwarthog"
-    }
-  },
-  "spring_gulch": {
-    "hog1": {
-      "seat": 0,
-      "vehicle": "vehicles\\warthog\\mp_warthog"
-    },
-    "hog2": {
-      "seat": 7,
-      "vehicle": "vehicles\\warthog\\mp_warthog"
-    },
-    "rhog1": {
-      "seat": 0,
-      "vehicle": "vehicles\\rwarthog\\rwarthog"
-    },
-    "rhog2": {
-      "seat": 7,
-      "vehicle": "vehicles\\rwarthog\\rwarthog"
-    }
-  },
-  "stack": {
-    "hog1": {
-      "seat": 0,
-      "vehicle": "vehicles\\warthog\\mp_warthog"
-    },
-    "hog2": {
-      "seat": 7,
-      "vehicle": "vehicles\\warthog\\mp_warthog"
-    },
-    "rhog1": {
-      "seat": 0,
-      "vehicle": "vehicles\\rwarthog\\rwarthog"
-    },
-    "rhog2": {
-      "seat": 7,
-      "vehicle": "vehicles\\rwarthog\\rwarthog"
-    }
-  },
-  "starcanyon": {
-    "hog1": {
-      "seat": 0,
-      "vehicle": "vehicles\\warthog\\mp_warthog"
-    },
-    "hog2": {
-      "seat": 7,
-      "vehicle": "vehicles\\warthog\\mp_warthog"
-    },
-    "rhog1": {
-      "seat": 0,
-      "vehicle": "vehicles\\rwarthog\\rwarthog"
-    },
-    "rhog2": {
-      "seat": 7,
-      "vehicle": "vehicles\\rwarthog\\rwarthog"
-    }
-  },
-  "steep_holm": {
-    "ghost": {
-      "seat": 0,
-      "vehicle": "vehicles\\ghost\\ghost_mp"
-    },
-    "hog1": {
-      "seat": 0,
-      "vehicle": "vehicles\\warthog\\mp_warthog"
-    },
-    "hog2": {
-      "seat": 7,
-      "vehicle": "vehicles\\warthog\\mp_warthog"
-    }
-  },
-  "stinger_v2": {
-    "hog1": {
-      "seat": 0,
-      "vehicle": "vehicles\\warthog\\mp_warthog"
-    },
-    "hog2": {
-      "seat": 7,
-      "vehicle": "vehicles\\warthog\\mp_warthog"
-    },
-    "rhog1": {
-      "seat": 0,
-      "vehicle": "vehicles\\rwarthog\\rwarthog"
-    },
-    "rhog2": {
-      "seat": 7,
-      "vehicle": "vehicles\\rwarthog\\rwarthog"
-    }
-  },
-  "summerwinder": {
-    "hog1": {
-      "seat": 0,
-      "vehicle": "vehicles\\warthog\\mp_warthog"
-    },
-    "hog2": {
-      "seat": 7,
-      "vehicle": "vehicles\\warthog\\mp_warthog"
-    },
-    "rhog1": {
-      "seat": 0,
-      "vehicle": "vehicles\\rwarthog\\rwarthog"
-    },
-    "rhog2": {
-      "seat": 7,
-      "vehicle": "vehicles\\rwarthog\\rwarthog"
-    }
-  },
-  "summit": {
-    "hog1": {
-      "seat": 0,
-      "vehicle": "vehicles\\warthog\\mp_warthog"
-    },
-    "hog2": {
-      "seat": 7,
-      "vehicle": "vehicles\\warthog\\mp_warthog"
-    },
-    "rhog1": {
-      "seat": 0,
-      "vehicle": "vehicles\\rwarthog\\rwarthog"
-    },
-    "rhog2": {
-      "seat": 7,
-      "vehicle": "vehicles\\rwarthog\\rwarthog"
-    }
-  },
-  "super_stunt_track": {
-    "hog1": {
-      "seat": 0,
-      "vehicle": "vehicles\\warthog\\mp_warthog"
-    },
-    "hog2": {
-      "seat": 7,
-      "vehicle": "vehicles\\warthog\\mp_warthog"
-    },
-    "rhog1": {
-      "seat": 0,
-      "vehicle": "vehicles\\rwarthog\\rwarthog"
-    },
-    "rhog2": {
-      "seat": 7,
-      "vehicle": "vehicles\\rwarthog\\rwarthog"
-    }
-  },
-  "supermariocebetav2": {
-    "hog1": {
-      "seat": 0,
-      "vehicle": "vehicles\\c gun turret\\c gun turret_mp"
-    },
-    "hog2": {
-      "seat": 7,
-      "vehicle": "vehicles\\c gun turret\\c gun turret_mp"
-    },
-    "rhog1": {
-      "seat": 0,
-      "vehicle": "vehicles\\flamehog\\flamehog\\rwarthog"
-    },
-    "rhog2": {
-      "seat": 7,
-      "vehicle": "vehicles\\flamehog\\flamehog\\rwarthog"
-    }
-  },
-  "supertoygulch": {
-    "hog1": {
-      "seat": 0,
-      "vehicle": "vehicles\\warthog\\mp_warthog"
-    },
-    "hog2": {
-      "seat": 7,
-      "vehicle": "vehicles\\warthog\\mp_warthog"
-    },
-    "rhog1": {
-      "seat": 0,
-      "vehicle": "vehicles\\rwarthog\\rwarthog"
-    },
-    "rhog2": {
-      "seat": 7,
-      "vehicle": "vehicles\\rwarthog\\rwarthog"
-    }
-  },
-  "supremacy": {
-    "hog1": {
-      "seat": 0,
-      "vehicle": "vehicles\\warthog\\mp_warthog"
-    },
-    "hog2": {
-      "seat": 7,
-      "vehicle": "vehicles\\warthog\\mp_warthog"
-    },
-    "rhog1": {
-      "seat": 0,
-      "vehicle": "vehicles\\rwarthog\\rwarthog"
-    },
-    "rhog2": {
-      "seat": 7,
-      "vehicle": "vehicles\\rwarthog\\rwarthog"
-    }
-  },
-  "sympathy_mp": {
-    "hog1": {
-      "seat": 0,
-      "vehicle": "vehicles\\warthog\\mp_warthog"
-    },
-    "hog2": {
-      "seat": 7,
-      "vehicle": "vehicles\\warthog\\mp_warthog"
-    },
-    "rhog1": {
-      "seat": 0,
-      "vehicle": "vehicles\\rwarthog\\rwarthog"
-    },
-    "rhog2": {
-      "seat": 7,
-      "vehicle": "vehicles\\rwarthog\\rwarthog"
-    }
-  },
-  "t_canyon": {
-    "hog1": {
-      "seat": 0,
-      "vehicle": "vehicles\\warthog\\mp_warthog"
-    },
-    "hog2": {
-      "seat": 7,
-      "vehicle": "vehicles\\warthog\\mp_warthog"
-    },
-    "rhog1": {
-      "seat": 0,
-      "vehicle": "vehicles\\rwarthog\\rwarthog"
-    },
-    "rhog2": {
-      "seat": 7,
-      "vehicle": "vehicles\\rwarthog\\rwarthog"
-    }
-  },
-  "tche": {
-    "hog1": {
-      "seat": 0,
-      "vehicle": "vehicles\\warthog\\mp_warthog"
-    },
-    "hog2": {
-      "seat": 7,
-      "vehicle": "vehicles\\warthog\\mp_warthog"
-    },
-    "mon": {
-      "seat": 0,
-      "vehicle": "vehicles\\mongoose\\mongoose"
-    }
-  },
-  "Teh_path_beta": {
-    "hog1": {
-      "seat": 0,
-      "vehicle": "vehicles\\warthog\\mp_warthog"
-    },
-    "hog2": {
-      "seat": 7,
-      "vehicle": "vehicles\\warthog\\mp_warthog"
-    },
-    "rhog1": {
-      "seat": 0,
-      "vehicle": "vehicles\\rwarthog\\rwarthog"
-    },
-    "rhog2": {
-      "seat": 7,
-      "vehicle": "vehicles\\rwarthog\\rwarthog"
-    }
-  },
-  "temperate": {
-    "hog1": {
-      "seat": 0,
-      "vehicle": "vehicles\\warthog\\mp_warthog"
-    },
-    "hog2": {
-      "seat": 7,
-      "vehicle": "vehicles\\warthog\\mp_warthog"
-    },
-    "rhog1": {
-      "seat": 0,
-      "vehicle": "vehicles\\rwarthog\\rwarthog"
-    },
-    "rhog2": {
-      "seat": 7,
-      "vehicle": "vehicles\\rwarthog\\rwarthog"
-    }
-  },
-  "tempo": {
-    "hog1": {
-      "seat": 0,
-      "vehicle": "vehicles\\warthog\\art_cwarthog"
-    },
-    "hog2": {
-      "seat": 7,
-      "vehicle": "vehicles\\warthog\\art_cwarthog"
-    },
-    "rhog1": {
-      "seat": 0,
-      "vehicle": "vehicles\\rwarthog\\art_rwarthog_shiny"
-    },
-    "rhog2": {
-      "seat": 7,
-      "vehicle": "vehicles\\rwarthog\\art_rwarthog_shiny"
-    }
-  },
-  "tension": {
-    "hog1": {
-      "seat": 0,
-      "vehicle": "vehicles\\warthog\\mp_warthog"
-    },
-    "hog2": {
-      "seat": 7,
-      "vehicle": "vehicles\\warthog\\mp_warthog"
-    },
-    "rhog1": {
-      "seat": 0,
-      "vehicle": "vehicles\\rwarthog\\rwarthog"
-    },
-    "rhog2": {
-      "seat": 7,
-      "vehicle": "vehicles\\rwarthog\\rwarthog"
-    }
-  },
-  "terminus": {
-    "hog1": {
-      "seat": 0,
-      "vehicle": "vehicles\\warthog\\mp_warthog"
-    },
-    "hog2": {
-      "seat": 7,
-      "vehicle": "vehicles\\warthog\\mp_warthog"
-    },
-    "rhog1": {
-      "seat": 0,
-      "vehicle": "vehicles\\rwarthog\\rwarthog"
-    },
-    "rhog2": {
-      "seat": 7,
-      "vehicle": "vehicles\\rwarthog\\rwarthog"
-    }
-  },
-  "terralan": {
-    "hog1": {
-      "seat": 0,
-      "vehicle": "vehicles\\warthog\\mp_warthog"
-    },
-    "hog2": {
-      "seat": 7,
-      "vehicle": "vehicles\\warthog\\mp_warthog"
-    },
-    "rhog1": {
-      "seat": 0,
-      "vehicle": "vehicles\\rwarthog\\rwarthog"
-    },
-    "rhog2": {
-      "seat": 7,
-      "vehicle": "vehicles\\rwarthog\\rwarthog"
-    }
-  },
-  "test2": {
-    "hog1": {
-      "seat": 0,
-      "vehicle": "vehicles\\warthog\\mp_warthog"
-    },
-    "hog2": {
-      "seat": 7,
-      "vehicle": "vehicles\\warthog\\mp_warthog"
-    },
-    "rhog1": {
-      "seat": 0,
-      "vehicle": "vehicles\\rwarthog\\rwarthog"
-    },
-    "rhog2": {
-      "seat": 7,
-      "vehicle": "vehicles\\rwarthog\\rwarthog"
-    }
-  },
-  "testingmap": {
-    "hog1": {
-      "seat": 0,
-      "vehicle": "vehicles\\warthog\\mp_warthog"
-    },
-    "hog2": {
-      "seat": 7,
-      "vehicle": "vehicles\\warthog\\mp_warthog"
-    },
-    "rhog1": {
-      "seat": 0,
-      "vehicle": "vehicles\\rwarthog\\rwarthog"
-    },
-    "rhog2": {
-      "seat": 7,
-      "vehicle": "vehicles\\rwarthog\\rwarthog"
-    }
-  },
-  "the war of three": {
-    "hog1": {
-      "seat": 0,
-      "vehicle": "vehicles\\warthog\\mp_warthog"
-    },
-    "hog2": {
-      "seat": 7,
-      "vehicle": "vehicles\\warthog\\mp_warthog"
-    },
-    "rhog1": {
-      "seat": 0,
-      "vehicle": "vehicles\\rwarthog\\rwarthog"
-    },
-    "rhog2": {
-      "seat": 7,
-      "vehicle": "vehicles\\rwarthog\\rwarthog"
-    }
-  },
-  "the-great-valley": {
-    "hog1": {
-      "seat": 0,
-      "vehicle": "vehicles\\warthog\\mp_warthog"
-    },
-    "hog2": {
-      "seat": 7,
-      "vehicle": "vehicles\\warthog\\mp_warthog"
-    },
-    "rhog1": {
-      "seat": 0,
-      "vehicle": "vehicles\\rwarthog\\rwarthog"
-    },
-    "rhog2": {
-      "seat": 7,
-      "vehicle": "vehicles\\rwarthog\\rwarthog"
-    }
-  },
-  "the-quick-the-dead": {
-    "hog1": {
-      "seat": 0,
-      "vehicle": "vehicles\\bm_warthog\\bm_warthog"
-    },
-    "hog2": {
-      "seat": 7,
-      "vehicle": "vehicles\\bm_warthog\\bm_warthog"
-    },
-    "rhog1": {
-      "seat": 0,
-      "vehicle": "vehicles\\rwarthog\\rwarthog"
-    },
-    "rhog2": {
-      "seat": 7,
-      "vehicle": "vehicles\\rwarthog\\rwarthog"
-    }
-  },
-  "The_BloodGulch": {
-    "hog1": {
-      "seat": 0,
-      "vehicle": "vehicles\\warthog\\mp_warthog"
-    },
-    "hog2": {
-      "seat": 7,
-      "vehicle": "vehicles\\warthog\\mp_warthog"
-    },
-    "rhog1": {
-      "seat": 0,
-      "vehicle": "vehicles\\rwarthog\\rwarthog"
-    },
-    "rhog2": {
-      "seat": 7,
-      "vehicle": "vehicles\\rwarthog\\rwarthog"
-    }
-  },
-  "the_devil_fight": {
-    "hog1": {
-      "seat": 0,
-      "vehicle": "vehicles\\warthog\\mp_warthog"
-    },
-    "hog2": {
-      "seat": 7,
-      "vehicle": "vehicles\\warthog\\mp_warthog"
-    },
-    "rhog1": {
-      "seat": 0,
-      "vehicle": "vehicles\\rwarthog\\rwarthog"
-    },
-    "rhog2": {
-      "seat": 7,
-      "vehicle": "vehicles\\rwarthog\\rwarthog"
-    }
-  },
-  "the_halo_hq": {
-    "hog1": {
-      "seat": 0,
-      "vehicle": "vehicles\\warthog\\mp_warthog"
-    },
-    "hog2": {
-      "seat": 7,
-      "vehicle": "vehicles\\warthog\\mp_warthog"
-    },
-    "rhog1": {
-      "seat": 0,
-      "vehicle": "vehicles\\rwarthog\\rwarthog"
-    },
-    "rhog2": {
-      "seat": 7,
-      "vehicle": "vehicles\\rwarthog\\rwarthog"
-    }
-  },
-  "the_land_of_hyrule_v0.2": {
-    "epo1": {
-      "seat": 0,
-      "vehicle": "vehicles\\epona\\epona"
-    },
-    "horse1": {
-      "seat": 0,
-      "vehicle": "vehicles\\zeldas_horse\\zeldas horse"
-    }
-  },
-  "the_mummy_7": {
-    "hog1": {
-      "seat": 0,
-      "vehicle": "vehicles\\warthog\\mp_warthog"
-    },
-    "hog2": {
-      "seat": 7,
-      "vehicle": "vehicles\\warthog\\mp_warthog"
-    },
-    "rhog1": {
-      "seat": 0,
-      "vehicle": "vehicles\\rwarthog\\rwarthog"
-    },
-    "rhog2": {
-      "seat": 7,
-      "vehicle": "vehicles\\rwarthog\\rwarthog"
-    }
-  },
-  "the_narrows": {
-    "hog1": {
-      "seat": 0,
-      "vehicle": "vehicles\\warthog\\mp_warthog"
-    },
-    "hog2": {
-      "seat": 7,
-      "vehicle": "vehicles\\warthog\\mp_warthog"
-    },
-    "rhog1": {
-      "seat": 0,
-      "vehicle": "vehicles\\rwarthog\\rwarthog"
-    },
-    "rhog2": {
-      "seat": 7,
-      "vehicle": "vehicles\\rwarthog\\rwarthog"
-    }
-  },
-  "thefacility": {
-    "hog1": {
-      "seat": 0,
-      "vehicle": "vehicles\\warthog\\mp_warthog"
-    },
-    "hog2": {
-      "seat": 7,
-      "vehicle": "vehicles\\warthog\\mp_warthog"
-    },
-    "rhog1": {
-      "seat": 0,
-      "vehicle": "vehicles\\rwarthog\\rwarthog"
-    },
-    "rhog2": {
-      "seat": 7,
-      "vehicle": "vehicles\\rwarthog\\rwarthog"
-    }
-  },
-  "theisland": {
-    "hog1": {
-      "seat": 0,
-      "vehicle": "vehicles\\warthog\\mp_warthog"
-    },
-    "hog2": {
-      "seat": 7,
-      "vehicle": "vehicles\\warthog\\mp_warthog"
-    },
-    "rhog1": {
-      "seat": 0,
-      "vehicle": "vehicles\\rwarthog\\rwarthog"
-    },
-    "rhog2": {
-      "seat": 7,
-      "vehicle": "vehicles\\rwarthog\\rwarthog"
-    }
-  },
-  "lake forest": {
-    "hog1": {
-      "seat": 0,
-      "vehicle": "vehicles\\warthog\\mp_warthog"
-    },
-    "hog2": {
-      "seat": 7,
-      "vehicle": "vehicles\\warthog\\mp_warthog"
-    },
-    "rhog1": {
-      "seat": 0,
-      "vehicle": "vehicles\\rwarthog\\rwarthog"
-    },
-    "rhog2": {
-      "seat": 7,
-      "vehicle": "vehicles\\rwarthog\\rwarthog"
-    }
-  },
-  "thevalley": {
-    "hog1": {
-      "seat": 0,
-      "vehicle": "vehicles\\warthog\\mp_warthog"
-    },
-    "hog2": {
-      "seat": 7,
-      "vehicle": "vehicles\\warthog\\mp_warthog"
-    },
-    "rhog1": {
-      "seat": 0,
-      "vehicle": "vehicles\\rwarthog\\rwarthog"
-    },
-    "rhog2": {
-      "seat": 7,
-      "vehicle": "vehicles\\rwarthog\\rwarthog"
-    }
-  },
-  "timberland": {
-    "hog1": {
-      "seat": 0,
-      "vehicle": "vehicles\\warthog\\mp_warthog"
-    },
-    "hog2": {
-      "seat": 7,
-      "vehicle": "vehicles\\warthog\\mp_warthog"
-    },
-    "rhog1": {
-      "seat": 0,
-      "vehicle": "vehicles\\rwarthog\\rwarthog"
-    },
-    "rhog2": {
-      "seat": 7,
-      "vehicle": "vehicles\\rwarthog\\rwarthog"
-    }
-  },
-  "timbernight": {
-    "hog1": {
-      "seat": 0,
-      "vehicle": "vehicles\\warthog\\mp_warthog"
-    },
-    "hog2": {
-      "seat": 7,
-      "vehicle": "vehicles\\warthog\\mp_warthog"
-    },
-    "rhog1": {
-      "seat": 0,
-      "vehicle": "vehicles\\rwarthog\\rwarthog"
-    },
-    "rhog2": {
-      "seat": 7,
-      "vehicle": "vehicles\\rwarthog\\rwarthog"
-    }
-  },
-  "tlsstronghold": {
-    "hog1": {
-      "seat": 0,
-      "vehicle": "vehicles\\warthog\\mp_warthog"
-    },
-    "hog2": {
-      "seat": 7,
-      "vehicle": "vehicles\\warthog\\mp_warthog"
-    },
-    "rhog1": {
-      "seat": 0,
-      "vehicle": "vehicles\\rwarthog\\rwarthog"
-    },
-    "rhog2": {
-      "seat": 7,
-      "vehicle": "vehicles\\rwarthog\\rwarthog"
-    }
-  },
-  "tm_immolate": {
-    "hog1": {
-      "seat": 0,
-      "vehicle": "vehicles\\warthog\\mp_warthog"
-    },
-    "hog2": {
-      "seat": 7,
-      "vehicle": "vehicles\\warthog\\mp_warthog"
-    },
-    "rhog1": {
-      "seat": 0,
-      "vehicle": "vehicles\\rwarthog\\rwarthog"
-    },
-    "rhog2": {
-      "seat": 7,
-      "vehicle": "vehicles\\rwarthog\\rwarthog"
-    }
-  },
-  "topv2": {
-    "hog1": {
-      "seat": 0,
-      "vehicle": "vehicles\\warthog\\mp_warthog"
-    },
-    "hog2": {
-      "seat": 7,
-      "vehicle": "vehicles\\warthog\\mp_warthog"
-    },
-    "rhog1": {
-      "seat": 0,
-      "vehicle": "vehicles\\rwarthog\\rwarthog"
-    },
-    "rhog2": {
-      "seat": 7,
-      "vehicle": "vehicles\\rwarthog\\rwarthog"
-    }
-  },
-  "tormentx": {
-    "hog1": {
-      "seat": 0,
-      "vehicle": "vehicles\\g_warthog\\g_warthog"
-    },
-    "hog2": {
-      "seat": 7,
-      "vehicle": "vehicles\\g_warthog\\g_warthog"
-    },
-    "rhog1": {
-      "seat": 0,
-      "vehicle": "vehicles\\mwarthog\\mwarthog"
-    },
-    "rhog2": {
-      "seat": 7,
-      "vehicle": "vehicles\\mwarthog\\mwarthog"
-    }
-  },
-  "tower": {
-    "hog1": {
-      "seat": 0,
-      "vehicle": "vehicles\\warthog\\warthog"
-    },
-    "hog2": {
-      "seat": 7,
-      "vehicle": "vehicles\\warthog\\warthog"
-    },
-    "rhog1": {
-      "seat": 0,
-      "vehicle": "vehicles\\rwarthog\\rwarthog"
-    },
-    "rhog2": {
-      "seat": 7,
-      "vehicle": "vehicles\\rwarthog\\rwarthog"
-    }
-  },
-  "toys_in_the_warehouse": {
-    "hog1": {
-      "seat": 0,
-      "vehicle": "vehicles\\warthog\\mp_warthog"
-    },
-    "hog2": {
-      "seat": 7,
-      "vehicle": "vehicles\\warthog\\mp_warthog"
-    },
-    "rhog1": {
-      "seat": 0,
-      "vehicle": "vehicles\\rwarthog\\rwarthog"
-    },
-    "rhog2": {
-      "seat": 7,
-      "vehicle": "vehicles\\rwarthog\\rwarthog"
-    }
-  },
-  "Train.Station": {
-    "hog1": {
-      "seat": 0,
-      "vehicle": "vehicles\\warthog\\mp_warthog"
-    },
-    "hog2": {
-      "seat": 7,
-      "vehicle": "vehicles\\warthog\\mp_warthog"
-    },
-    "rhog1": {
-      "seat": 0,
-      "vehicle": "vehicles\\rwarthog\\rwarthog"
-    },
-    "rhog2": {
-      "seat": 7,
-      "vehicle": "vehicles\\rwarthog\\rwarthog"
-    }
-  },
-  "training_ground_zero": {
-    "hog1": {
-      "seat": 0,
-      "vehicle": "vehicles\\warthog\\mp_warthog"
-    },
-    "hog2": {
-      "seat": 7,
-      "vehicle": "vehicles\\warthog\\mp_warthog"
-    },
-    "rhog1": {
-      "seat": 0,
-      "vehicle": "vehicles\\rwarthog\\rwarthog"
-    },
-    "rhog2": {
-      "seat": 7,
-      "vehicle": "vehicles\\rwarthog\\rwarthog"
-    }
-  },
-  "TrainingDay": {
-    "hog1": {
-      "seat": 0,
-      "vehicle": "vehicles\\warthog\\mp_warthog"
-    },
-    "hog2": {
-      "seat": 7,
-      "vehicle": "vehicles\\warthog\\mp_warthog"
-    },
-    "rhog1": {
-      "seat": 0,
-      "vehicle": "vehicles\\rwarthog\\rwarthog"
-    },
-    "rhog2": {
-      "seat": 7,
-      "vehicle": "vehicles\\rwarthog\\rwarthog"
-    }
-  },
-  "transfer": {
-    "hog1": {
-      "seat": 0,
-      "vehicle": "vehicles\\warthog\\mp_warthog"
-    },
-    "hog2": {
-      "seat": 7,
-      "vehicle": "vehicles\\warthog\\mp_warthog"
-    },
-    "rhog1": {
-      "seat": 0,
-      "vehicle": "vehicles\\rwarthog\\rwarthog"
-    },
-    "rhog2": {
-      "seat": 7,
-      "vehicle": "vehicles\\rwarthog\\rwarthog"
-    }
-  },
-  "treehouse": {
-    "hog1": {
-      "seat": 0,
-      "vehicle": "vehicles\\warthog\\mp_warthog"
-    },
-    "hog2": {
-      "seat": 7,
-      "vehicle": "vehicles\\warthog\\mp_warthog"
-    },
-    "rhog1": {
-      "seat": 0,
-      "vehicle": "vehicles\\rwarthog\\rwarthog"
-    },
-    "rhog2": {
-      "seat": 7,
-      "vehicle": "vehicles\\rwarthog\\rwarthog"
-    }
-  },
-  "trench_wars_maxed-colin_m_blood": {
-    "hog1": {
-      "seat": 0,
-      "vehicle": "vehicles\\warthog\\mp_warthog"
-    },
-    "hog2": {
-      "seat": 7,
-      "vehicle": "vehicles\\warthog\\mp_warthog"
-    },
-    "rhog1": {
-      "seat": 0,
-      "vehicle": "vehicles\\rwarthog\\rwarthog"
-    },
-    "rhog2": {
-      "seat": 7,
-      "vehicle": "vehicles\\rwarthog\\rwarthog"
-    }
-  },
-  "Tributary_of_Lost_Souls": {
-    "hog1": {
-      "seat": 0,
-      "vehicle": "vehicles\\warthog\\mp_warthog"
-    },
-    "hog2": {
-      "seat": 7,
-      "vehicle": "vehicles\\warthog\\mp_warthog"
-    },
-    "rhog1": {
-      "seat": 0,
-      "vehicle": "vehicles\\rwarthog\\rwarthog"
-    },
-    "rhog2": {
-      "seat": 7,
-      "vehicle": "vehicles\\rwarthog\\rwarthog"
-    }
-  },
-  "triduct": {
-    "hog1": {
-      "seat": 0,
-      "vehicle": "vehicles\\warthog\\mp_warthog"
-    },
-    "hog2": {
-      "seat": 7,
-      "vehicle": "vehicles\\warthog\\mp_warthog"
-    },
-    "rhog1": {
-      "seat": 0,
-      "vehicle": "vehicles\\rwarthog\\rwarthog"
-    },
-    "rhog2": {
-      "seat": 7,
-      "vehicle": "vehicles\\rwarthog\\rwarthog"
-    }
-  },
-  "triskelion": {
-    "hog1": {
-      "seat": 0,
-      "vehicle": "cmt\\vehicles\\evolved_h1-spirit\\warthog\\_warthog_mp\\warthog_mp"
-    },
-    "hog2": {
-      "seat": 7,
-      "vehicle": "cmt\\vehicles\\evolved_h1-spirit\\warthog\\_warthog_mp\\warthog_mp"
-    },
-    "rhog1": {
-      "seat": 0,
-      "vehicle": "cmt\\vehicles\\evolved_h1-spirit\\warthog\\_warthog_rocket\\warthog_rocket"
-    },
-    "rhog2": {
-      "seat": 7,
-      "vehicle": "cmt\\vehicles\\evolved_h1-spirit\\warthog\\_warthog_rocket\\warthog_rocket"
-    }
-  },
-  "truthandreconciliation": {
-    "hog1": {
-      "seat": 0,
-      "vehicle": "vehicles\\warthog\\mp_warthog"
-    },
-    "hog2": {
-      "seat": 7,
-      "vehicle": "vehicles\\warthog\\mp_warthog"
-    },
-    "rhog1": {
-      "seat": 0,
-      "vehicle": "vehicles\\rwarthog\\rwarthog"
-    },
-    "rhog2": {
-      "seat": 7,
-      "vehicle": "vehicles\\rwarthog\\rwarthog"
-    }
-  },
-  "tsce_multiplayerv1": {
-    "hog1": {
-      "seat": 0,
-      "vehicle": "cmt\\vehicles\\evolved_h1-spirit\\warthog\\_warthog_mp\\warthog_mp"
-    },
-    "hog2": {
-      "seat": 7,
-      "vehicle": "cmt\\vehicles\\evolved_h1-spirit\\warthog\\_warthog_mp\\warthog_mp"
-    },
-    "rhog1": {
-      "seat": 0,
-      "vehicle": "cmt\\vehicles\\evolved_h1-spirit\\warthog\\_warthog_rocket\\warthog_rocket"
-    },
-    "rhog2": {
-      "seat": 7,
-      "vehicle": "cmt\\vehicles\\evolved_h1-spirit\\warthog\\_warthog_rocket\\warthog_rocket"
-    }
-  },
-  "tunnel": {
-    "hog1": {
-      "seat": 0,
-      "vehicle": "vehicles\\warthog\\mp_warthog"
-    },
-    "hog2": {
-      "seat": 7,
-      "vehicle": "vehicles\\warthog\\mp_warthog"
-    },
-    "rhog1": {
-      "seat": 0,
-      "vehicle": "vehicles\\rwarthog\\rwarthog"
-    },
-    "rhog2": {
-      "seat": 7,
-      "vehicle": "vehicles\\rwarthog\\rwarthog"
-    }
-  },
-  "turf_zambies0,3": {
-    "hog1": {
-      "seat": 0,
-      "vehicle": "UNKNOWN_TAG_ADDRESS"
-    },
-    "hog2": {
-      "seat": 7,
-      "vehicle": "UNKNOWN_TAG_ADDRESS"
-    },
-    "rhog1": {
-      "seat": 0,
-      "vehicle": "UNKNOWN_TAG_ADDRESS"
-    },
-    "rhog2": {
-      "seat": 7,
-      "vehicle": "UNKNOWN_TAG_ADDRESS"
-    }
-  },
-  "tusken_raid": {
-    "aat1": {
-      "seat": 0,
-      "vehicle": "vehicles\\aat\\aat"
-    },
-    "aat1": {
-      "seat": 7,
-      "vehicle": "vehicles\\aat\\aat"
-    },
-    "sf1": {
-      "seat": 0,
-      "vehicle": "vehicles\\starfighter\\starfighter_mp"
-    },
-    "sf1": {
-      "seat": 7,
-      "vehicle": "vehicles\\starfighter\\starfighter_mp"
-    }
-  },
-  "twist_beta": {
-    "hog1": {
-      "seat": 0,
-      "vehicle": "vehicles\\warthog\\art_cwarthog"
-    },
-    "hog2": {
-      "seat": 7,
-      "vehicle": "vehicles\\warthog\\art_cwarthog"
-    },
-    "rhog1": {
-      "seat": 0,
-      "vehicle": "vehicles\\rwarthog\\art_rwarthog_shiny"
-    },
-    "rhog2": {
-      "seat": 7,
-      "vehicle": "vehicles\\rwarthog\\art_rwarthog_shiny"
-    }
-  },
-  "u_turn": {
-    "hog1": {
-      "seat": 0,
-      "vehicle": "vehicles\\warthog\\mp_warthog"
-    },
-    "hog2": {
-      "seat": 7,
-      "vehicle": "vehicles\\warthog\\mp_warthog"
-    },
-    "rhog1": {
-      "seat": 0,
-      "vehicle": "vehicles\\rwarthog\\rwarthog"
-    },
-    "rhog2": {
-      "seat": 7,
-      "vehicle": "vehicles\\rwarthog\\rwarthog"
-    }
-  },
-  "uc_hq": {
-    "hog1": {
-      "seat": 0,
-      "vehicle": "vehicles\\warthog\\mp_warthog"
-    },
-    "hog2": {
-      "seat": 7,
-      "vehicle": "vehicles\\warthog\\mp_warthog"
-    },
-    "rhog1": {
-      "seat": 0,
-      "vehicle": "vehicles\\rwarthog\\rwarthog"
-    },
-    "rhog2": {
-      "seat": 7,
-      "vehicle": "vehicles\\rwarthog\\rwarthog"
-    }
-  },
-  "ump-advantage": {
-    "hog1": {
-      "seat": 0,
-      "vehicle": "elefant\\innie\\vehicles\\innie warthog\\chaingun\\innie_warthog_chaingun_mp"
-    },
-    "hog2": {
-      "seat": 7,
-      "vehicle": "elefant\\innie\\vehicles\\innie warthog\\chaingun\\innie_warthog_chaingun_mp"
-    },
-    "rhog1": {
-      "seat": 0,
-      "vehicle": "elefant\\innie\\vehicles\\innie warthog\\grenadier\\innie_warthog_grenadier_mp"
-    },
-    "rhog2": {
-      "seat": 7,
-      "vehicle": "elefant\\innie\\vehicles\\innie warthog\\grenadier\\innie_warthog_grenadier_mp"
-    }
-  },
-  "ump-divide": {
-    "hog1": {
-      "seat": 0,
-      "vehicle": "elefant\\innie\\vehicles\\innie warthog\\chaingun\\innie_warthog_chaingun_mp"
-    },
-    "hog2": {
-      "seat": 7,
-      "vehicle": "elefant\\innie\\vehicles\\innie warthog\\chaingun\\innie_warthog_chaingun_mp"
-    },
-    "rhog1": {
-      "seat": 0,
-      "vehicle": "elefant\\innie\\vehicles\\innie warthog\\grenadier\\innie_warthog_grenadier_mp"
-    },
-    "rhog2": {
-      "seat": 7,
-      "vehicle": "elefant\\innie\\vehicles\\innie warthog\\grenadier\\innie_warthog_grenadier_mp"
-    }
-  },
-  "ump-mirror": {
-    "hog1": {
-      "seat": 0,
-      "vehicle": "elefant\\innie\\vehicles\\innie warthog\\chaingun\\innie_warthog_chaingun_mp"
-    },
-    "hog2": {
-      "seat": 7,
-      "vehicle": "elefant\\innie\\vehicles\\innie warthog\\chaingun\\innie_warthog_chaingun_mp"
-    },
-    "rhog1": {
-      "seat": 0,
-      "vehicle": "elefant\\innie\\vehicles\\innie warthog\\grenadier\\innie_warthog_grenadier_mp"
-    },
-    "rhog2": {
-      "seat": 7,
-      "vehicle": "elefant\\innie\\vehicles\\innie warthog\\grenadier\\innie_warthog_grenadier_mp"
-    }
-  },
-  "ump-purity": {
-    "hog1": {
-      "seat": 0,
-      "vehicle": "elefant\\innie\\vehicles\\innie warthog\\chaingun\\innie_warthog_chaingun_mp"
-    },
-    "hog2": {
-      "seat": 7,
-      "vehicle": "elefant\\innie\\vehicles\\innie warthog\\chaingun\\innie_warthog_chaingun_mp"
-    },
-    "rhog1": {
-      "seat": 0,
-      "vehicle": "elefant\\innie\\vehicles\\innie warthog\\grenadier\\innie_warthog_grenadier_mp"
-    },
-    "rhog2": {
-      "seat": 7,
-      "vehicle": "elefant\\innie\\vehicles\\innie warthog\\grenadier\\innie_warthog_grenadier_mp"
-    }
-  },
-  "ump-sanctity": {
-    "hog1": {
-      "seat": 0,
-      "vehicle": "elefant\\innie\\vehicles\\innie warthog\\chaingun\\innie_warthog_chaingun_mp"
-    },
-    "hog2": {
-      "seat": 7,
-      "vehicle": "elefant\\innie\\vehicles\\innie warthog\\chaingun\\innie_warthog_chaingun_mp"
-    },
-    "rhog1": {
-      "seat": 0,
-      "vehicle": "elefant\\innie\\vehicles\\innie warthog\\grenadier\\innie_warthog_grenadier_mp"
-    },
-    "rhog2": {
-      "seat": 7,
-      "vehicle": "elefant\\innie\\vehicles\\innie warthog\\grenadier\\innie_warthog_grenadier_mp"
-    }
-  },
-  "unsc": {
-    "hog1": {
-      "seat": 0,
-      "vehicle": "vehicles\\warthog\\mp_warthog"
-    },
-    "hog2": {
-      "seat": 7,
-      "vehicle": "vehicles\\warthog\\mp_warthog"
-    },
-    "rhog1": {
-      "seat": 0,
-      "vehicle": "vehicles\\rwarthog\\rwarthog"
-    },
-    "rhog2": {
-      "seat": 7,
-      "vehicle": "vehicles\\rwarthog\\rwarthog"
-    }
-  },
-  "uppon-a-slinky": {
-    "hog1": {
-      "seat": 0,
-      "vehicle": "vehicles\\warthog\\mp_warthog"
-    },
-    "hog2": {
-      "seat": 7,
-      "vehicle": "vehicles\\warthog\\mp_warthog"
-    },
-    "rhog1": {
-      "seat": 0,
-      "vehicle": "vehicles\\rwarthog\\rwarthog"
-    },
-    "rhog2": {
-      "seat": 7,
-      "vehicle": "vehicles\\rwarthog\\rwarthog"
-    }
-  },
-  "urban_warfare_beta": {
-    "hog1": {
-      "seat": 0,
-      "vehicle": "vehicles\\warthog\\mp_warthog"
-    },
-    "hog2": {
-      "seat": 7,
-      "vehicle": "vehicles\\warthog\\mp_warthog"
-    },
-    "rhog1": {
-      "seat": 0,
-      "vehicle": "vehicles\\rwarthog\\rwarthog"
-    },
-    "rhog2": {
-      "seat": 7,
-      "vehicle": "vehicles\\rwarthog\\rwarthog"
-    }
-  },
-  "urbanchaos": {
-    "hog1": {
-      "seat": 0,
-      "vehicle": "vehicles\\warthog\\mp_warthog"
-    },
-    "hog2": {
-      "seat": 7,
-      "vehicle": "vehicles\\warthog\\mp_warthog"
-    },
-    "rhog1": {
-      "seat": 0,
-      "vehicle": "vehicles\\rwarthog\\rwarthog"
-    },
-    "rhog2": {
-      "seat": 7,
-      "vehicle": "vehicles\\rwarthog\\rwarthog"
-    }
-  },
-  "ut2k4_deck": {
-    "hog1": {
-      "seat": 0,
-      "vehicle": "vehicles\\warthog\\mp_warthog"
-    },
-    "hog2": {
-      "seat": 7,
-      "vehicle": "vehicles\\warthog\\mp_warthog"
-    },
-    "rhog1": {
-      "seat": 0,
-      "vehicle": "vehicles\\rwarthog\\rwarthog"
-    },
-    "rhog2": {
-      "seat": 7,
-      "vehicle": "vehicles\\rwarthog\\rwarthog"
-    }
-  },
-  "ut2k4_infinity": {
-    "hog1": {
-      "seat": 0,
-      "vehicle": "vehicles\\warthog\\mp_warthog"
-    },
-    "hog2": {
-      "seat": 7,
-      "vehicle": "vehicles\\warthog\\mp_warthog"
-    },
-    "rhog1": {
-      "seat": 0,
-      "vehicle": "vehicles\\rwarthog\\rwarthog"
-    },
-    "rhog2": {
-      "seat": 7,
-      "vehicle": "vehicles\\rwarthog\\rwarthog"
-    }
-  },
-  "valhalla": {
-    "hog1": {
-      "seat": 0,
-      "vehicle": "vehicles\\g_warthog\\g_warthog"
-    },
-    "hog2": {
-      "seat": 7,
-      "vehicle": "vehicles\\g_warthog\\g_warthog"
-    },
-    "mon": {
-      "seat": 0,
-      "vehicle": "vehicles\\mongoose\\atv"
-    }
-  },
-  "VALIS": {
-    "hog1": {
-      "seat": 0,
-      "vehicle": "vehicles\\warthog\\mp_warthog"
-    },
-    "hog2": {
-      "seat": 7,
-      "vehicle": "vehicles\\warthog\\mp_warthog"
-    },
-    "rhog1": {
-      "seat": 0,
-      "vehicle": "vehicles\\rwarthog\\rwarthog"
-    },
-    "rhog2": {
-      "seat": 7,
-      "vehicle": "vehicles\\rwarthog\\rwarthog"
-    }
-  },
-  "valley_alpha": {
-    "hog1": {
-      "seat": 0,
-      "vehicle": "vehicles\\warthog\\mp_warthog"
-    },
-    "hog2": {
-      "seat": 7,
-      "vehicle": "vehicles\\warthog\\mp_warthog"
-    },
-    "rhog1": {
-      "seat": 0,
-      "vehicle": "vehicles\\rwarthog\\rwarthog"
-    },
-    "rhog2": {
-      "seat": 7,
-      "vehicle": "vehicles\\rwarthog\\rwarthog"
-    }
-  },
-  "varjatopetlart": {
-    "hog1": {
-      "seat": 0,
-      "vehicle": "vehicles\\warthog\\mp_warthog"
-    },
-    "hog2": {
-      "seat": 7,
-      "vehicle": "vehicles\\warthog\\mp_warthog"
-    },
-    "rhog1": {
-      "seat": 0,
-      "vehicle": "vehicles\\rwarthog\\rwarthog"
-    },
-    "rhog2": {
-      "seat": 7,
-      "vehicle": "vehicles\\rwarthog\\rwarthog"
-    }
-  },
-  "vastland": {
-    "hog1": {
-      "seat": 0,
-      "vehicle": "UNKNOWN_TAG_ADDRESS"
-    },
-    "hog2": {
-      "seat": 7,
-      "vehicle": "UNKNOWN_TAG_ADDRESS"
-    },
-    "rhog1": {
-      "seat": 0,
-      "vehicle": "UNKNOWN_TAG_ADDRESS"
-    },
-    "rhog2": {
-      "seat": 7,
-      "vehicle": "UNKNOWN_TAG_ADDRESS"
-    }
-  },
-  "vehemoth_valley_beta": {
-    "hog1": {
-      "seat": 0,
-      "vehicle": "vehicles\\warthog\\mp_warthog"
-    },
-    "hog2": {
-      "seat": 7,
-      "vehicle": "vehicles\\warthog\\mp_warthog"
-    },
-    "rhog1": {
-      "seat": 0,
-      "vehicle": "vehicles\\rwarthog\\rwarthog"
-    },
-    "rhog2": {
-      "seat": 7,
-      "vehicle": "vehicles\\rwarthog\\rwarthog"
-    }
-  },
-  "vendetta": {
-    "hog1": {
-      "seat": 0,
-      "vehicle": "vehicles\\warthog\\mp_warthog"
-    },
-    "hog2": {
-      "seat": 7,
-      "vehicle": "vehicles\\warthog\\mp_warthog"
-    },
-    "rhog1": {
-      "seat": 0,
-      "vehicle": "vehicles\\rwarthog\\rwarthog"
-    },
-    "rhog2": {
-      "seat": 7,
-      "vehicle": "vehicles\\rwarthog\\rwarthog"
-    }
-  },
-  "vertigo": {
-    "hog1": {
-      "seat": 0,
-      "vehicle": "vehicles\\warthog\\mp_warthog"
-    },
-    "hog2": {
-      "seat": 7,
-      "vehicle": "vehicles\\warthog\\mp_warthog"
-    },
-    "rhog1": {
-      "seat": 0,
-      "vehicle": "vehicles\\rwarthog\\rwarthog"
-    },
-    "rhog2": {
-      "seat": 7,
-      "vehicle": "vehicles\\rwarthog\\rwarthog"
-    }
-  },
-  "vestige": {
-    "hog1": {
-      "seat": 0,
-      "vehicle": "vehicles\\warthog\\art_cwarthog"
-    },
-    "hog2": {
-      "seat": 7,
-      "vehicle": "vehicles\\warthog\\art_cwarthog"
-    },
-    "rhog1": {
-      "seat": 0,
-      "vehicle": "vehicles\\rwarthog\\art_rwarthog_shiny"
-    },
-    "rhog2": {
-      "seat": 7,
-      "vehicle": "vehicles\\rwarthog\\art_rwarthog_shiny"
-    }
-  },
-  "victory_island": {
-    "hog1": {
-      "seat": 0,
-      "vehicle": "vehicles\\warthog\\mp_warthog"
-    },
-    "hog2": {
-      "seat": 7,
-      "vehicle": "vehicles\\warthog\\mp_warthog"
-    },
-    "rhog1": {
-      "seat": 0,
-      "vehicle": "vehicles\\rwarthog\\rwarthog"
-    },
-    "rhog2": {
-      "seat": 7,
-      "vehicle": "vehicles\\rwarthog\\rwarthog"
-    }
-  },
-  "vietnam": {
-    "hog1": {
-      "seat": 0,
-      "vehicle": "vehicles\\warthog\\mp_warthog"
-    },
-    "hog2": {
-      "seat": 7,
-      "vehicle": "vehicles\\warthog\\mp_warthog"
-    },
-    "rhog1": {
-      "seat": 0,
-      "vehicle": "vehicles\\rwarthog\\rwarthog"
-    },
-    "rhog2": {
-      "seat": 7,
-      "vehicle": "vehicles\\rwarthog\\rwarthog"
-    }
-  },
-  "volcano_enhanced": {
-    "hog1": {
-      "seat": 0,
-      "vehicle": "vehicles\\warthog\\mp_warthog"
-    },
-    "hog2": {
-      "seat": 7,
-      "vehicle": "vehicles\\warthog\\mp_warthog"
-    },
-    "rhog1": {
-      "seat": 0,
-      "vehicle": "vehicles\\rwarthog\\rwarthog"
-    },
-    "rhog2": {
-      "seat": 7,
-      "vehicle": "vehicles\\rwarthog\\rwarthog"
-    }
-  },
-  "vxa30_mp": {
-    "hog1": {
-      "seat": 0,
-      "vehicle": "UNKNOWN_TAG_ADDRESS"
-    },
-    "hog2": {
-      "seat": 7,
-      "vehicle": "UNKNOWN_TAG_ADDRESS"
-    },
-    "rhog1": {
-      "seat": 0,
-      "vehicle": "UNKNOWN_TAG_ADDRESS"
-    },
-    "rhog2": {
-      "seat": 7,
-      "vehicle": "UNKNOWN_TAG_ADDRESS"
-    }
-  },
-  "w4rtorn_cove": {
-    "hog1": {
-      "seat": 0,
-      "vehicle": "vehicles\\warthog\\mp_warthog"
-    },
-    "hog2": {
-      "seat": 7,
-      "vehicle": "vehicles\\warthog\\mp_warthog"
-    },
-    "rhog1": {
-      "seat": 0,
-      "vehicle": "vehicles\\rwarthog\\rwarthog"
-    },
-    "rhog2": {
-      "seat": 7,
-      "vehicle": "vehicles\\rwarthog\\rwarthog"
-    }
-  },
-  "war_ahead": {
-    "hog1": {
-      "seat": 0,
-      "vehicle": "vehicles\\warthog\\mp_warthog"
-    },
-    "hog2": {
-      "seat": 7,
-      "vehicle": "vehicles\\warthog\\mp_warthog"
-    },
-    "rhog1": {
-      "seat": 0,
-      "vehicle": "vehicles\\rwarthog\\rwarthog"
-    },
-    "rhog2": {
-      "seat": 7,
-      "vehicle": "vehicles\\rwarthog\\rwarthog"
-    }
-  },
-  "war_of_ice": {
-    "hog1": {
-      "seat": 0,
-      "vehicle": "vehicles\\warthog\\mp_warthog"
-    },
-    "hog2": {
-      "seat": 7,
-      "vehicle": "vehicles\\warthog\\mp_warthog"
-    },
-    "rhog1": {
-      "seat": 0,
-      "vehicle": "vehicles\\rwarthog\\rwarthog"
-    },
-    "rhog2": {
-      "seat": 7,
-      "vehicle": "vehicles\\rwarthog\\rwarthog"
-    }
-  },
-  "war_of_sidewinder_v2_beta": {
-    "hog1": {
-      "seat": 0,
-      "vehicle": "vehicles\\warthog\\mp_warthog"
-    },
-    "hog2": {
-      "seat": 7,
-      "vehicle": "vehicles\\warthog\\mp_warthog"
-    },
-    "rhog1": {
-      "seat": 0,
-      "vehicle": "vehicles\\rwarthog\\rwarthog"
-    },
-    "rhog2": {
-      "seat": 7,
-      "vehicle": "vehicles\\rwarthog\\rwarthog"
-    }
-  },
-  "warfront_day": {
-    "hog1": {
-      "seat": 0,
-      "vehicle": "vehicles\\warthog\\mp_warthog"
-    },
-    "hog2": {
-      "seat": 7,
-      "vehicle": "vehicles\\warthog\\mp_warthog"
-    },
-    "rhog1": {
-      "seat": 0,
-      "vehicle": "vehicles\\rwarthog\\rwarthog"
-    },
-    "rhog2": {
-      "seat": 7,
-      "vehicle": "vehicles\\rwarthog\\rwarthog"
-    }
-  },
-  "wargrounds_v4": {
-    "hog1": {
-      "seat": 0,
-      "vehicle": "vehicles\\warthog\\mp_warthog"
-    },
-    "hog2": {
-      "seat": 7,
-      "vehicle": "vehicles\\warthog\\mp_warthog"
-    },
-    "rhog1": {
-      "seat": 0,
-      "vehicle": "vehicles\\rwarthog\\rwarthog"
-    },
-    "rhog2": {
-      "seat": 7,
-      "vehicle": "vehicles\\rwarthog\\rwarthog"
-    }
-  },
-  "warriors-fight": {
-    "hog1": {
-      "seat": 0,
-      "vehicle": "vehicles\\warthog\\mp_warthog"
-    },
-    "hog2": {
-      "seat": 7,
-      "vehicle": "vehicles\\warthog\\mp_warthog"
-    },
-    "rhog1": {
-      "seat": 0,
-      "vehicle": "vehicles\\rwarthog\\rwarthog"
-    },
-    "rhog2": {
-      "seat": 7,
-      "vehicle": "vehicles\\rwarthog\\rwarthog"
-    }
-  },
-  "warstation": {
-    "hog1": {
-      "seat": 0,
-      "vehicle": "vehicles\\warthog\\mp_warthog"
-    },
-    "hog2": {
-      "seat": 7,
-      "vehicle": "vehicles\\warthog\\mp_warthog"
-    },
-    "rhog1": {
-      "seat": 0,
-      "vehicle": "vehicles\\rwarthog\\rwarthog"
-    },
-    "rhog2": {
-      "seat": 7,
-      "vehicle": "vehicles\\rwarthog\\rwarthog"
-    }
-  },
-  "warthog_race": {
-    "hog1": {
-      "seat": 0,
-      "vehicle": "vehicles\\g_warthog\\g_warthog"
-    },
-    "hog2": {
-      "seat": 7,
-      "vehicle": "vehicles\\g_warthog\\g_warthog"
-    },
-    "rhog1": {
-      "seat": 0,
-      "vehicle": "vehicles\\tachikoma\\tachikoma"
-    },
-    "rhog2": {
-      "seat": 7,
-      "vehicle": "vehicles\\tachikoma\\tachikoma"
-    }
-  },
-  "warthog_run": {
-    "hog1": {
-      "seat": 0,
-      "vehicle": "vehicles\\warthog\\mp_warthog"
-    },
-    "hog2": {
-      "seat": 7,
-      "vehicle": "vehicles\\warthog\\mp_warthog"
-    },
-    "rhog1": {
-      "seat": 0,
-      "vehicle": "vehicles\\rwarthog\\rwarthog"
-    },
-    "rhog2": {
-      "seat": 7,
-      "vehicle": "vehicles\\rwarthog\\rwarthog"
-    }
-  },
-  "warthogexplore": {
-    "hog1": {
-      "seat": 0,
-      "vehicle": "vehicles\\warthog\\mp_warthog"
-    },
-    "hog2": {
-      "seat": 7,
-      "vehicle": "vehicles\\warthog\\mp_warthog"
-    },
-    "rhog1": {
-      "seat": 0,
-      "vehicle": "vehicles\\rwarthog\\rwarthog"
-    },
-    "rhog2": {
-      "seat": 7,
-      "vehicle": "vehicles\\rwarthog\\rwarthog"
-    }
-  },
-  "warthogrumble": {
-    "hog1": {
-      "seat": 0,
-      "vehicle": "vehicles\\warthog\\mp_warthog"
-    },
-    "hog2": {
-      "seat": 7,
-      "vehicle": "vehicles\\warthog\\mp_warthog"
-    },
-    "rhog1": {
-      "seat": 0,
-      "vehicle": "vehicles\\rwarthog\\rwarthog"
-    },
-    "rhog2": {
-      "seat": 7,
-      "vehicle": "vehicles\\rwarthog\\rwarthog"
-    }
-  },
-  "wartorncove": {
-    "hog1": {
-      "seat": 0,
-      "vehicle": "vehicles\\warthog\\mp_warthog"
-    },
-    "hog2": {
-      "seat": 7,
-      "vehicle": "vehicles\\warthog\\mp_warthog"
-    },
-    "rhog1": {
-      "seat": 0,
-      "vehicle": "vehicles\\rwarthog\\rwarthog"
-    },
-    "rhog2": {
-      "seat": 7,
-      "vehicle": "vehicles\\rwarthog\\rwarthog"
-    }
-  },
-  "waspmania": {
-    "hog1": {
-      "seat": 0,
-      "vehicle": "vehicles\\warthog\\mp_warthog"
-    },
-    "hog2": {
-      "seat": 7,
-      "vehicle": "vehicles\\warthog\\mp_warthog"
-    },
-    "rhog1": {
-      "seat": 0,
-      "vehicle": "vehicles\\warthog\\mp_warthog"
-    },
-    "rhog2": {
-      "seat": 7,
-      "vehicle": "vehicles\\warthog\\mp_warthog"
-    }
-  },
-  "waste": {
-    "hog1": {
-      "seat": 0,
-      "vehicle": "vehicles\\warthog\\mp_warthog"
-    },
-    "hog2": {
-      "seat": 7,
-      "vehicle": "vehicles\\warthog\\mp_warthog"
-    },
-    "rhog1": {
-      "seat": 0,
-      "vehicle": "vehicles\\rwarthog\\rwarthog"
-    },
-    "rhog2": {
-      "seat": 7,
-      "vehicle": "vehicles\\rwarthog\\rwarthog"
-    }
-  },
-  "water_in-a_well": {
-    "hog1": {
-      "seat": 0,
-      "vehicle": "vehicles\\warthog\\mp_warthog"
-    },
-    "hog2": {
-      "seat": 7,
-      "vehicle": "vehicles\\warthog\\mp_warthog"
-    },
-    "rhog1": {
-      "seat": 0,
-      "vehicle": "vehicles\\rwarthog\\rwarthog"
-    },
-    "rhog2": {
-      "seat": 7,
-      "vehicle": "vehicles\\rwarthog\\rwarthog"
-    }
-  },
-  "waterloo_waterpark": {
-    "hog1": {
-      "seat": 0,
-      "vehicle": "vehicles\\warthog\\mp_warthog"
-    },
-    "hog2": {
-      "seat": 7,
-      "vehicle": "vehicles\\warthog\\mp_warthog"
-    },
-    "rhog1": {
-      "seat": 0,
-      "vehicle": "vehicles\\rwarthog\\rwarthog"
-    },
-    "rhog2": {
-      "seat": 7,
-      "vehicle": "vehicles\\rwarthog\\rwarthog"
-    }
-  },
-  "weld": {
-    "ghost": {
-      "seat": 0,
-      "vehicle": "vehicles\\ghost\\rustghost_mp"
-    },
-    "mon": {
-      "seat": 0,
-      "vehicle": "vehicles\\mongoose\\atv"
-    }
-  },
-  "whenhootersfly2": {
-    "hog1": {
-      "seat": 0,
-      "vehicle": "vehicles\\warthog\\mp_warthog"
-    },
-    "hog2": {
-      "seat": 7,
-      "vehicle": "vehicles\\warthog\\mp_warthog"
-    },
-    "rhog1": {
-      "seat": 0,
-      "vehicle": "vehicles\\rwarthog\\rwarthog"
-    },
-    "rhog2": {
-      "seat": 7,
-      "vehicle": "vehicles\\rwarthog\\rwarthog"
-    }
-  },
-  "winder_pass": {
-    "hog1": {
-      "seat": 0,
-      "vehicle": "vehicles\\g_warthog\\g_warthog"
-    },
-    "hog2": {
-      "seat": 7,
-      "vehicle": "vehicles\\g_warthog\\g_warthog"
-    },
-    "rhog1": {
-      "seat": 0,
-      "vehicle": "vehicles\\bm_warthog\\bm_warthog"
-    },
-    "rhog2": {
-      "seat": 7,
-      "vehicle": "vehicles\\bm_warthog\\bm_warthog"
-    }
-  },
-  "windfall_island": {
-    "hog1": {
-      "seat": 0,
-      "vehicle": "vehicles\\warthog\\mp_warthog"
-    },
-    "hog2": {
-      "seat": 7,
-      "vehicle": "vehicles\\warthog\\mp_warthog"
-    },
-    "rhog1": {
-      "seat": 0,
-      "vehicle": "vehicles\\rwarthog\\rwarthog"
-    },
-    "rhog2": {
-      "seat": 7,
-      "vehicle": "vehicles\\rwarthog\\rwarthog"
-    }
-  },
-  "windisland-mod": {
-    "hog1": {
-      "seat": 0,
-      "vehicle": "vehicles\\warthog\\mp_warthog"
-    },
-    "hog2": {
-      "seat": 7,
-      "vehicle": "vehicles\\warthog\\mp_warthog"
-    },
-    "rhog1": {
-      "seat": 0,
-      "vehicle": "vehicles\\rwarthog\\rwarthog"
-    },
-    "rhog2": {
-      "seat": 7,
-      "vehicle": "vehicles\\rwarthog\\rwarthog"
-    }
-  },
-  "wintercanyon": {
-    "ghost": {
-      "seat": 0,
-      "vehicle": "vehicles\\ghost\\ghost_mp"
-    },
-    "rhog1": {
-      "seat": 0,
-      "vehicle": "vehicles\\rwarthog\\rwarthog"
-    },
-    "rhog2": {
-      "seat": 7,
-      "vehicle": "vehicles\\rwarthog\\rwarthog"
-    }
-  },
-  "winterfrost": {
-    "ghost": {
-      "seat": 0,
-      "vehicle": "vehicles\\ghost\\ghost_mp"
-    },
-    "rhog1": {
-      "seat": 0,
-      "vehicle": "vehicles\\rwarthog\\rwarthog"
-    },
-    "rhog2": {
-      "seat": 7,
-      "vehicle": "vehicles\\rwarthog\\rwarthog"
-    }
-  },
-  "wizard": {
-    "hog1": {
-      "seat": 0,
-      "vehicle": "vehicles\\warthog\\mp_warthog"
-    },
-    "hog2": {
-      "seat": 7,
-      "vehicle": "vehicles\\warthog\\mp_warthog"
-    },
-    "rhog1": {
-      "seat": 0,
-      "vehicle": "vehicles\\rwarthog\\rwarthog"
-    },
-    "rhog2": {
-      "seat": 7,
-      "vehicle": "vehicles\\rwarthog\\rwarthog"
-    }
-  },
-  "wmp_dismal": {
-    "hog1": {
-      "seat": 0,
-      "vehicle": "vehicles\\warthog\\mp_warthog"
-    },
-    "hog2": {
-      "seat": 7,
-      "vehicle": "vehicles\\warthog\\mp_warthog"
-    },
-    "mon": {
-      "seat": 0,
-      "vehicle": "vehicles\\mongoose\\mongoose"
-    }
-  },
-  "wonderland": {
-    "hog1": {
-      "seat": 0,
-      "vehicle": "vehicles\\warthog\\mp_warthog"
-    },
-    "hog2": {
-      "seat": 7,
-      "vehicle": "vehicles\\warthog\\mp_warthog"
-    },
-    "rhog1": {
-      "seat": 0,
-      "vehicle": "vehicles\\rwarthog\\rwarthog"
-    },
-    "rhog2": {
-      "seat": 7,
-      "vehicle": "vehicles\\rwarthog\\rwarthog"
-    }
-  },
-  "wpitest1_race": {
-    "hog1": {
-      "seat": 0,
-      "vehicle": "vehicles\\warthog\\mp_warthog"
-    },
-    "hog2": {
-      "seat": 7,
-      "vehicle": "vehicles\\warthog\\mp_warthog"
-    },
-    "rhog1": {
-      "seat": 0,
-      "vehicle": "vehicles\\rwarthog\\rwarthog"
-    },
-    "rhog2": {
-      "seat": 7,
-      "vehicle": "vehicles\\rwarthog\\rwarthog"
-    }
-  },
-  "wraths-dojo": {
-    "hog1": {
-      "seat": 0,
-      "vehicle": "vehicles\\warthog\\mp_warthog"
-    },
-    "hog2": {
-      "seat": 7,
-      "vehicle": "vehicles\\warthog\\mp_warthog"
-    },
-    "rhog1": {
-      "seat": 0,
-      "vehicle": "vehicles\\rwarthog\\rwarthog"
-    },
-    "rhog2": {
-      "seat": 7,
-      "vehicle": "vehicles\\rwarthog\\rwarthog"
-    }
-  },
-  "wreck_island": {
-    "hog1": {
-      "seat": 0,
-      "vehicle": "vehicles\\g_warthog\\g_warthog"
-    },
-    "hog2": {
-      "seat": 7,
-      "vehicle": "vehicles\\g_warthog\\g_warthog"
-    },
-    "rhog1": {
-      "seat": 0,
-      "vehicle": "vehicles\\rwarthog\\rwarthog"
-    },
-    "rhog2": {
-      "seat": 7,
-      "vehicle": "vehicles\\rwarthog\\rwarthog"
-    }
-  },
-  "wtc": {
-    "hog1": {
-      "seat": 0,
-      "vehicle": "vehicles\\warthog\\mp_warthog"
-    },
-    "hog2": {
-      "seat": 7,
-      "vehicle": "vehicles\\warthog\\mp_warthog"
-    },
-    "rhog1": {
-      "seat": 0,
-      "vehicle": "vehicles\\rwarthog\\rwarthog"
-    },
-    "rhog2": {
-      "seat": 7,
-      "vehicle": "vehicles\\rwarthog\\rwarthog"
-    }
-  },
-  "x-chromo_alpha": {
-    "hog1": {
-      "seat": 0,
-      "vehicle": "vehicles\\warthog\\mp_warthog"
-    },
-    "hog2": {
-      "seat": 7,
-      "vehicle": "vehicles\\warthog\\mp_warthog"
-    },
-    "rhog1": {
-      "seat": 0,
-      "vehicle": "vehicles\\rwarthog\\rwarthog"
-    },
-    "rhog2": {
-      "seat": 7,
-      "vehicle": "vehicles\\rwarthog\\rwarthog"
-    }
-  },
-  "x2_mudslide": {
-    "hog1": {
-      "seat": 0,
-      "vehicle": "vehicles\\warthog\\mp_warthog"
-    },
-    "hog2": {
-      "seat": 7,
-      "vehicle": "vehicles\\warthog\\mp_warthog"
-    },
-    "rhog1": {
-      "seat": 0,
-      "vehicle": "vehicles\\rwarthog\\rwarthog"
-    },
-    "rhog2": {
-      "seat": 7,
-      "vehicle": "vehicles\\rwarthog\\rwarthog"
-    }
-  },
-  "xbox_atlas": {
-    "hog1": {
-      "seat": 0,
-      "vehicle": "vehicles\\warthog\\mp_warthog"
-    },
-    "hog2": {
-      "seat": 7,
-      "vehicle": "vehicles\\warthog\\mp_warthog"
-    },
-    "rhog1": {
-      "seat": 0,
-      "vehicle": "vehicles\\rwarthog\\rwarthog"
-    },
-    "rhog2": {
-      "seat": 7,
-      "vehicle": "vehicles\\rwarthog\\rwarthog"
-    }
-  },
-  "xbox_calamity": {
-    "hog1": {
-      "seat": 0,
-      "vehicle": "vehicles\\warthog\\mp_warthog"
-    },
-    "hog2": {
-      "seat": 7,
-      "vehicle": "vehicles\\warthog\\mp_warthog"
-    },
-    "rhog1": {
-      "seat": 0,
-      "vehicle": "vehicles\\rwarthog\\rwarthog"
-    },
-    "rhog2": {
-      "seat": 7,
-      "vehicle": "vehicles\\rwarthog\\rwarthog"
-    }
-  },
-  "xbox_decidia_h1.5_rc_final": {
-    "hog1": {
-      "seat": 0,
-      "vehicle": "vehicles\\warthog\\mp_warthog"
-    },
-    "hog2": {
-      "seat": 7,
-      "vehicle": "vehicles\\warthog\\mp_warthog"
-    },
-    "rhog1": {
-      "seat": 0,
-      "vehicle": "vehicles\\rwarthog\\rwarthog"
-    },
-    "rhog2": {
-      "seat": 7,
-      "vehicle": "vehicles\\rwarthog\\rwarthog"
-    }
-  },
-  "xbox_exhibit_h1.5_rc_final": {
-    "hog1": {
-      "seat": 0,
-      "vehicle": "UNKNOWN_TAG_ADDRESS"
-    },
-    "hog2": {
-      "seat": 7,
-      "vehicle": "UNKNOWN_TAG_ADDRESS"
-    },
-    "rhog1": {
-      "seat": 0,
-      "vehicle": "UNKNOWN_TAG_ADDRESS"
-    },
-    "rhog2": {
-      "seat": 7,
-      "vehicle": "UNKNOWN_TAG_ADDRESS"
-    }
-  },
-  "xbox_hotbox_h1.5_rc_final": {
-    "hog1": {
-      "seat": 0,
-      "vehicle": "vehicles\\warthog\\mp_warthog"
-    },
-    "hog2": {
-      "seat": 7,
-      "vehicle": "vehicles\\warthog\\mp_warthog"
-    },
-    "rhog1": {
-      "seat": 0,
-      "vehicle": "vehicles\\rwarthog\\rwarthog"
-    },
-    "rhog2": {
-      "seat": 7,
-      "vehicle": "vehicles\\rwarthog\\rwarthog"
-    }
-  },
-  "xbox_imminent_h1.5_rc_final": {
-    "hog1": {
-      "seat": 0,
-      "vehicle": "vehicles\\warthog\\mp_warthog"
-    },
-    "hog2": {
-      "seat": 7,
-      "vehicle": "vehicles\\warthog\\mp_warthog"
-    },
-    "rhog1": {
-      "seat": 0,
-      "vehicle": "vehicles\\rwarthog\\rwarthog"
-    },
-    "rhog2": {
-      "seat": 7,
-      "vehicle": "vehicles\\rwarthog\\rwarthog"
-    }
-  },
-  "xbox_longest_rc_final": {
-    "hog1": {
-      "seat": 0,
-      "vehicle": "vehicles\\warthog\\mp_warthog"
-    },
-    "hog2": {
-      "seat": 7,
-      "vehicle": "vehicles\\warthog\\mp_warthog"
-    },
-    "rhog1": {
-      "seat": 0,
-      "vehicle": "vehicles\\rwarthog\\rwarthog"
-    },
-    "rhog2": {
-      "seat": 7,
-      "vehicle": "vehicles\\rwarthog\\rwarthog"
-    }
-  },
-  "xbox_prisoner": {
-    "hog1": {
-      "seat": 0,
-      "vehicle": "vehicles\\warthog\\mp_warthog"
-    },
-    "hog2": {
-      "seat": 7,
-      "vehicle": "vehicles\\warthog\\mp_warthog"
-    },
-    "rhog1": {
-      "seat": 0,
-      "vehicle": "vehicles\\rwarthog\\rwarthog"
-    },
-    "rhog2": {
-      "seat": 7,
-      "vehicle": "vehicles\\rwarthog\\rwarthog"
-    }
-  },
-  "xbox_prisoner_rc_final": {
-    "hog1": {
-      "seat": 0,
-      "vehicle": "vehicles\\warthog\\mp_warthog"
-    },
-    "hog2": {
-      "seat": 7,
-      "vehicle": "vehicles\\warthog\\mp_warthog"
-    },
-    "rhog1": {
-      "seat": 0,
-      "vehicle": "vehicles\\rwarthog\\rwarthog"
-    },
-    "rhog2": {
-      "seat": 7,
-      "vehicle": "vehicles\\rwarthog\\rwarthog"
-    }
-  },
-  "xbox_tinker": {
-    "hog1": {
-      "seat": 0,
-      "vehicle": "vehicles\\warthog\\mp_warthog"
-    },
-    "hog2": {
-      "seat": 7,
-      "vehicle": "vehicles\\warthog\\mp_warthog"
-    },
-    "rhog1": {
-      "seat": 0,
-      "vehicle": "vehicles\\rwarthog\\rwarthog"
-    },
-    "rhog2": {
-      "seat": 7,
-      "vehicle": "vehicles\\rwarthog\\rwarthog"
-    }
-  },
-  "yoyorast island v2": {
-    "hog1": {
-      "seat": 0,
-      "vehicle": "UNKNOWN_TAG_ADDRESS"
-    },
-    "hog2": {
-      "seat": 7,
-      "vehicle": "UNKNOWN_TAG_ADDRESS"
-    },
-    "rhog1": {
-      "seat": 0,
-      "vehicle": "UNKNOWN_TAG_ADDRESS"
-    },
-    "rhog2": {
-      "seat": 7,
-      "vehicle": "UNKNOWN_TAG_ADDRESS"
-    }
-  },
-  "zanzibar_INTENSE": {
-    "hog1": {
-      "seat": 0,
-      "vehicle": "vehicles\\bm_warthog\\bm_warthog"
-    },
-    "hog2": {
-      "seat": 7,
-      "vehicle": "vehicles\\bm_warthog\\bm_warthog"
-    },
-    "rhog1": {
-      "seat": 0,
-      "vehicle": "vehicles\\rwarthog\\rwarthog"
-    },
-    "rhog2": {
-      "seat": 7,
-      "vehicle": "vehicles\\rwarthog\\rwarthog"
-    }
-  },
-  "zanzibarhalo3": {
-    "hog1": {
-      "seat": 0,
-      "vehicle": "UNKNOWN_TAG_ADDRESS"
-    },
-    "hog2": {
-      "seat": 7,
-      "vehicle": "UNKNOWN_TAG_ADDRESS"
-    },
-    "rhog1": {
-      "seat": 0,
-      "vehicle": "UNKNOWN_TAG_ADDRESS"
-    },
-    "rhog2": {
-      "seat": 7,
-      "vehicle": "UNKNOWN_TAG_ADDRESS"
-    }
-  },
-  "zerohour_h1.5": {
-    "hog1": {
-      "seat": 0,
-      "vehicle": "vehicles\\warthog\\mp_warthog"
-    },
-    "hog2": {
-      "seat": 7,
-      "vehicle": "vehicles\\warthog\\mp_warthog"
-    },
-    "rhog1": {
-      "seat": 0,
-      "vehicle": "vehicles\\rwarthog\\rwarthog"
-    },
-    "rhog2": {
-      "seat": 7,
-      "vehicle": "vehicles\\rwarthog\\rwarthog"
-    }
-  },
-  "ziwill_beta": {
-    "hog1": {
-      "seat": 0,
-      "vehicle": "vehicles\\warthog\\mp_warthog"
-    },
-    "hog2": {
-      "seat": 7,
-      "vehicle": "vehicles\\warthog\\mp_warthog"
-    },
-    "rhog1": {
-      "seat": 0,
-      "vehicle": "vehicles\\rwarthog\\rwarthog"
-    },
-    "rhog2": {
-      "seat": 7,
-      "vehicle": "vehicles\\rwarthog\\rwarthog"
-    }
-  },
-  "zone-delta": {
-    "hog1": {
-      "seat": 0,
-      "vehicle": "vehicles\\warthog\\mp_warthog"
-    },
-    "hog2": {
-      "seat": 7,
-      "vehicle": "vehicles\\warthog\\mp_warthog"
-    },
-    "rhog1": {
-      "seat": 0,
-      "vehicle": "vehicles\\rwarthog\\rwarthog"
-    },
-    "rhog2": {
-      "seat": 7,
-      "vehicle": "vehicles\\rwarthog\\rwarthog"
-    }
-  },
-  "zz": {
-    "hog1": {
-      "seat": 0,
-      "vehicle": "vehicles\\warthog\\mp_warthog"
-    },
-    "hog2": {
-      "seat": 7,
-      "vehicle": "vehicles\\warthog\\mp_warthog"
-    },
-    "rhog1": {
-      "seat": 0,
-      "vehicle": "vehicles\\rwarthog\\rwarthog"
-    },
-    "rhog2": {
-      "seat": 7,
-      "vehicle": "vehicles\\rwarthog\\rwarthog"
-    }
-  },
-  "{h3}[bloodgulch]": {
-    "hog1": {
-      "seat": 0,
-      "vehicle": "UNKNOWN_TAG_ADDRESS"
-    },
-    "hog2": {
-      "seat": 7,
-      "vehicle": "UNKNOWN_TAG_ADDRESS"
-    },
-    "rhog1": {
-      "seat": 0,
-      "vehicle": "UNKNOWN_TAG_ADDRESS"
-    },
-    "rhog2": {
-      "seat": 7,
-      "vehicle": "UNKNOWN_TAG_ADDRESS"
-    }
-  }
-}
+{
+  "10khalothemebeta": {
+    "hog1": {
+      "seat": 0,
+      "vehicle": "vehicles\\warthog\\mp_warthog"
+    },
+    "hog2": {
+      "seat": 7,
+      "vehicle": "vehicles\\warthog\\mp_warthog"
+    },
+    "rhog1": {
+      "seat": 0,
+      "vehicle": "vehicles\\rwarthog\\rwarthog"
+    },
+    "rhog2": {
+      "seat": 7,
+      "vehicle": "vehicles\\rwarthog\\rwarthog"
+    }
+  },
+  "10ktrbeta1": {
+    "hog1": {
+      "seat": 0,
+      "vehicle": "vehicles\\warthog\\mp_warthog"
+    },
+    "hog2": {
+      "seat": 7,
+      "vehicle": "vehicles\\warthog\\mp_warthog"
+    },
+    "rhog1": {
+      "seat": 0,
+      "vehicle": "vehicles\\rwarthog\\rwarthog"
+    },
+    "rhog2": {
+      "seat": 7,
+      "vehicle": "vehicles\\rwarthog\\rwarthog"
+    }
+  },
+  "[]h3[]christmas": {
+    "hog1": {
+      "seat": 0,
+      "vehicle": "vehicles\\halo3warthog\\h3 mp_warthog"
+    },
+    "hog2": {
+      "seat": 7,
+      "vehicle": "vehicles\\halo3warthog\\h3 mp_warthog"
+    },
+    "rhog1": {
+      "seat": 0,
+      "vehicle": "vehicles\\rwarthog\\rwarthog"
+    },
+    "rhog2": {
+      "seat": 7,
+      "vehicle": "vehicles\\rwarthog\\rwarthog"
+    }
+  },
+  "[cex]ice_land": {
+    "hog1": {
+      "seat": 0,
+      "vehicle": "vehicles\\warthog\\mp_warthog"
+    },
+    "hog2": {
+      "seat": 7,
+      "vehicle": "vehicles\\warthog\\mp_warthog"
+    },
+    "rhog1": {
+      "seat": 0,
+      "vehicle": "vehicles\\rwarthog\\rwarthog"
+    },
+    "rhog2": {
+      "seat": 7,
+      "vehicle": "vehicles\\rwarthog\\rwarthog"
+    }
+  },
+  "[FBI]bloodgulch": {
+    "hog1": {
+      "seat": 0,
+      "vehicle": "h2\\objects\\vehicles\\warthog\\warthog"
+    },
+    "hog2": {
+      "seat": 7,
+      "vehicle": "h2\\objects\\vehicles\\warthog\\warthog"
+    },
+    "rhog1": {
+      "seat": 0,
+      "vehicle": "h2\\objects\\vehicles\\warthog\\warthog"
+    },
+    "rhog2": {
+      "seat": 7,
+      "vehicle": "h2\\objects\\vehicles\\warthog\\warthog"
+    }
+  },
+  "[h3style]containment": {
+    "hog1": {
+      "seat": 0,
+      "vehicle": "vehicles\\warthog\\mp_warthog"
+    },
+    "hog2": {
+      "seat": 7,
+      "vehicle": "vehicles\\warthog\\mp_warthog"
+    },
+    "rhog1": {
+      "seat": 0,
+      "vehicle": "vehicles\\rwarthog\\rwarthog"
+    },
+    "rhog2": {
+      "seat": 7,
+      "vehicle": "vehicles\\rwarthog\\rwarthog"
+    }
+  },
+  "a-small-race-track": {
+    "hog1": {
+      "seat": 0,
+      "vehicle": "vehicles\\warthog\\mp_warthog"
+    },
+    "hog2": {
+      "seat": 7,
+      "vehicle": "vehicles\\warthog\\mp_warthog"
+    },
+    "rhog1": {
+      "seat": 0,
+      "vehicle": "vehicles\\rwarthog\\rwarthog"
+    },
+    "rhog2": {
+      "seat": 7,
+      "vehicle": "vehicles\\rwarthog\\rwarthog"
+    }
+  },
+  "a.t.c.s.xl": {
+    "hog1": {
+      "seat": 0,
+      "vehicle": "vehicles\\warthog\\mp_warthog"
+    },
+    "hog2": {
+      "seat": 7,
+      "vehicle": "vehicles\\warthog\\mp_warthog"
+    },
+    "rhog1": {
+      "seat": 0,
+      "vehicle": "vehicles\\rwarthog\\rwarthog"
+    },
+    "rhog2": {
+      "seat": 7,
+      "vehicle": "vehicles\\rwarthog\\rwarthog"
+    }
+  },
+  "a30_infinity": {
+    "hog1": {
+      "seat": 0,
+      "vehicle": "vehicles\\warthog\\mp_warthog"
+    },
+    "hog2": {
+      "seat": 7,
+      "vehicle": "vehicles\\warthog\\mp_warthog"
+    },
+    "rhog1": {
+      "seat": 0,
+      "vehicle": "vehicles\\rwarthog\\rwarthog"
+    },
+    "rhog2": {
+      "seat": 7,
+      "vehicle": "vehicles\\rwarthog\\rwarthog"
+    }
+  },
+  "a50_mp": {
+    "hog1": {
+      "seat": 0,
+      "vehicle": "vehicles\\warthog\\mp_warthog"
+    },
+    "hog2": {
+      "seat": 7,
+      "vehicle": "vehicles\\warthog\\mp_warthog"
+    },
+    "rhog1": {
+      "seat": 0,
+      "vehicle": "vehicles\\rwarthog\\rwarthog"
+    },
+    "rhog2": {
+      "seat": 7,
+      "vehicle": "vehicles\\rwarthog\\rwarthog"
+    }
+  },
+  "abandoned": {
+    "hog1": {
+      "seat": 0,
+      "vehicle": "vehicles\\warthog\\mp_warthog"
+    },
+    "hog2": {
+      "seat": 7,
+      "vehicle": "vehicles\\warthog\\mp_warthog"
+    },
+    "rhog1": {
+      "seat": 0,
+      "vehicle": "vehicles\\rwarthog\\rwarthog"
+    },
+    "rhog2": {
+      "seat": 7,
+      "vehicle": "vehicles\\rwarthog\\rwarthog"
+    }
+  },
+  "abandonment": {
+    "hog1": {
+      "seat": 0,
+      "vehicle": "vehicles\\warthog\\mp_warthog"
+    },
+    "hog2": {
+      "seat": 7,
+      "vehicle": "vehicles\\warthog\\mp_warthog"
+    },
+    "rhog1": {
+      "seat": 0,
+      "vehicle": "vehicles\\rwarthog\\rwarthog"
+    },
+    "rhog2": {
+      "seat": 7,
+      "vehicle": "vehicles\\rwarthog\\rwarthog"
+    }
+  },
+  "aboveandbelow": {
+    "hog1": {
+      "seat": 0,
+      "vehicle": "vehicles\\warthog\\mp_warthog"
+    },
+    "hog2": {
+      "seat": 7,
+      "vehicle": "vehicles\\warthog\\mp_warthog"
+    },
+    "rhog1": {
+      "seat": 0,
+      "vehicle": "vehicles\\rwarthog\\rwarthog"
+    },
+    "rhog2": {
+      "seat": 7,
+      "vehicle": "vehicles\\rwarthog\\rwarthog"
+    }
+  },
+  "abyss": {
+    "hog1": {
+      "seat": 0,
+      "vehicle": "vehicles\\warthog\\mp_warthog"
+    },
+    "hog2": {
+      "seat": 7,
+      "vehicle": "vehicles\\warthog\\mp_warthog"
+    },
+    "rhog1": {
+      "seat": 0,
+      "vehicle": "vehicles\\rwarthog\\rwarthog"
+    },
+    "rhog2": {
+      "seat": 7,
+      "vehicle": "vehicles\\rwarthog\\rwarthog"
+    }
+  },
+  "acoballarena": {
+    "hog1": {
+      "seat": 0,
+      "vehicle": "vehicles\\warthog\\mp_warthog"
+    },
+    "hog2": {
+      "seat": 7,
+      "vehicle": "vehicles\\warthog\\mp_warthog"
+    },
+    "rhog1": {
+      "seat": 0,
+      "vehicle": "vehicles\\rwarthog\\rwarthog"
+    },
+    "rhog2": {
+      "seat": 7,
+      "vehicle": "vehicles\\rwarthog\\rwarthog"
+    }
+  },
+  "aftermath": {
+    "hog1": {
+      "seat": 0,
+      "vehicle": "vehicles\\warthog\\mp_warthog"
+    },
+    "hog2": {
+      "seat": 7,
+      "vehicle": "vehicles\\warthog\\mp_warthog"
+    },
+    "rhog1": {
+      "seat": 0,
+      "vehicle": "vehicles\\rwarthog\\rwarthog"
+    },
+    "rhog2": {
+      "seat": 7,
+      "vehicle": "vehicles\\rwarthog\\rwarthog"
+    }
+  },
+  "airball": {
+    "hog1": {
+      "seat": 0,
+      "vehicle": "vehicles\\warthog\\mp_warthog"
+    },
+    "hog2": {
+      "seat": 7,
+      "vehicle": "vehicles\\warthog\\mp_warthog"
+    },
+    "rhog1": {
+      "seat": 0,
+      "vehicle": "vehicles\\rwarthog\\rwarthog"
+    },
+    "rhog2": {
+      "seat": 7,
+      "vehicle": "vehicles\\rwarthog\\rwarthog"
+    }
+  },
+  "airlock": {
+    "hog1": {
+      "seat": 0,
+      "vehicle": "vehicles\\warthog\\mp_warthog"
+    },
+    "hog2": {
+      "seat": 7,
+      "vehicle": "vehicles\\warthog\\mp_warthog"
+    },
+    "rhog1": {
+      "seat": 0,
+      "vehicle": "vehicles\\rwarthog\\rwarthog"
+    },
+    "rhog2": {
+      "seat": 7,
+      "vehicle": "vehicles\\rwarthog\\rwarthog"
+    }
+  },
+  "alice-gulch": {
+    "hog1": {
+      "seat": 0,
+      "vehicle": "vehicles\\warthog\\mp_warthog"
+    },
+    "hog2": {
+      "seat": 7,
+      "vehicle": "vehicles\\warthog\\mp_warthog"
+    },
+    "rhog1": {
+      "seat": 0,
+      "vehicle": "vehicles\\rwarthog\\rwarthog"
+    },
+    "rhog2": {
+      "seat": 7,
+      "vehicle": "vehicles\\rwarthog\\rwarthog"
+    }
+  },
+  "aloneisland": {
+    "hog1": {
+      "seat": 0,
+      "vehicle": "vehicles\\warthog\\mp_warthog"
+    },
+    "hog2": {
+      "seat": 7,
+      "vehicle": "vehicles\\warthog\\mp_warthog"
+    },
+    "rhog1": {
+      "seat": 0,
+      "vehicle": "vehicles\\rwarthog\\rwarthog"
+    },
+    "rhog2": {
+      "seat": 7,
+      "vehicle": "vehicles\\rwarthog\\rwarthog"
+    }
+  },
+  "alpha_oot": {
+    "hog1": {
+      "seat": 0,
+      "vehicle": "vehicles\\warthog\\mp_warthog"
+    },
+    "hog2": {
+      "seat": 7,
+      "vehicle": "vehicles\\warthog\\mp_warthog"
+    },
+    "rhog1": {
+      "seat": 0,
+      "vehicle": "vehicles\\rwarthog\\rwarthog"
+    },
+    "rhog2": {
+      "seat": 7,
+      "vehicle": "vehicles\\rwarthog\\rwarthog"
+    }
+  },
+  "alphat1_compound": {
+    "hog1": {
+      "seat": 0,
+      "vehicle": "vehicles\\warthog\\mp_warthog"
+    },
+    "hog2": {
+      "seat": 7,
+      "vehicle": "vehicles\\warthog\\mp_warthog"
+    },
+    "rhog1": {
+      "seat": 0,
+      "vehicle": "vehicles\\rwarthog\\rwarthog"
+    },
+    "rhog2": {
+      "seat": 7,
+      "vehicle": "vehicles\\rwarthog\\rwarthog"
+    }
+  },
+  "alter1": {
+    "hog1": {
+      "seat": 0,
+      "vehicle": "vehicles\\missel_warthog\\mwarthog tags\\mwarthog\\mwarthog"
+    },
+    "hog2": {
+      "seat": 7,
+      "vehicle": "vehicles\\missel_warthog\\mwarthog tags\\mwarthog\\mwarthog"
+    },
+    "sult1": {
+      "seat": 0,
+      "vehicle": "vehicles\\sultan\\sultan"
+    },
+    "sult2": {
+      "seat": 7,
+      "vehicle": "vehicles\\sultan\\sultan"
+    }
+  },
+  "amaranth": {
+    "hog1": {
+      "seat": 0,
+      "vehicle": "vehicles\\warthog\\mp_warthog"
+    },
+    "hog2": {
+      "seat": 7,
+      "vehicle": "vehicles\\warthog\\mp_warthog"
+    },
+    "rhog1": {
+      "seat": 0,
+      "vehicle": "vehicles\\rwarthog\\rwarthog"
+    },
+    "rhog2": {
+      "seat": 7,
+      "vehicle": "vehicles\\rwarthog\\rwarthog"
+    }
+  },
+  "ambush_3": {
+    "hog1": {
+      "seat": 0,
+      "vehicle": "vehicles\\warthog\\mp_warthog"
+    },
+    "hog2": {
+      "seat": 7,
+      "vehicle": "vehicles\\warthog\\mp_warthog"
+    },
+    "rhog1": {
+      "seat": 0,
+      "vehicle": "vehicles\\rwarthog\\rwarthog"
+    },
+    "rhog2": {
+      "seat": 7,
+      "vehicle": "vehicles\\rwarthog\\rwarthog"
+    }
+  },
+  "ancient_sanctuary_beta": {
+    "hog1": {
+      "seat": 0,
+      "vehicle": "vehicles\\warthog\\mp_warthog"
+    },
+    "hog2": {
+      "seat": 7,
+      "vehicle": "vehicles\\warthog\\mp_warthog"
+    },
+    "rhog1": {
+      "seat": 0,
+      "vehicle": "vehicles\\rwarthog\\rwarthog"
+    },
+    "rhog2": {
+      "seat": 7,
+      "vehicle": "vehicles\\rwarthog\\rwarthog"
+    }
+  },
+  "aquarii_final": {
+    "hog1": {
+      "seat": 0,
+      "vehicle": "vehicles\\warthog\\mp_warthog"
+    },
+    "hog2": {
+      "seat": 7,
+      "vehicle": "vehicles\\warthog\\mp_warthog"
+    },
+    "rhog1": {
+      "seat": 0,
+      "vehicle": "vehicles\\rwarthog\\rwarthog"
+    },
+    "rhog2": {
+      "seat": 7,
+      "vehicle": "vehicles\\rwarthog\\rwarthog"
+    }
+  },
+  "arachnoid_alpha-0": {
+    "fhog1": {
+      "seat": 0,
+      "vehicle": "vehicles\\flamehog\\rwarthog"
+    },
+    "fhog2": {
+      "seat": 7,
+      "vehicle": "vehicles\\flamehog\\rwarthog"
+    },
+    "hog1": {
+      "seat": 0,
+      "vehicle": "vehicles\\coldsnap_hogs\\mp_warthog"
+    },
+    "hog2": {
+      "seat": 7,
+      "vehicle": "vehicles\\coldsnap_hogs\\mp_warthog"
+    }
+  },
+  "area51_alpha": {
+    "hog1": {
+      "seat": 0,
+      "vehicle": "vehicles\\warthog\\mp_warthog"
+    },
+    "hog2": {
+      "seat": 7,
+      "vehicle": "vehicles\\warthog\\mp_warthog"
+    },
+    "rhog1": {
+      "seat": 0,
+      "vehicle": "vehicles\\rwarthog\\rwarthog"
+    },
+    "rhog2": {
+      "seat": 7,
+      "vehicle": "vehicles\\rwarthog\\rwarthog"
+    }
+  },
+  "armageddon": {
+    "hog1": {
+      "seat": 0,
+      "vehicle": "vehicles\\warthog\\mp_warthog"
+    },
+    "hog2": {
+      "seat": 7,
+      "vehicle": "vehicles\\warthog\\mp_warthog"
+    },
+    "rhog1": {
+      "seat": 0,
+      "vehicle": "vehicles\\rwarthog\\rwarthog"
+    },
+    "rhog2": {
+      "seat": 7,
+      "vehicle": "vehicles\\rwarthog\\rwarthog"
+    }
+  },
+  "artillery_zone": {
+    "hog1": {
+      "seat": 0,
+      "vehicle": "vehicles\\mwarthog\\mwarthog"
+    },
+    "hog2": {
+      "seat": 7,
+      "vehicle": "vehicles\\mwarthog\\mwarthog"
+    }
+  },
+  "asis": {
+    "hog1": {
+      "seat": 0,
+      "vehicle": "vehicles\\warthog\\mp_warthog"
+    },
+    "hog2": {
+      "seat": 7,
+      "vehicle": "vehicles\\warthog\\mp_warthog"
+    },
+    "rhog1": {
+      "seat": 0,
+      "vehicle": "vehicles\\rwarthog\\rwarthog"
+    },
+    "rhog2": {
+      "seat": 7,
+      "vehicle": "vehicles\\rwarthog\\rwarthog"
+    }
+  },
+  "asterisk": {
+    "hog1": {
+      "seat": 0,
+      "vehicle": "vehicles\\warthog\\mp_warthog"
+    },
+    "hog2": {
+      "seat": 7,
+      "vehicle": "vehicles\\warthog\\mp_warthog"
+    },
+    "rhog1": {
+      "seat": 0,
+      "vehicle": "vehicles\\rwarthog\\rwarthog"
+    },
+    "rhog2": {
+      "seat": 7,
+      "vehicle": "vehicles\\rwarthog\\rwarthog"
+    }
+  },
+  "atomic": {
+    "dbuggy1": {
+      "seat": 0,
+      "vehicle": "vehicles\\doombuggy\\doombuggy"
+    },
+    "dbuggy2": {
+      "seat": 7,
+      "vehicle": "vehicles\\doombuggy\\doombuggy"
+    },
+    "dmob1": {
+      "seat": 0,
+      "vehicle": "vehicles\\dangermobile\\dangermobile"
+    },
+    "dmob2": {
+      "seat": 7,
+      "vehicle": "vehicles\\dangermobile\\dangermobile"
+    }
+  },
+  "atv_offroad_fury-track": {
+    "mon": {
+      "seat": 0,
+      "vehicle": "vehicles\\mongoose\\atv"
+    }
+  },
+  "atvstadium": {
+    "hog1": {
+      "seat": 0,
+      "vehicle": "vehicles\\warthog\\mp_warthog"
+    },
+    "hog2": {
+      "seat": 7,
+      "vehicle": "vehicles\\warthog\\mp_warthog"
+    },
+    "rhog1": {
+      "seat": 0,
+      "vehicle": "vehicles\\rwarthog\\rwarthog"
+    },
+    "rhog2": {
+      "seat": 7,
+      "vehicle": "vehicles\\rwarthog\\rwarthog"
+    }
+  },
+  "augury": {
+    "hog1": {
+      "seat": 0,
+      "vehicle": "vehicles\\warthog\\mp_warthog"
+    },
+    "hog2": {
+      "seat": 7,
+      "vehicle": "vehicles\\warthog\\mp_warthog"
+    },
+    "rhog1": {
+      "seat": 0,
+      "vehicle": "vehicles\\rwarthog\\rwarthog"
+    },
+    "rhog2": {
+      "seat": 7,
+      "vehicle": "vehicles\\rwarthog\\rwarthog"
+    }
+  },
+  "autumn_slay_reborn": {
+    "hog1": {
+      "seat": 0,
+      "vehicle": "vehicles\\warthog\\mp_warthog"
+    },
+    "hog2": {
+      "seat": 7,
+      "vehicle": "vehicles\\warthog\\mp_warthog"
+    },
+    "rhog1": {
+      "seat": 0,
+      "vehicle": "vehicles\\rwarthog\\rwarthog"
+    },
+    "rhog2": {
+      "seat": 7,
+      "vehicle": "vehicles\\rwarthog\\rwarthog"
+    }
+  },
+  "bacon": {
+    "hog1": {
+      "seat": 0,
+      "vehicle": "vehicles\\warthog\\mp_warthog"
+    },
+    "hog2": {
+      "seat": 7,
+      "vehicle": "vehicles\\warthog\\mp_warthog"
+    },
+    "rhog1": {
+      "seat": 0,
+      "vehicle": "vehicles\\rwarthog\\rwarthog"
+    },
+    "rhog2": {
+      "seat": 7,
+      "vehicle": "vehicles\\rwarthog\\rwarthog"
+    }
+  },
+  "bacons_race_track_v2": {
+    "hog1": {
+      "seat": 0,
+      "vehicle": "vehicles\\warthog\\mp_warthog"
+    },
+    "hog2": {
+      "seat": 7,
+      "vehicle": "vehicles\\warthog\\mp_warthog"
+    },
+    "rhog1": {
+      "seat": 0,
+      "vehicle": "vehicles\\rwarthog\\rwarthog"
+    },
+    "rhog2": {
+      "seat": 7,
+      "vehicle": "vehicles\\rwarthog\\rwarthog"
+    }
+  },
+  "bacons_race_track_v3": {
+    "hog1": {
+      "seat": 0,
+      "vehicle": "vehicles\\warthog\\mp_warthog"
+    },
+    "hog2": {
+      "seat": 7,
+      "vehicle": "vehicles\\warthog\\mp_warthog"
+    },
+    "rhog1": {
+      "seat": 0,
+      "vehicle": "vehicles\\rwarthog\\rwarthog"
+    },
+    "rhog2": {
+      "seat": 7,
+      "vehicle": "vehicles\\rwarthog\\rwarthog"
+    }
+  },
+  "ballyhoo": {
+    "hog1": {
+      "seat": 0,
+      "vehicle": "vehicles\\warthog\\mp_warthog"
+    },
+    "hog2": {
+      "seat": 7,
+      "vehicle": "vehicles\\warthog\\mp_warthog"
+    },
+    "rhog1": {
+      "seat": 0,
+      "vehicle": "vehicles\\rwarthog\\rwarthog"
+    },
+    "rhog2": {
+      "seat": 7,
+      "vehicle": "vehicles\\rwarthog\\rwarthog"
+    }
+  },
+  "barrel": {
+    "hog1": {
+      "seat": 0,
+      "vehicle": "vehicles\\warthog\\mp_warthog"
+    },
+    "hog2": {
+      "seat": 7,
+      "vehicle": "vehicles\\warthog\\mp_warthog"
+    },
+    "rhog1": {
+      "seat": 0,
+      "vehicle": "vehicles\\rwarthog\\rwarthog"
+    },
+    "rhog2": {
+      "seat": 7,
+      "vehicle": "vehicles\\rwarthog\\rwarthog"
+    }
+  },
+  "basin": {
+    "hog1": {
+      "seat": 0,
+      "vehicle": "vehicles\\warthog\\mp_warthog"
+    },
+    "hog2": {
+      "seat": 7,
+      "vehicle": "vehicles\\warthog\\mp_warthog"
+    },
+    "rhog1": {
+      "seat": 0,
+      "vehicle": "vehicles\\rwarthog\\rwarthog"
+    },
+    "rhog2": {
+      "seat": 7,
+      "vehicle": "vehicles\\rwarthog\\rwarthog"
+    }
+  },
+  "basis": {
+    "hog1": {
+      "seat": 0,
+      "vehicle": "vehicles\\warthog\\mp_warthog"
+    },
+    "hog2": {
+      "seat": 7,
+      "vehicle": "vehicles\\warthog\\mp_warthog"
+    },
+    "rhog1": {
+      "seat": 0,
+      "vehicle": "vehicles\\rwarthog\\rwarthog"
+    },
+    "rhog2": {
+      "seat": 7,
+      "vehicle": "vehicles\\rwarthog\\rwarthog"
+    }
+  },
+  "battle": {
+    "civi1": {
+      "seat": 0,
+      "vehicle": "vehicles\\civihog\\civihog"
+    },
+    "civi2": {
+      "seat": 7,
+      "vehicle": "vehicles\\civihog\\civihog"
+    },
+    "mon": {
+      "seat": 0,
+      "vehicle": "vehicles\\mongoose\\atv2"
+    }
+  },
+  "battlecraft": {
+    "hog1": {
+      "seat": 0,
+      "vehicle": "vehicles\\warthog\\mp_warthog"
+    },
+    "hog2": {
+      "seat": 7,
+      "vehicle": "vehicles\\warthog\\mp_warthog"
+    },
+    "rhog1": {
+      "seat": 0,
+      "vehicle": "vehicles\\rwarthog\\rwarthog"
+    },
+    "rhog2": {
+      "seat": 7,
+      "vehicle": "vehicles\\rwarthog\\rwarthog"
+    }
+  },
+  "battlecreek_anniversary": {
+    "hog1": {
+      "seat": 0,
+      "vehicle": "vehicles\\warthog\\mp_warthog"
+    },
+    "hog2": {
+      "seat": 7,
+      "vehicle": "vehicles\\warthog\\mp_warthog"
+    },
+    "rhog1": {
+      "seat": 0,
+      "vehicle": "vehicles\\warthog\\mp_warthog"
+    },
+    "rhog2": {
+      "seat": 7,
+      "vehicle": "vehicles\\warthog\\mp_warthog"
+    }
+  },
+  "battlecreek_v2": {
+    "hog1": {
+      "seat": 0,
+      "vehicle": "vehicles\\warthog\\mp_warthog"
+    },
+    "hog2": {
+      "seat": 7,
+      "vehicle": "vehicles\\warthog\\mp_warthog"
+    },
+    "rhog1": {
+      "seat": 0,
+      "vehicle": "vehicles\\rwarthog\\rwarthog"
+    },
+    "rhog2": {
+      "seat": 7,
+      "vehicle": "vehicles\\rwarthog\\rwarthog"
+    }
+  },
+  "battleforbloodgulch": {
+    "hog1": {
+      "seat": 0,
+      "vehicle": "vehicles\\mwarthog\\mwarthog"
+    },
+    "hog2": {
+      "seat": 7,
+      "vehicle": "vehicles\\mwarthog\\mwarthog"
+    },
+    "rhog1": {
+      "seat": 0,
+      "vehicle": "vehicles\\warthog\\mp_warthog"
+    },
+    "rhog2": {
+      "seat": 7,
+      "vehicle": "vehicles\\warthog\\mp_warthog"
+    }
+  },
+  "battleing_arena": {
+    "hog1": {
+      "seat": 0,
+      "vehicle": "vehicles\\warthog\\mp_warthog"
+    },
+    "hog2": {
+      "seat": 7,
+      "vehicle": "vehicles\\warthog\\mp_warthog"
+    },
+    "rhog1": {
+      "seat": 0,
+      "vehicle": "vehicles\\rwarthog\\rwarthog"
+    },
+    "rhog2": {
+      "seat": 7,
+      "vehicle": "vehicles\\rwarthog\\rwarthog"
+    }
+  },
+  "battleon": {
+    "hog1": {
+      "seat": 0,
+      "vehicle": "vehicles\\warthog\\mp_warthog"
+    },
+    "hog2": {
+      "seat": 7,
+      "vehicle": "vehicles\\warthog\\mp_warthog"
+    },
+    "rhog1": {
+      "seat": 0,
+      "vehicle": "vehicles\\rwarthog\\rwarthog"
+    },
+    "rhog2": {
+      "seat": 7,
+      "vehicle": "vehicles\\rwarthog\\rwarthog"
+    }
+  },
+  "battlepyramid": {
+    "hog1": {
+      "seat": 0,
+      "vehicle": "vehicles\\warthog\\mp_warthog"
+    },
+    "hog2": {
+      "seat": 7,
+      "vehicle": "vehicles\\warthog\\mp_warthog"
+    },
+    "rhog1": {
+      "seat": 0,
+      "vehicle": "vehicles\\rwarthog\\rwarthog"
+    },
+    "rhog2": {
+      "seat": 7,
+      "vehicle": "vehicles\\rwarthog\\rwarthog"
+    }
+  },
+  "baz_canyon": {
+    "hog1": {
+      "seat": 0,
+      "vehicle": "vehicles\\warthog\\mp_warthog"
+    },
+    "hog2": {
+      "seat": 7,
+      "vehicle": "vehicles\\warthog\\mp_warthog"
+    },
+    "rhog1": {
+      "seat": 0,
+      "vehicle": "vehicles\\rwarthog\\rwarthog"
+    },
+    "rhog2": {
+      "seat": 7,
+      "vehicle": "vehicles\\rwarthog\\rwarthog"
+    }
+  },
+  "bc_clearing_ground_mp": {
+    "hog1": {
+      "seat": 0,
+      "vehicle": "vehicles\\warthog\\mp_warthog"
+    },
+    "hog2": {
+      "seat": 7,
+      "vehicle": "vehicles\\warthog\\mp_warthog"
+    },
+    "rhog1": {
+      "seat": 0,
+      "vehicle": "vehicles\\rwarthog\\rwarthog"
+    },
+    "rhog2": {
+      "seat": 7,
+      "vehicle": "vehicles\\rwarthog\\rwarthog"
+    }
+  },
+  "bc_distribution_mp": {
+    "hog1": {
+      "seat": 0,
+      "vehicle": "vehicles\\warthog\\mp_warthog"
+    },
+    "hog2": {
+      "seat": 7,
+      "vehicle": "vehicles\\warthog\\mp_warthog"
+    },
+    "rhog1": {
+      "seat": 0,
+      "vehicle": "vehicles\\rwarthog\\rwarthog"
+    },
+    "rhog2": {
+      "seat": 7,
+      "vehicle": "vehicles\\rwarthog\\rwarthog"
+    }
+  },
+  "bc_matzors_temple_mp": {
+    "hog1": {
+      "seat": 0,
+      "vehicle": "vehicles\\warthog\\mp_warthog"
+    },
+    "hog2": {
+      "seat": 7,
+      "vehicle": "vehicles\\warthog\\mp_warthog"
+    },
+    "rhog1": {
+      "seat": 0,
+      "vehicle": "vehicles\\rwarthog\\rwarthog"
+    },
+    "rhog2": {
+      "seat": 7,
+      "vehicle": "vehicles\\rwarthog\\rwarthog"
+    }
+  },
+  "bc_raceway_final_mp": {
+    "hog1": {
+      "seat": 0,
+      "vehicle": "levels\\test\\racetrack\\custom_hogs\\mp_warthog_blue"
+    },
+    "hog2": {
+      "seat": 7,
+      "vehicle": "levels\\test\\racetrack\\custom_hogs\\mp_warthog_blue"
+    },
+    "rhog1": {
+      "seat": 0,
+      "vehicle": "levels\\test\\racetrack\\custom_hogs\\mp_warthog_green"
+    },
+    "rhog2": {
+      "seat": 7,
+      "vehicle": "levels\\test\\racetrack\\custom_hogs\\mp_warthog_green"
+    }
+  },
+  "bc_raceway_mp": {
+    "hog1": {
+      "seat": 0,
+      "vehicle": "vehicles\\warthog\\mp_warthog"
+    },
+    "hog2": {
+      "seat": 7,
+      "vehicle": "vehicles\\warthog\\mp_warthog"
+    }
+  },
+  "bc_spooky_hollow_mp": {
+    "ghost": {
+      "seat": 0,
+      "vehicle": "vehicles\\ghost\\ghost_mp"
+    },
+    "hog1": {
+      "seat": 0,
+      "vehicle": "vehicles\\rwarthog\\rwarthog"
+    },
+    "hog2": {
+      "seat": 7,
+      "vehicle": "vehicles\\rwarthog\\rwarthog"
+    }
+  },
+  "beach": {
+    "hog1": {
+      "seat": 0,
+      "vehicle": "vehicles\\warthog\\mp_warthog"
+    },
+    "hog2": {
+      "seat": 7,
+      "vehicle": "vehicles\\warthog\\mp_warthog"
+    },
+    "rhog1": {
+      "seat": 0,
+      "vehicle": "vehicles\\rwarthog\\rwarthog"
+    },
+    "rhog2": {
+      "seat": 7,
+      "vehicle": "vehicles\\rwarthog\\rwarthog"
+    }
+  },
+  "beach_assault": {
+    "hog1": {
+      "seat": 0,
+      "vehicle": "vehicles\\warthog\\mp_warthog"
+    },
+    "hog2": {
+      "seat": 7,
+      "vehicle": "vehicles\\warthog\\mp_warthog"
+    },
+    "rhog1": {
+      "seat": 0,
+      "vehicle": "vehicles\\rwarthog\\rwarthog"
+    },
+    "rhog2": {
+      "seat": 7,
+      "vehicle": "vehicles\\rwarthog\\rwarthog"
+    }
+  },
+  "beachrun": {
+    "hog1": {
+      "seat": 0,
+      "vehicle": "vehicles\\warthog\\mp_warthog"
+    },
+    "hog2": {
+      "seat": 7,
+      "vehicle": "vehicles\\warthog\\mp_warthog"
+    },
+    "rhog1": {
+      "seat": 0,
+      "vehicle": "vehicles\\rwarthog\\rwarthog"
+    },
+    "rhog2": {
+      "seat": 7,
+      "vehicle": "vehicles\\rwarthog\\rwarthog"
+    }
+  },
+  "bear's_turf_final": {
+    "hog1": {
+      "seat": 0,
+      "vehicle": "vehicles\\warthog\\mp_warthog"
+    },
+    "hog2": {
+      "seat": 7,
+      "vehicle": "vehicles\\warthog\\mp_warthog"
+    },
+    "rhog1": {
+      "seat": 0,
+      "vehicle": "vehicles\\rwarthog\\rwarthog"
+    },
+    "rhog2": {
+      "seat": 7,
+      "vehicle": "vehicles\\rwarthog\\rwarthog"
+    }
+  },
+  "beavercreek": {
+    "hog1": {
+      "seat": 0,
+      "vehicle": "vehicles\\warthog\\mp_warthog"
+    },
+    "hog2": {
+      "seat": 7,
+      "vehicle": "vehicles\\warthog\\mp_warthog"
+    },
+    "rhog1": {
+      "seat": 0,
+      "vehicle": "vehicles\\rwarthog\\rwarthog"
+    },
+    "rhog2": {
+      "seat": 7,
+      "vehicle": "vehicles\\rwarthog\\rwarthog"
+    }
+  },
+  "beguiled-v1": {
+    "hog1": {
+      "seat": 0,
+      "vehicle": "vehicles\\warthog\\mp_warthog"
+    },
+    "hog2": {
+      "seat": 7,
+      "vehicle": "vehicles\\warthog\\mp_warthog"
+    },
+    "rhog1": {
+      "seat": 0,
+      "vehicle": "vehicles\\rwarthog\\rwarthog"
+    },
+    "rhog2": {
+      "seat": 7,
+      "vehicle": "vehicles\\rwarthog\\rwarthog"
+    }
+  },
+  "bender_town": {
+    "hog1": {
+      "seat": 0,
+      "vehicle": "vehicles\\warthog\\mp_warthog"
+    },
+    "hog2": {
+      "seat": 7,
+      "vehicle": "vehicles\\warthog\\mp_warthog"
+    },
+    "rhog1": {
+      "seat": 0,
+      "vehicle": "vehicles\\rwarthog\\rwarthog"
+    },
+    "rhog2": {
+      "seat": 7,
+      "vehicle": "vehicles\\rwarthog\\rwarthog"
+    }
+  },
+  "beryl_rescue": {
+    "hog1": {
+      "seat": 0,
+      "vehicle": "vehicles\\warthog\\art_cwarthog"
+    },
+    "hog2": {
+      "seat": 7,
+      "vehicle": "vehicles\\warthog\\art_cwarthog"
+    },
+    "rhog1": {
+      "seat": 0,
+      "vehicle": "vehicles\\rwarthog\\art_rwarthog"
+    },
+    "rhog2": {
+      "seat": 7,
+      "vehicle": "vehicles\\rwarthog\\art_rwarthog"
+    }
+  },
+  "betterw": {
+    "hog1": {
+      "seat": 0,
+      "vehicle": "vehicles\\warthog\\mp_warthog"
+    },
+    "hog2": {
+      "seat": 7,
+      "vehicle": "vehicles\\warthog\\mp_warthog"
+    },
+    "rhog1": {
+      "seat": 0,
+      "vehicle": "vehicles\\rwarthog\\rwarthog"
+    },
+    "rhog2": {
+      "seat": 7,
+      "vehicle": "vehicles\\rwarthog\\rwarthog"
+    }
+  },
+  "bfm_final": {
+    "hog1": {
+      "seat": 0,
+      "vehicle": "vehicles\\warthog\\mp_warthog"
+    },
+    "hog2": {
+      "seat": 7,
+      "vehicle": "vehicles\\warthog\\mp_warthog"
+    },
+    "rhog1": {
+      "seat": 0,
+      "vehicle": "vehicles\\rwarthog\\rwarthog"
+    },
+    "rhog2": {
+      "seat": 7,
+      "vehicle": "vehicles\\rwarthog\\rwarthog"
+    }
+  },
+  "bg-sorrow": {
+    "hog1": {
+      "seat": 0,
+      "vehicle": "vehicles\\warthog\\mp_warthog"
+    },
+    "hog2": {
+      "seat": 7,
+      "vehicle": "vehicles\\warthog\\mp_warthog"
+    },
+    "rhog1": {
+      "seat": 0,
+      "vehicle": "vehicles\\rwarthog\\rwarthog"
+    },
+    "rhog2": {
+      "seat": 7,
+      "vehicle": "vehicles\\rwarthog\\rwarthog"
+    }
+  },
+  "big": {
+    "hog1": {
+      "seat": 0,
+      "vehicle": "vehicles\\warthog\\mp_warthog"
+    },
+    "hog2": {
+      "seat": 7,
+      "vehicle": "vehicles\\warthog\\mp_warthog"
+    },
+    "rhog1": {
+      "seat": 0,
+      "vehicle": "vehicles\\rwarthog\\rwarthog"
+    },
+    "rhog2": {
+      "seat": 7,
+      "vehicle": "vehicles\\rwarthog\\rwarthog"
+    }
+  },
+  "big_sky_ranch": {
+    "hog1": {
+      "seat": 0,
+      "vehicle": "vehicles\\rwarthog\\rwarthog1"
+    },
+    "hog2": {
+      "seat": 7,
+      "vehicle": "vehicles\\rwarthog\\rwarthog1"
+    },
+    "rhog1": {
+      "seat": 0,
+      "vehicle": "vehicles\\rwarthog\\rwarthog2"
+    },
+    "rhog2": {
+      "seat": 7,
+      "vehicle": "vehicles\\rwarthog\\rwarthog2"
+    }
+  },
+  "Bigass": {
+    "hog1": {
+      "seat": 0,
+      "vehicle": "bourrin\\halo reach\\vehicles\\warthog\\h2 mp_warthog"
+    },
+    "hog2": {
+      "seat": 7,
+      "vehicle": "bourrin\\halo reach\\vehicles\\warthog\\h2 mp_warthog"
+    },
+    "rhog1": {
+      "seat": 0,
+      "vehicle": "bourrin\\halo reach\\vehicles\\warthog\\rocket warthog"
+    },
+    "rhog2": {
+      "seat": 7,
+      "vehicle": "bourrin\\halo reach\\vehicles\\warthog\\rocket warthog"
+    }
+  },
+  "bigassv2,104": {
+    "hog1": {
+      "seat": 0,
+      "vehicle": "bourrin\\halo reach\\vehicles\\warthog\\h2 mp_warthog"
+    },
+    "hog2": {
+      "seat": 7,
+      "vehicle": "bourrin\\halo reach\\vehicles\\warthog\\h2 mp_warthog"
+    },
+    "rhog1": {
+      "seat": 0,
+      "vehicle": "bourrin\\halo reach\\vehicles\\warthog\\rocket warthog"
+    },
+    "rhog2": {
+      "seat": 7,
+      "vehicle": "bourrin\\halo reach\\vehicles\\warthog\\rocket warthog"
+    }
+  },
+  "bitch_slap": {
+    "ghost": {
+      "seat": 0,
+      "vehicle": "vehicles\\ghost reach\\ghost reach"
+    }
+  },
+  "BlackIsland": {
+    "hog1": {
+      "seat": 0,
+      "vehicle": "vehicles\\warthog\\mp_warthog"
+    },
+    "hog2": {
+      "seat": 7,
+      "vehicle": "vehicles\\warthog\\mp_warthog"
+    },
+    "rhog1": {
+      "seat": 0,
+      "vehicle": "vehicles\\rwarthog\\rwarthog"
+    },
+    "rhog2": {
+      "seat": 7,
+      "vehicle": "vehicles\\rwarthog\\rwarthog"
+    }
+  },
+  "blizzard": {
+    "hog1": {
+      "seat": 0,
+      "vehicle": "vehicles\\warthog\\mp_warthog"
+    },
+    "hog2": {
+      "seat": 7,
+      "vehicle": "vehicles\\warthog\\mp_warthog"
+    },
+    "rhog1": {
+      "seat": 0,
+      "vehicle": "vehicles\\rwarthog\\rwarthog"
+    },
+    "rhog2": {
+      "seat": 7,
+      "vehicle": "vehicles\\rwarthog\\rwarthog"
+    }
+  },
+  "block fort": {
+    "hog1": {
+      "seat": 0,
+      "vehicle": "vehicles\\warthog\\mp_warthog"
+    },
+    "hog2": {
+      "seat": 7,
+      "vehicle": "vehicles\\warthog\\mp_warthog"
+    },
+    "rhog1": {
+      "seat": 0,
+      "vehicle": "vehicles\\rwarthog\\rwarthog"
+    },
+    "rhog2": {
+      "seat": 7,
+      "vehicle": "vehicles\\rwarthog\\rwarthog"
+    }
+  },
+  "blockfort__race": {
+    "hog1": {
+      "seat": 0,
+      "vehicle": "vehicles\\warthog\\mp_warthog"
+    },
+    "hog2": {
+      "seat": 7,
+      "vehicle": "vehicles\\warthog\\mp_warthog"
+    },
+    "rhog1": {
+      "seat": 0,
+      "vehicle": "vehicles\\rwarthog\\rwarthog"
+    },
+    "rhog2": {
+      "seat": 7,
+      "vehicle": "vehicles\\rwarthog\\rwarthog"
+    }
+  },
+  "blood2": {
+    "hog1": {
+      "seat": 0,
+      "vehicle": "vehicles\\warthog\\mp_warthog"
+    },
+    "hog2": {
+      "seat": 7,
+      "vehicle": "vehicles\\warthog\\mp_warthog"
+    },
+    "rhog1": {
+      "seat": 0,
+      "vehicle": "vehicles\\rwarthog\\rwarthog"
+    },
+    "rhog2": {
+      "seat": 7,
+      "vehicle": "vehicles\\rwarthog\\rwarthog"
+    }
+  },
+  "bloodground_aco": {
+    "hog1": {
+      "seat": 0,
+      "vehicle": "vehicles\\warthog\\mp_warthog"
+    },
+    "hog2": {
+      "seat": 7,
+      "vehicle": "vehicles\\warthog\\mp_warthog"
+    },
+    "rhog1": {
+      "seat": 0,
+      "vehicle": "vehicles\\mwarthog\\mwarthog"
+    },
+    "rhog2": {
+      "seat": 7,
+      "vehicle": "vehicles\\mwarthog\\mwarthog"
+    }
+  },
+  "bloodgulch": {
+    "hog1": {
+      "seat": 0,
+      "vehicle": "vehicles\\warthog\\mp_warthog"
+    },
+    "hog2": {
+      "seat": 7,
+      "vehicle": "vehicles\\warthog\\mp_warthog"
+    },
+    "rhog1": {
+      "seat": 0,
+      "vehicle": "vehicles\\rwarthog\\rwarthog"
+    },
+    "rhog2": {
+      "seat": 7,
+      "vehicle": "vehicles\\rwarthog\\rwarthog"
+    }
+  },
+  "bloodgulch_base": {
+    "hog1": {
+      "seat": 0,
+      "vehicle": "MAP_TAG_MISSING"
+    },
+    "hog2": {
+      "seat": 7,
+      "vehicle": "MAP_TAG_MISSING"
+    },
+    "rhog1": {
+      "seat": 0,
+      "vehicle": "MAP_TAG_MISSING"
+    },
+    "rhog2": {
+      "seat": 7,
+      "vehicle": "MAP_TAG_MISSING"
+    }
+  },
+  "bloodgulch_battlefield_v2_chief": {
+    "hog1": {
+      "seat": 0,
+      "vehicle": "vehicles\\warthog\\mp_warthog"
+    },
+    "hog2": {
+      "seat": 7,
+      "vehicle": "vehicles\\warthog\\mp_warthog"
+    },
+    "rhog1": {
+      "seat": 0,
+      "vehicle": "vehicles\\rwarthog\\rwarthog"
+    },
+    "rhog2": {
+      "seat": 7,
+      "vehicle": "vehicles\\rwarthog\\rwarthog"
+    }
+  },
+  "bloodrot": {
+    "hog1": {
+      "seat": 0,
+      "vehicle": "vehicles\\warthog\\mp_warthog"
+    },
+    "hog2": {
+      "seat": 7,
+      "vehicle": "vehicles\\warthog\\mp_warthog"
+    },
+    "rhog1": {
+      "seat": 0,
+      "vehicle": "vehicles\\rwarthog\\rwarthog"
+    },
+    "rhog2": {
+      "seat": 7,
+      "vehicle": "vehicles\\rwarthog\\rwarthog"
+    }
+  },
+  "bloodynightmarerace": {
+    "hog1": {
+      "seat": 0,
+      "vehicle": "vehicles\\warthog\\mp_warthog"
+    },
+    "hog2": {
+      "seat": 7,
+      "vehicle": "vehicles\\warthog\\mp_warthog"
+    },
+    "rhog1": {
+      "seat": 0,
+      "vehicle": "vehicles\\rwarthog\\rwarthog"
+    },
+    "rhog2": {
+      "seat": 7,
+      "vehicle": "vehicles\\rwarthog\\rwarthog"
+    }
+  },
+  "boardingaction": {
+    "hog1": {
+      "seat": 0,
+      "vehicle": "vehicles\\warthog\\mp_warthog"
+    },
+    "hog2": {
+      "seat": 7,
+      "vehicle": "vehicles\\warthog\\mp_warthog"
+    },
+    "rhog1": {
+      "seat": 0,
+      "vehicle": "vehicles\\rwarthog\\rwarthog"
+    },
+    "rhog2": {
+      "seat": 7,
+      "vehicle": "vehicles\\rwarthog\\rwarthog"
+    }
+  },
+  "boat_test4": {
+    "hog1": {
+      "seat": 0,
+      "vehicle": "vehicles\\warthog\\mp_warthog"
+    },
+    "hog2": {
+      "seat": 7,
+      "vehicle": "vehicles\\warthog\\mp_warthog"
+    }
+  },
+  "bob_omb_battlefield": {
+    "hog1": {
+      "seat": 0,
+      "vehicle": "vehicles\\g_warthog\\g_warthog"
+    },
+    "hog2": {
+      "seat": 7,
+      "vehicle": "vehicles\\g_warthog\\g_warthog"
+    },
+    "rhog1": {
+      "seat": 0,
+      "vehicle": "vehicles\\rwarthog\\rwarthog"
+    },
+    "rhog2": {
+      "seat": 7,
+      "vehicle": "vehicles\\rwarthog\\rwarthog"
+    }
+  },
+  "bounce_arena": {
+    "hog1": {
+      "seat": 0,
+      "vehicle": "vehicles\\warthog\\mp_warthog"
+    },
+    "hog2": {
+      "seat": 7,
+      "vehicle": "vehicles\\warthog\\mp_warthog"
+    },
+    "rhog1": {
+      "seat": 0,
+      "vehicle": "vehicles\\rwarthog\\rwarthog"
+    },
+    "rhog2": {
+      "seat": 7,
+      "vehicle": "vehicles\\rwarthog\\rwarthog"
+    }
+  },
+  "boxx": {
+    "hog1": {
+      "seat": 0,
+      "vehicle": "vehicles\\warthog\\mp_warthog"
+    },
+    "hog2": {
+      "seat": 7,
+      "vehicle": "vehicles\\warthog\\mp_warthog"
+    },
+    "rhog1": {
+      "seat": 0,
+      "vehicle": "vehicles\\rwarthog\\rwarthog"
+    },
+    "rhog2": {
+      "seat": 7,
+      "vehicle": "vehicles\\rwarthog\\rwarthog"
+    }
+  },
+  "bravo_base": {
+    "hog1": {
+      "seat": 0,
+      "vehicle": "vehicles\\warthog\\mp_warthog"
+    },
+    "hog2": {
+      "seat": 7,
+      "vehicle": "vehicles\\warthog\\mp_warthog"
+    },
+    "rhog1": {
+      "seat": 0,
+      "vehicle": "vehicles\\rwarthog\\rwarthog"
+    },
+    "rhog2": {
+      "seat": 7,
+      "vehicle": "vehicles\\rwarthog\\rwarthog"
+    }
+  },
+  "bridge": {
+    "hog1": {
+      "seat": 0,
+      "vehicle": "vehicles\\warthog\\mp_warthog"
+    },
+    "hog2": {
+      "seat": 7,
+      "vehicle": "vehicles\\warthog\\mp_warthog"
+    },
+    "rhog1": {
+      "seat": 0,
+      "vehicle": "vehicles\\rwarthog\\rwarthog"
+    },
+    "rhog2": {
+      "seat": 7,
+      "vehicle": "vehicles\\rwarthog\\rwarthog"
+    }
+  },
+  "bridge_crossing": {
+    "hog1": {
+      "seat": 0,
+      "vehicle": "vehicles\\warthog\\mp_warthog"
+    },
+    "hog2": {
+      "seat": 7,
+      "vehicle": "vehicles\\warthog\\mp_warthog"
+    },
+    "rhog1": {
+      "seat": 0,
+      "vehicle": "vehicles\\rwarthog\\rwarthog"
+    },
+    "rhog2": {
+      "seat": 7,
+      "vehicle": "vehicles\\rwarthog\\rwarthog"
+    }
+  },
+  "broadsword_race": {
+    "ghost": {
+      "seat": 0,
+      "vehicle": "vehicles\\ghost\\ghost_mp"
+    },
+    "hog1": {
+      "seat": 0,
+      "vehicle": "vehicles\\warthog\\mp_warthog"
+    },
+    "hog2": {
+      "seat": 7,
+      "vehicle": "vehicles\\warthog\\mp_warthog"
+    }
+  },
+  "broken_bridge_alpha": {
+    "hog1": {
+      "seat": 0,
+      "vehicle": "vehicles\\warthog\\mp_warthog"
+    },
+    "hog2": {
+      "seat": 7,
+      "vehicle": "vehicles\\warthog\\mp_warthog"
+    },
+    "rhog1": {
+      "seat": 0,
+      "vehicle": "vehicles\\rwarthog\\rwarthog"
+    },
+    "rhog2": {
+      "seat": 7,
+      "vehicle": "vehicles\\rwarthog\\rwarthog"
+    }
+  },
+  "brokenrift": {
+    "hog1": {
+      "seat": 0,
+      "vehicle": "vehicles\\warthog\\mp_warthog"
+    },
+    "hog2": {
+      "seat": 7,
+      "vehicle": "vehicles\\warthog\\mp_warthog"
+    },
+    "rhog1": {
+      "seat": 0,
+      "vehicle": "vehicles\\rwarthog\\rwarthog"
+    },
+    "rhog2": {
+      "seat": 7,
+      "vehicle": "vehicles\\rwarthog\\rwarthog"
+    }
+  },
+  "brumal": {
+    "hog1": {
+      "seat": 0,
+      "vehicle": "vehicles\\warthog\\mp_warthog"
+    },
+    "hog2": {
+      "seat": 7,
+      "vehicle": "vehicles\\warthog\\mp_warthog"
+    },
+    "rhog1": {
+      "seat": 0,
+      "vehicle": "vehicles\\rwarthog\\rwarthog"
+    },
+    "rhog2": {
+      "seat": 7,
+      "vehicle": "vehicles\\rwarthog\\rwarthog"
+    }
+  },
+  "buisness_center": {
+    "hog1": {
+      "seat": 0,
+      "vehicle": "vehicles\\warthog\\mp_warthog"
+    },
+    "hog2": {
+      "seat": 7,
+      "vehicle": "vehicles\\warthog\\mp_warthog"
+    },
+    "rhog1": {
+      "seat": 0,
+      "vehicle": "vehicles\\rwarthog\\rwarthog"
+    },
+    "rhog2": {
+      "seat": 7,
+      "vehicle": "vehicles\\rwarthog\\rwarthog"
+    }
+  },
+  "bumper_cars_v2": {
+    "civi1": {
+      "seat": 0,
+      "vehicle": "vehicles\\civvi\\civilian warthog"
+    },
+    "civi2": {
+      "seat": 7,
+      "vehicle": "vehicles\\civvi\\civilian warthog"
+    },
+    "hog1": {
+      "seat": 0,
+      "vehicle": "vehicles\\warthog\\mp_warthogc"
+    },
+    "hog2": {
+      "seat": 7,
+      "vehicle": "vehicles\\warthog\\mp_warthogc"
+    }
+  },
+  "bumpyhills": {
+    "hog1": {
+      "seat": 0,
+      "vehicle": "vehicles\\warthog\\mp_warthog"
+    },
+    "hog2": {
+      "seat": 7,
+      "vehicle": "vehicles\\warthog\\mp_warthog"
+    },
+    "rhog1": {
+      "seat": 0,
+      "vehicle": "vehicles\\rwarthog\\rwarthog"
+    },
+    "rhog2": {
+      "seat": 7,
+      "vehicle": "vehicles\\rwarthog\\rwarthog"
+    }
+  },
+  "bunker": {
+    "hog1": {
+      "seat": 0,
+      "vehicle": "vehicles\\warthog\\mp_warthog"
+    },
+    "hog2": {
+      "seat": 7,
+      "vehicle": "vehicles\\warthog\\mp_warthog"
+    },
+    "rhog1": {
+      "seat": 0,
+      "vehicle": "vehicles\\rwarthog\\rwarthog"
+    },
+    "rhog2": {
+      "seat": 7,
+      "vehicle": "vehicles\\rwarthog\\rwarthog"
+    }
+  },
+  "burnside": {
+    "hog1": {
+      "seat": 0,
+      "vehicle": "vehicles\\warthog\\mp_warthog"
+    },
+    "hog2": {
+      "seat": 7,
+      "vehicle": "vehicles\\warthog\\mp_warthog"
+    },
+    "rhog1": {
+      "seat": 0,
+      "vehicle": "vehicles\\rwarthog\\rwarthog"
+    },
+    "rhog2": {
+      "seat": 7,
+      "vehicle": "vehicles\\rwarthog\\rwarthog"
+    }
+  },
+  "butter": {
+    "hog1": {
+      "seat": 0,
+      "vehicle": "vehicles\\warthog\\mp_warthog"
+    },
+    "hog2": {
+      "seat": 7,
+      "vehicle": "vehicles\\warthog\\mp_warthog"
+    },
+    "rhog1": {
+      "seat": 0,
+      "vehicle": "vehicles\\rwarthog\\rwarthog"
+    },
+    "rhog2": {
+      "seat": 7,
+      "vehicle": "vehicles\\rwarthog\\rwarthog"
+    }
+  },
+  "bz2": {
+    "hog1": {
+      "seat": 0,
+      "vehicle": "vehicles\\warthog\\mp_warthog"
+    },
+    "hog2": {
+      "seat": 7,
+      "vehicle": "vehicles\\warthog\\mp_warthog"
+    },
+    "rhog1": {
+      "seat": 0,
+      "vehicle": "vehicles\\rwarthog\\rwarthog"
+    },
+    "rhog2": {
+      "seat": 7,
+      "vehicle": "vehicles\\rwarthog\\rwarthog"
+    }
+  },
+  "calibrationx": {
+    "hog1": {
+      "seat": 0,
+      "vehicle": "vehicles\\warthog\\mp_warthog"
+    },
+    "hog2": {
+      "seat": 7,
+      "vehicle": "vehicles\\warthog\\mp_warthog"
+    },
+    "rhog1": {
+      "seat": 0,
+      "vehicle": "vehicles\\rwarthog\\rwarthog"
+    },
+    "rhog2": {
+      "seat": 7,
+      "vehicle": "vehicles\\rwarthog\\rwarthog"
+    }
+  },
+  "camden_place": {
+    "hog1": {
+      "seat": 0,
+      "vehicle": "vehicles\\warthog\\mp_warthog"
+    },
+    "hog2": {
+      "seat": 7,
+      "vehicle": "vehicles\\warthog\\mp_warthog"
+    },
+    "rhog1": {
+      "seat": 0,
+      "vehicle": "vehicles\\fwarthog\\mp_fwarthog"
+    },
+    "rhog2": {
+      "seat": 7,
+      "vehicle": "vehicles\\fwarthog\\mp_fwarthog"
+    }
+  },
+  "camtrack-arena-fx": {
+    "hog1": {
+      "seat": 0,
+      "vehicle": "vehicles\\warthog\\mp_warthog"
+    },
+    "hog2": {
+      "seat": 7,
+      "vehicle": "vehicles\\warthog\\mp_warthog"
+    },
+    "rhog1": {
+      "seat": 0,
+      "vehicle": "vehicles\\rwarthog\\rwarthog"
+    },
+    "rhog2": {
+      "seat": 7,
+      "vehicle": "vehicles\\rwarthog\\rwarthog"
+    }
+  },
+  "camtrack-arena-race": {
+    "hog1": {
+      "seat": 0,
+      "vehicle": "vehicles\\warthog\\mp_warthog"
+    },
+    "hog2": {
+      "seat": 7,
+      "vehicle": "vehicles\\warthog\\mp_warthog"
+    },
+    "rhog1": {
+      "seat": 0,
+      "vehicle": "vehicles\\rwarthog\\rwarthog"
+    },
+    "rhog2": {
+      "seat": 7,
+      "vehicle": "vehicles\\rwarthog\\rwarthog"
+    }
+  },
+  "canyon117": {
+    "hog1": {
+      "seat": 0,
+      "vehicle": "vehicles\\warthog\\mp_warthog"
+    },
+    "hog2": {
+      "seat": 7,
+      "vehicle": "vehicles\\warthog\\mp_warthog"
+    },
+    "rhog1": {
+      "seat": 0,
+      "vehicle": "vehicles\\rwarthog\\rwarthog"
+    },
+    "rhog2": {
+      "seat": 7,
+      "vehicle": "vehicles\\rwarthog\\rwarthog"
+    }
+  },
+  "captus": {
+    "ghost": {
+      "seat": 0,
+      "vehicle": "vehicles\\ghost\\ghost_mp"
+    },
+    "hog1": {
+      "seat": 0,
+      "vehicle": "vehicles\\warthog\\mp_warthog"
+    },
+    "hog2": {
+      "seat": 7,
+      "vehicle": "vehicles\\warthog\\mp_warthog"
+    }
+  },
+  "carnage_springs": {
+    "hog1": {
+      "seat": 0,
+      "vehicle": "vehicles\\warthog\\mp_warthog"
+    },
+    "hog2": {
+      "seat": 7,
+      "vehicle": "vehicles\\warthog\\mp_warthog"
+    },
+    "rhog1": {
+      "seat": 0,
+      "vehicle": "vehicles\\rwarthog\\rwarthog"
+    },
+    "rhog2": {
+      "seat": 7,
+      "vehicle": "vehicles\\rwarthog\\rwarthog"
+    }
+  },
+  "carousel": {
+    "hog1": {
+      "seat": 0,
+      "vehicle": "vehicles\\warthog\\mp_warthog"
+    },
+    "hog2": {
+      "seat": 7,
+      "vehicle": "vehicles\\warthog\\mp_warthog"
+    },
+    "rhog1": {
+      "seat": 0,
+      "vehicle": "vehicles\\rwarthog\\rwarthog"
+    },
+    "rhog2": {
+      "seat": 7,
+      "vehicle": "vehicles\\rwarthog\\rwarthog"
+    }
+  },
+  "castle": {
+    "hog1": {
+      "seat": 0,
+      "vehicle": "vehicles\\warthog\\mp_warthog"
+    },
+    "hog2": {
+      "seat": 7,
+      "vehicle": "vehicles\\warthog\\mp_warthog"
+    },
+    "rhog1": {
+      "seat": 0,
+      "vehicle": "vehicles\\rwarthog\\rwarthog"
+    },
+    "rhog2": {
+      "seat": 7,
+      "vehicle": "vehicles\\rwarthog\\rwarthog"
+    }
+  },
+  "castle_blackpool": {
+    "hog1": {
+      "seat": 0,
+      "vehicle": "vehicles\\warthog\\mp_warthog"
+    },
+    "hog2": {
+      "seat": 7,
+      "vehicle": "vehicles\\warthog\\mp_warthog"
+    },
+    "rhog1": {
+      "seat": 0,
+      "vehicle": "vehicles\\rwarthog\\rwarthog"
+    },
+    "rhog2": {
+      "seat": 7,
+      "vehicle": "vehicles\\rwarthog\\rwarthog"
+    }
+  },
+  "casualty_isle__v2": {
+    "hog1": {
+      "seat": 0,
+      "vehicle": "vehicles\\warthog\\mp_warthog"
+    },
+    "hog2": {
+      "seat": 7,
+      "vehicle": "vehicles\\warthog\\mp_warthog"
+    },
+    "rhog1": {
+      "seat": 0,
+      "vehicle": "vehicles\\rwarthog\\art_rwarthog"
+    },
+    "rhog2": {
+      "seat": 7,
+      "vehicle": "vehicles\\rwarthog\\art_rwarthog"
+    }
+  },
+  "cb_timberland": {
+    "hog1": {
+      "seat": 0,
+      "vehicle": "vehicles\\warthog\\mp_warthog"
+    },
+    "hog2": {
+      "seat": 7,
+      "vehicle": "vehicles\\warthog\\mp_warthog"
+    },
+    "rhog1": {
+      "seat": 0,
+      "vehicle": "vehicles\\rwarthog\\rwarthog"
+    },
+    "rhog2": {
+      "seat": 7,
+      "vehicle": "vehicles\\rwarthog\\rwarthog"
+    }
+  },
+  "ccf": {
+    "hog1": {
+      "seat": 0,
+      "vehicle": "vehicles\\warthog\\mp_warthog"
+    },
+    "hog2": {
+      "seat": 7,
+      "vehicle": "vehicles\\warthog\\mp_warthog"
+    },
+    "rhog1": {
+      "seat": 0,
+      "vehicle": "vehicles\\rwarthog\\rwarthog"
+    },
+    "rhog2": {
+      "seat": 7,
+      "vehicle": "vehicles\\rwarthog\\rwarthog"
+    }
+  },
+  "CE3_Stages": {
+    "ghost": {
+      "seat": 0,
+      "vehicle": "vehicles\\ghost\\ghost_mp"
+    }
+  },
+  "Ceaseless": {
+    "hog1": {
+      "seat": 0,
+      "vehicle": "vehicles\\warthog\\mp_warthog"
+    },
+    "hog2": {
+      "seat": 7,
+      "vehicle": "vehicles\\warthog\\mp_warthog"
+    },
+    "rhog1": {
+      "seat": 0,
+      "vehicle": "vehicles\\rwarthog\\rwarthog"
+    },
+    "rhog2": {
+      "seat": 7,
+      "vehicle": "vehicles\\rwarthog\\rwarthog"
+    }
+  },
+  "celebration_island": {
+    "hog1": {
+      "seat": 0,
+      "vehicle": "vehicles\\halo3warthog\\h3 mp_warthog"
+    },
+    "hog2": {
+      "seat": 7,
+      "vehicle": "vehicles\\halo3warthog\\h3 mp_warthog"
+    },
+    "rhog1": {
+      "seat": 0,
+      "vehicle": "halo3\\vehicles\\warthog\\rwarthog"
+    },
+    "rhog2": {
+      "seat": 7,
+      "vehicle": "halo3\\vehicles\\warthog\\rwarthog"
+    }
+  },
+  "cell2": {
+    "hog1": {
+      "seat": 0,
+      "vehicle": "vehicles\\warthog\\mp_warthog"
+    },
+    "hog2": {
+      "seat": 7,
+      "vehicle": "vehicles\\warthog\\mp_warthog"
+    },
+    "rhog1": {
+      "seat": 0,
+      "vehicle": "vehicles\\rwarthog\\rwarthog"
+    },
+    "rhog2": {
+      "seat": 7,
+      "vehicle": "vehicles\\rwarthog\\rwarthog"
+    }
+  },
+  "cenotaph_ce32016": {
+    "hog1": {
+      "seat": 0,
+      "vehicle": "vehicles\\warthog\\mp_warthog"
+    },
+    "hog2": {
+      "seat": 7,
+      "vehicle": "vehicles\\warthog\\mp_warthog"
+    },
+    "rhog1": {
+      "seat": 0,
+      "vehicle": "vehicles\\rwarthog\\rwarthog"
+    },
+    "rhog2": {
+      "seat": 7,
+      "vehicle": "vehicles\\rwarthog\\rwarthog"
+    }
+  },
+  "cerazine_v2": {
+    "hog1": {
+      "seat": 0,
+      "vehicle": "UNKNOWN_TAG_ADDRESS"
+    },
+    "hog2": {
+      "seat": 7,
+      "vehicle": "UNKNOWN_TAG_ADDRESS"
+    },
+    "rhog1": {
+      "seat": 0,
+      "vehicle": "UNKNOWN_TAG_ADDRESS"
+    },
+    "rhog2": {
+      "seat": 7,
+      "vehicle": "UNKNOWN_TAG_ADDRESS"
+    }
+  },
+  "chaos_school": {
+    "hog1": {
+      "seat": 0,
+      "vehicle": "vehicles\\warthog\\mp_warthog"
+    },
+    "hog2": {
+      "seat": 7,
+      "vehicle": "vehicles\\warthog\\mp_warthog"
+    },
+    "rhog1": {
+      "seat": 0,
+      "vehicle": "vehicles\\rwarthog\\rwarthog"
+    },
+    "rhog2": {
+      "seat": 7,
+      "vehicle": "vehicles\\rwarthog\\rwarthog"
+    }
+  },
+  "chaos_zanzibar": {
+    "hog1": {
+      "seat": 0,
+      "vehicle": "vehicles\\warthog\\mp_warthog"
+    },
+    "hog2": {
+      "seat": 7,
+      "vehicle": "vehicles\\warthog\\mp_warthog"
+    },
+    "rhog1": {
+      "seat": 0,
+      "vehicle": "vehicles\\rwarthog\\rwarthog"
+    },
+    "rhog2": {
+      "seat": 7,
+      "vehicle": "vehicles\\rwarthog\\rwarthog"
+    }
+  },
+  "chaosgulch": {
+    "hog1": {
+      "seat": 0,
+      "vehicle": "vehicles\\warthog\\mp_warthog"
+    },
+    "hog2": {
+      "seat": 7,
+      "vehicle": "vehicles\\warthog\\mp_warthog"
+    },
+    "rhog1": {
+      "seat": 0,
+      "vehicle": "vehicles\\rwarthog\\rwarthog"
+    },
+    "rhog2": {
+      "seat": 7,
+      "vehicle": "vehicles\\rwarthog\\rwarthog"
+    }
+  },
+  "chaosgulchv2": {
+    "hog1": {
+      "seat": 0,
+      "vehicle": "vehicles\\warthog\\mp_warthog"
+    },
+    "hog2": {
+      "seat": 7,
+      "vehicle": "vehicles\\warthog\\mp_warthog"
+    },
+    "rhog1": {
+      "seat": 0,
+      "vehicle": "vehicles\\rwarthog\\rwarthog"
+    },
+    "rhog2": {
+      "seat": 7,
+      "vehicle": "vehicles\\rwarthog\\rwarthog"
+    }
+  },
+  "chiller": {
+    "hog1": {
+      "seat": 0,
+      "vehicle": "vehicles\\warthog\\mp_warthog"
+    },
+    "hog2": {
+      "seat": 7,
+      "vehicle": "vehicles\\warthog\\mp_warthog"
+    },
+    "rhog1": {
+      "seat": 0,
+      "vehicle": "vehicles\\rwarthog\\rwarthog"
+    },
+    "rhog2": {
+      "seat": 7,
+      "vehicle": "vehicles\\rwarthog\\rwarthog"
+    }
+  },
+  "chillout": {
+    "hog1": {
+      "seat": 0,
+      "vehicle": "vehicles\\warthog\\mp_warthog"
+    },
+    "hog2": {
+      "seat": 7,
+      "vehicle": "vehicles\\warthog\\mp_warthog"
+    },
+    "rhog1": {
+      "seat": 0,
+      "vehicle": "vehicles\\rwarthog\\rwarthog"
+    },
+    "rhog2": {
+      "seat": 7,
+      "vehicle": "vehicles\\rwarthog\\rwarthog"
+    }
+  },
+  "chozo": {
+    "hog1": {
+      "seat": 0,
+      "vehicle": "vehicles\\warthog\\mp_warthog"
+    },
+    "hog2": {
+      "seat": 7,
+      "vehicle": "vehicles\\warthog\\mp_warthog"
+    },
+    "rhog1": {
+      "seat": 0,
+      "vehicle": "vehicles\\rwarthog\\rwarthog"
+    },
+    "rhog2": {
+      "seat": 7,
+      "vehicle": "vehicles\\rwarthog\\rwarthog"
+    }
+  },
+  "christmas_halo": {
+    "hog1": {
+      "seat": 0,
+      "vehicle": "vehicles\\warthog\\mp_warthog"
+    },
+    "hog2": {
+      "seat": 7,
+      "vehicle": "vehicles\\warthog\\mp_warthog"
+    },
+    "rhog1": {
+      "seat": 0,
+      "vehicle": "vehicles\\rwarthog\\rwarthog"
+    },
+    "rhog2": {
+      "seat": 7,
+      "vehicle": "vehicles\\rwarthog\\rwarthog"
+    }
+  },
+  "christmas_halo_remix": {
+    "hog1": {
+      "seat": 0,
+      "vehicle": "vehicles\\warthog\\mp_warthog"
+    },
+    "hog2": {
+      "seat": 7,
+      "vehicle": "vehicles\\warthog\\mp_warthog"
+    },
+    "rhog1": {
+      "seat": 0,
+      "vehicle": "vehicles\\rwarthog\\rwarthog"
+    },
+    "rhog2": {
+      "seat": 7,
+      "vehicle": "vehicles\\rwarthog\\rwarthog"
+    }
+  },
+  "christmas_yoyorast_island_final": {
+    "hog1": {
+      "seat": 0,
+      "vehicle": "vehicles\\warthog\\mp_warthog"
+    },
+    "hog2": {
+      "seat": 7,
+      "vehicle": "vehicles\\warthog\\mp_warthog"
+    },
+    "rhog1": {
+      "seat": 0,
+      "vehicle": "vehicles\\rwarthog\\rwarthog"
+    },
+    "rhog2": {
+      "seat": 7,
+      "vehicle": "vehicles\\rwarthog\\rwarthog"
+    }
+  },
+  "chronic_response_beta": {
+    "hog1": {
+      "seat": 0,
+      "vehicle": "h2\\vehicles\\hogs\\g_warthog\\g_warthog"
+    },
+    "hog2": {
+      "seat": 7,
+      "vehicle": "h2\\vehicles\\hogs\\g_warthog\\g_warthog"
+    },
+    "rhog1": {
+      "seat": 0,
+      "vehicle": "vehicles\\missel_warthog\\mwarthog tags\\mwarthog\\mwarthog"
+    },
+    "rhog2": {
+      "seat": 7,
+      "vehicle": "vehicles\\missel_warthog\\mwarthog tags\\mwarthog\\mwarthog"
+    }
+  },
+  "chronopolis_c3_public_beta0.2": {
+    "hog1": {
+      "seat": 0,
+      "vehicle": "vehicles\\warthog\\mp_warthog"
+    },
+    "hog2": {
+      "seat": 7,
+      "vehicle": "vehicles\\warthog\\mp_warthog"
+    },
+    "rhog1": {
+      "seat": 0,
+      "vehicle": "vehicles\\rwarthog\\rwarthog"
+    },
+    "rhog2": {
+      "seat": 7,
+      "vehicle": "vehicles\\rwarthog\\rwarthog"
+    }
+  },
+  "chronopolis_mod": {
+    "hog1": {
+      "seat": 0,
+      "vehicle": "vehicles\\warthog\\mp_warthog"
+    },
+    "hog2": {
+      "seat": 7,
+      "vehicle": "vehicles\\warthog\\mp_warthog"
+    },
+    "rhog1": {
+      "seat": 0,
+      "vehicle": "vehicles\\rwarthog\\rwarthog"
+    },
+    "rhog2": {
+      "seat": 7,
+      "vehicle": "vehicles\\rwarthog\\rwarthog"
+    }
+  },
+  "church": {
+    "hog1": {
+      "seat": 0,
+      "vehicle": "vehicles\\warthog\\mp_warthog"
+    },
+    "hog2": {
+      "seat": 7,
+      "vehicle": "vehicles\\warthog\\mp_warthog"
+    },
+    "rhog1": {
+      "seat": 0,
+      "vehicle": "vehicles\\rwarthog\\rwarthog"
+    },
+    "rhog2": {
+      "seat": 7,
+      "vehicle": "vehicles\\rwarthog\\rwarthog"
+    }
+  },
+  "circumference": {
+    "hog1": {
+      "seat": 0,
+      "vehicle": "vehicles\\warthog\\mp_warthog"
+    },
+    "hog2": {
+      "seat": 7,
+      "vehicle": "vehicles\\warthog\\mp_warthog"
+    },
+    "rhog1": {
+      "seat": 0,
+      "vehicle": "vehicles\\rwarthog\\rwarthog"
+    },
+    "rhog2": {
+      "seat": 7,
+      "vehicle": "vehicles\\rwarthog\\rwarthog"
+    }
+  },
+  "citohiger": {
+    "hog1": {
+      "seat": 0,
+      "vehicle": "vehicles\\warthog\\mp_warthog"
+    },
+    "hog2": {
+      "seat": 7,
+      "vehicle": "vehicles\\warthog\\mp_warthog"
+    },
+    "rhog1": {
+      "seat": 0,
+      "vehicle": "vehicles\\rwarthog\\rwarthog"
+    },
+    "rhog2": {
+      "seat": 7,
+      "vehicle": "vehicles\\rwarthog\\rwarthog"
+    }
+  },
+  "city": {
+    "hog1": {
+      "seat": 0,
+      "vehicle": "vehicles\\warthog\\mp_warthog"
+    },
+    "hog2": {
+      "seat": 7,
+      "vehicle": "vehicles\\warthog\\mp_warthog"
+    },
+    "rhog1": {
+      "seat": 0,
+      "vehicle": "vehicles\\rwarthog\\rwarthog"
+    },
+    "rhog2": {
+      "seat": 7,
+      "vehicle": "vehicles\\rwarthog\\rwarthog"
+    }
+  },
+  "city_race": {
+    "hog1": {
+      "seat": 0,
+      "vehicle": "vehicles\\warthog\\mp_warthog"
+    },
+    "hog2": {
+      "seat": 7,
+      "vehicle": "vehicles\\warthog\\mp_warthog"
+    },
+    "rhog1": {
+      "seat": 0,
+      "vehicle": "vehicles\\rwarthog\\rwarthog"
+    },
+    "rhog2": {
+      "seat": 7,
+      "vehicle": "vehicles\\rwarthog\\rwarthog"
+    }
+  },
+  "cityscape-adrenaline": {
+    "bhog1": {
+      "seat": 0,
+      "vehicle": "vehicles\\rwarthog\\boogerhawg"
+    },
+    "bhog2": {
+      "seat": 7,
+      "vehicle": "vehicles\\rwarthog\\boogerhawg"
+    },
+    "hog1": {
+      "seat": 0,
+      "vehicle": "vehicles\\g_warthog\\g_warthog"
+    },
+    "hog2": {
+      "seat": 7,
+      "vehicle": "vehicles\\g_warthog\\g_warthog"
+    }
+  },
+  "cityscape-classic": {
+    "hog1": {
+      "seat": 0,
+      "vehicle": "vehicles\\warthog\\mp_warthog"
+    },
+    "hog2": {
+      "seat": 7,
+      "vehicle": "vehicles\\warthog\\mp_warthog"
+    },
+    "rhog1": {
+      "seat": 0,
+      "vehicle": "vehicles\\rwarthog\\rwarthog"
+    },
+    "rhog2": {
+      "seat": 7,
+      "vehicle": "vehicles\\rwarthog\\rwarthog"
+    }
+  },
+  "clanxd": {
+    "hog1": {
+      "seat": 0,
+      "vehicle": "vehicles\\coldsnap_hogs\\g_warthog"
+    },
+    "hog2": {
+      "seat": 7,
+      "vehicle": "vehicles\\coldsnap_hogs\\g_warthog"
+    },
+    "rhog1": {
+      "seat": 0,
+      "vehicle": "vehicles\\coldsnap_hogs\\mp_warthog"
+    },
+    "rhog2": {
+      "seat": 7,
+      "vehicle": "vehicles\\coldsnap_hogs\\mp_warthog"
+    }
+  },
+  "classic coagulation": {
+    "hog1": {
+      "seat": 0,
+      "vehicle": "vehicles\\warthog\\mp_warthog"
+    },
+    "hog2": {
+      "seat": 7,
+      "vehicle": "vehicles\\warthog\\mp_warthog"
+    },
+    "rhog1": {
+      "seat": 0,
+      "vehicle": "vehicles\\rwarthog\\rwarthog"
+    },
+    "rhog2": {
+      "seat": 7,
+      "vehicle": "vehicles\\rwarthog\\rwarthog"
+    }
+  },
+  "Claustrophobia2": {
+    "hog1": {
+      "seat": 0,
+      "vehicle": "vehicles\\warthog\\mp_warthog"
+    },
+    "hog2": {
+      "seat": 7,
+      "vehicle": "vehicles\\warthog\\mp_warthog"
+    },
+    "rhog1": {
+      "seat": 0,
+      "vehicle": "vehicles\\rwarthog\\rwarthog"
+    },
+    "rhog2": {
+      "seat": 7,
+      "vehicle": "vehicles\\rwarthog\\rwarthog"
+    }
+  },
+  "cliffedge": {
+    "hog1": {
+      "seat": 0,
+      "vehicle": "vehicles\\warthog\\mp_warthog"
+    },
+    "hog2": {
+      "seat": 7,
+      "vehicle": "vehicles\\warthog\\mp_warthog"
+    },
+    "rhog1": {
+      "seat": 0,
+      "vehicle": "vehicles\\rwarthog\\rwarthog"
+    },
+    "rhog2": {
+      "seat": 7,
+      "vehicle": "vehicles\\rwarthog\\rwarthog"
+    }
+  },
+  "cliffhanger": {
+    "hog1": {
+      "seat": 0,
+      "vehicle": "vehicles\\warthog\\mp_warthog"
+    },
+    "hog2": {
+      "seat": 7,
+      "vehicle": "vehicles\\warthog\\mp_warthog"
+    },
+    "rhog1": {
+      "seat": 0,
+      "vehicle": "vehicles\\rwarthog\\rwarthog"
+    },
+    "rhog2": {
+      "seat": 7,
+      "vehicle": "vehicles\\rwarthog\\rwarthog"
+    }
+  },
+  "cliffrun": {
+    "hog1": {
+      "seat": 0,
+      "vehicle": "vehicles\\warthog\\mp_warthog"
+    },
+    "hog2": {
+      "seat": 7,
+      "vehicle": "vehicles\\warthog\\mp_warthog"
+    },
+    "rhog1": {
+      "seat": 0,
+      "vehicle": "vehicles\\rwarthog\\rwarthog"
+    },
+    "rhog2": {
+      "seat": 7,
+      "vehicle": "vehicles\\rwarthog\\rwarthog"
+    }
+  },
+  "cmt_cliffrun": {
+    "hog1": {
+      "seat": 0,
+      "vehicle": "vehicles\\cmt_warthog\\chaingun_variant"
+    },
+    "hog2": {
+      "seat": 7,
+      "vehicle": "vehicles\\cmt_warthog\\chaingun_variant"
+    },
+    "rhog1": {
+      "seat": 0,
+      "vehicle": "vehicles\\cmt_warthog\\rocket_variant"
+    },
+    "rhog2": {
+      "seat": 7,
+      "vehicle": "vehicles\\cmt_warthog\\rocket_variant"
+    }
+  },
+  "cmt_junglewarfare": {
+    "hog1": {
+      "seat": 0,
+      "vehicle": "vehicles\\warthog\\mp_warthog"
+    },
+    "hog2": {
+      "seat": 7,
+      "vehicle": "vehicles\\warthog\\mp_warthog"
+    },
+    "rhog1": {
+      "seat": 0,
+      "vehicle": "vehicles\\rwarthog\\rwarthog"
+    },
+    "rhog2": {
+      "seat": 7,
+      "vehicle": "vehicles\\rwarthog\\rwarthog"
+    }
+  },
+  "cnr_island": {
+    "ran1": {
+      "seat": 0,
+      "vehicle": "vehicles\\rancher\\rancher"
+    },
+    "ran2": {
+      "seat": 7,
+      "vehicle": "vehicles\\rancher\\rancher"
+    },
+    "sult1": {
+      "seat": 0,
+      "vehicle": "vehicles\\sultan\\sultan"
+    },
+    "sult2": {
+      "seat": 7,
+      "vehicle": "vehicles\\sultan\\sultan"
+    }
+  },
+  "codenamedrain": {
+    "hog1": {
+      "seat": 0,
+      "vehicle": "vehicles\\warthog\\mp_warthog"
+    },
+    "hog2": {
+      "seat": 7,
+      "vehicle": "vehicles\\warthog\\mp_warthog"
+    },
+    "rhog1": {
+      "seat": 0,
+      "vehicle": "vehicles\\rwarthog\\rwarthog"
+    },
+    "rhog2": {
+      "seat": 7,
+      "vehicle": "vehicles\\rwarthog\\rwarthog"
+    }
+  },
+  "cold_valley": {
+    "hog1": {
+      "seat": 0,
+      "vehicle": "vehicles\\warthog\\mp_warthog"
+    },
+    "hog2": {
+      "seat": 7,
+      "vehicle": "vehicles\\warthog\\mp_warthog"
+    },
+    "rhog1": {
+      "seat": 0,
+      "vehicle": "vehicles\\rwarthog\\rwarthog"
+    },
+    "rhog2": {
+      "seat": 7,
+      "vehicle": "vehicles\\rwarthog\\rwarthog"
+    }
+  },
+  "cold_war": {
+    "hog1": {
+      "seat": 0,
+      "vehicle": "vehicles\\warthog\\h2 mp_warthog"
+    },
+    "hog2": {
+      "seat": 7,
+      "vehicle": "vehicles\\warthog\\h2 mp_warthog"
+    },
+    "rhog1": {
+      "seat": 0,
+      "vehicle": "vehicles\\mwarthog\\mwarthog"
+    },
+    "rhog2": {
+      "seat": 7,
+      "vehicle": "vehicles\\mwarthog\\mwarthog"
+    }
+  },
+  "coldfire": {
+    "hog1": {
+      "seat": 0,
+      "vehicle": "vehicles\\warthog\\mp_warthog"
+    },
+    "hog2": {
+      "seat": 7,
+      "vehicle": "vehicles\\warthog\\mp_warthog"
+    },
+    "rhog1": {
+      "seat": 0,
+      "vehicle": "vehicles\\rwarthog\\rwarthog"
+    },
+    "rhog2": {
+      "seat": 7,
+      "vehicle": "vehicles\\rwarthog\\rwarthog"
+    }
+  },
+  "coldgulch": {
+    "hog1": {
+      "seat": 0,
+      "vehicle": "vehicles\\warthog\\mp_warthog"
+    },
+    "hog2": {
+      "seat": 7,
+      "vehicle": "vehicles\\warthog\\mp_warthog"
+    },
+    "rhog1": {
+      "seat": 0,
+      "vehicle": "vehicles\\rwarthog\\rwarthog"
+    },
+    "rhog2": {
+      "seat": 7,
+      "vehicle": "vehicles\\rwarthog\\rwarthog"
+    }
+  },
+  "coldsnap": {
+    "hog1": {
+      "seat": 0,
+      "vehicle": "vehicles\\coldsnap_hogs\\g_warthog"
+    },
+    "hog2": {
+      "seat": 7,
+      "vehicle": "vehicles\\coldsnap_hogs\\g_warthog"
+    },
+    "rhog1": {
+      "seat": 0,
+      "vehicle": "vehicles\\coldsnap_hogs\\mp_warthog"
+    },
+    "rhog2": {
+      "seat": 7,
+      "vehicle": "vehicles\\coldsnap_hogs\\mp_warthog"
+    }
+  },
+  "collide_beta_1": {
+    "hog1": {
+      "seat": 0,
+      "vehicle": "vehicles\\warthog\\mp_warthog"
+    },
+    "hog2": {
+      "seat": 7,
+      "vehicle": "vehicles\\warthog\\mp_warthog"
+    },
+    "rhog1": {
+      "seat": 0,
+      "vehicle": "vehicles\\rwarthog\\rwarthog"
+    },
+    "rhog2": {
+      "seat": 7,
+      "vehicle": "vehicles\\rwarthog\\rwarthog"
+    }
+  },
+  "combat_arena": {
+    "ghog1": {
+      "seat": 0,
+      "vehicle": "vehicles\\gausshog\\gausshog"
+    },
+    "ghog2": {
+      "seat": 7,
+      "vehicle": "vehicles\\gausshog\\gausshog"
+    },
+    "hog1": {
+      "seat": 0,
+      "vehicle": "vehicles\\g_warthog\\g_warthog"
+    },
+    "hog2": {
+      "seat": 7,
+      "vehicle": "vehicles\\g_warthog\\g_warthog"
+    }
+  },
+  "complex": {
+    "hog1": {
+      "seat": 0,
+      "vehicle": "vehicles\\warthog\\mp_warthog"
+    },
+    "hog2": {
+      "seat": 7,
+      "vehicle": "vehicles\\warthog\\mp_warthog"
+    },
+    "rhog1": {
+      "seat": 0,
+      "vehicle": "vehicles\\rwarthog\\rwarthog"
+    },
+    "rhog2": {
+      "seat": 7,
+      "vehicle": "vehicles\\rwarthog\\rwarthog"
+    }
+  },
+  "concat": {
+    "hog1": {
+      "seat": 0,
+      "vehicle": "vehicles\\warthog\\mp_warthog"
+    },
+    "hog2": {
+      "seat": 7,
+      "vehicle": "vehicles\\warthog\\mp_warthog"
+    },
+    "rhog1": {
+      "seat": 0,
+      "vehicle": "vehicles\\rwarthog\\rwarthog"
+    },
+    "rhog2": {
+      "seat": 7,
+      "vehicle": "vehicles\\rwarthog\\rwarthog"
+    }
+  },
+  "concealed": {
+    "hog1": {
+      "seat": 0,
+      "vehicle": "vehicles\\warthog\\mp_warthog"
+    },
+    "hog2": {
+      "seat": 7,
+      "vehicle": "vehicles\\warthog\\mp_warthog"
+    },
+    "rhog1": {
+      "seat": 0,
+      "vehicle": "vehicles\\rwarthog\\rwarthog"
+    },
+    "rhog2": {
+      "seat": 7,
+      "vehicle": "vehicles\\rwarthog\\rwarthog"
+    }
+  },
+  "concealed_custom": {
+    "hog1": {
+      "seat": 0,
+      "vehicle": "vehicles\\warthog_legend\\warthog_legend"
+    },
+    "hog2": {
+      "seat": 7,
+      "vehicle": "vehicles\\warthog_legend\\warthog_legend"
+    },
+    "rhog1": {
+      "seat": 0,
+      "vehicle": "vehicles\\rwarthog_legend\\rwarthog_legend"
+    },
+    "rhog2": {
+      "seat": 7,
+      "vehicle": "vehicles\\rwarthog_legend\\rwarthog_legend"
+    }
+  },
+  "condemed_2": {
+    "hog1": {
+      "seat": 0,
+      "vehicle": "vehicles\\warthog\\mp_warthog"
+    },
+    "hog2": {
+      "seat": 7,
+      "vehicle": "vehicles\\warthog\\mp_warthog"
+    },
+    "rhog1": {
+      "seat": 0,
+      "vehicle": "vehicles\\rwarthog\\rwarthog"
+    },
+    "rhog2": {
+      "seat": 7,
+      "vehicle": "vehicles\\rwarthog\\rwarthog"
+    }
+  },
+  "condemned_v3": {
+    "hog1": {
+      "seat": 0,
+      "vehicle": "UNKNOWN_TAG_ADDRESS"
+    },
+    "hog2": {
+      "seat": 7,
+      "vehicle": "UNKNOWN_TAG_ADDRESS"
+    },
+    "rhog1": {
+      "seat": 0,
+      "vehicle": "UNKNOWN_TAG_ADDRESS"
+    },
+    "rhog2": {
+      "seat": 7,
+      "vehicle": "UNKNOWN_TAG_ADDRESS"
+    }
+  },
+  "confined": {
+    "hog1": {
+      "seat": 0,
+      "vehicle": "vehicles\\warthog\\mp_warthog"
+    },
+    "hog2": {
+      "seat": 7,
+      "vehicle": "vehicles\\warthog\\mp_warthog"
+    },
+    "rhog1": {
+      "seat": 0,
+      "vehicle": "vehicles\\rwarthog\\rwarthog"
+    },
+    "rhog2": {
+      "seat": 7,
+      "vehicle": "vehicles\\rwarthog\\rwarthog"
+    }
+  },
+  "conflict_canyon": {
+    "hog1": {
+      "seat": 0,
+      "vehicle": "vehicles\\warthog\\mp_warthog"
+    },
+    "hog2": {
+      "seat": 7,
+      "vehicle": "vehicles\\warthog\\mp_warthog"
+    },
+    "rhog1": {
+      "seat": 0,
+      "vehicle": "vehicles\\rwarthog\\rwarthog"
+    },
+    "rhog2": {
+      "seat": 7,
+      "vehicle": "vehicles\\rwarthog\\rwarthog"
+    }
+  },
+  "connemara": {
+    "hog1": {
+      "seat": 0,
+      "vehicle": "vehicles\\warthog\\mp_warthog"
+    },
+    "hog2": {
+      "seat": 7,
+      "vehicle": "vehicles\\warthog\\mp_warthog"
+    },
+    "rhog1": {
+      "seat": 0,
+      "vehicle": "vehicles\\rwarthog\\rwarthog"
+    },
+    "rhog2": {
+      "seat": 7,
+      "vehicle": "vehicles\\rwarthog\\rwarthog"
+    }
+  },
+  "contortion": {
+    "hog1": {
+      "seat": 0,
+      "vehicle": "vehicles\\warthog\\mp_warthog"
+    },
+    "hog2": {
+      "seat": 7,
+      "vehicle": "vehicles\\warthog\\mp_warthog"
+    },
+    "rhog1": {
+      "seat": 0,
+      "vehicle": "vehicles\\rwarthog\\rwarthog"
+    },
+    "rhog2": {
+      "seat": 7,
+      "vehicle": "vehicles\\rwarthog\\rwarthog"
+    }
+  },
+  "cool": {
+    "hog1": {
+      "seat": 0,
+      "vehicle": "vehicles\\warthog\\mp_warthog"
+    },
+    "hog2": {
+      "seat": 7,
+      "vehicle": "vehicles\\warthog\\mp_warthog"
+    },
+    "rhog1": {
+      "seat": 0,
+      "vehicle": "vehicles\\rwarthog\\rwarthog"
+    },
+    "rhog2": {
+      "seat": 7,
+      "vehicle": "vehicles\\rwarthog\\rwarthog"
+    }
+  },
+  "corrupted": {
+    "hog1": {
+      "seat": 0,
+      "vehicle": "vehicles\\warthog\\mp_warthog"
+    },
+    "hog2": {
+      "seat": 7,
+      "vehicle": "vehicles\\warthog\\mp_warthog"
+    },
+    "rhog1": {
+      "seat": 0,
+      "vehicle": "vehicles\\rwarthog\\rwarthog"
+    },
+    "rhog2": {
+      "seat": 7,
+      "vehicle": "vehicles\\rwarthog\\rwarthog"
+    }
+  },
+  "cove-island": {
+    "ghost": {
+      "seat": 0,
+      "vehicle": "vehicles\\ghost\\ghost_mp"
+    }
+  },
+  "covenant_desert": {
+    "hog1": {
+      "seat": 0,
+      "vehicle": "vehicles\\warthog\\mp_warthog"
+    },
+    "hog2": {
+      "seat": 7,
+      "vehicle": "vehicles\\warthog\\mp_warthog"
+    },
+    "rhog1": {
+      "seat": 0,
+      "vehicle": "vehicles\\rwarthog\\rwarthog"
+    },
+    "rhog2": {
+      "seat": 7,
+      "vehicle": "vehicles\\rwarthog\\rwarthog"
+    }
+  },
+  "covercanyon2": {
+    "hog1": {
+      "seat": 0,
+      "vehicle": "UNKNOWN_TAG_ADDRESS"
+    },
+    "hog2": {
+      "seat": 7,
+      "vehicle": "UNKNOWN_TAG_ADDRESS"
+    },
+    "rhog1": {
+      "seat": 0,
+      "vehicle": "UNKNOWN_TAG_ADDRESS"
+    },
+    "rhog2": {
+      "seat": 7,
+      "vehicle": "UNKNOWN_TAG_ADDRESS"
+    }
+  },
+  "craterpit_final": {
+    "hog1": {
+      "seat": 0,
+      "vehicle": "vehicles\\warthog\\mp_warthog"
+    },
+    "hog2": {
+      "seat": 7,
+      "vehicle": "vehicles\\warthog\\mp_warthog"
+    },
+    "rhog1": {
+      "seat": 0,
+      "vehicle": "vehicles\\rwarthog\\rwarthog"
+    },
+    "rhog2": {
+      "seat": 7,
+      "vehicle": "vehicles\\rwarthog\\rwarthog"
+    }
+  },
+  "crazymap": {
+    "hog1": {
+      "seat": 0,
+      "vehicle": "vehicles\\warthog\\mp_warthog"
+    },
+    "hog2": {
+      "seat": 7,
+      "vehicle": "vehicles\\warthog\\mp_warthog"
+    },
+    "rhog1": {
+      "seat": 0,
+      "vehicle": "vehicles\\rwarthog\\rwarthog"
+    },
+    "rhog2": {
+      "seat": 7,
+      "vehicle": "vehicles\\rwarthog\\rwarthog"
+    }
+  },
+  "Crimson_Woods": {
+    "hog1": {
+      "seat": 0,
+      "vehicle": "vehicles\\warthog\\mp_warthog"
+    },
+    "hog2": {
+      "seat": 7,
+      "vehicle": "vehicles\\warthog\\mp_warthog"
+    },
+    "rhog1": {
+      "seat": 0,
+      "vehicle": "vehicles\\rwarthog\\rwarthog"
+    },
+    "rhog2": {
+      "seat": 7,
+      "vehicle": "vehicles\\rwarthog\\rwarthog"
+    }
+  },
+  "critical": {
+    "hog1": {
+      "seat": 0,
+      "vehicle": "UNKNOWN_TAG_ADDRESS"
+    },
+    "hog2": {
+      "seat": 7,
+      "vehicle": "UNKNOWN_TAG_ADDRESS"
+    },
+    "rhog1": {
+      "seat": 0,
+      "vehicle": "UNKNOWN_TAG_ADDRESS"
+    },
+    "rhog2": {
+      "seat": 7,
+      "vehicle": "UNKNOWN_TAG_ADDRESS"
+    }
+  },
+  "crossguard": {
+    "hog1": {
+      "seat": 0,
+      "vehicle": "UNKNOWN_TAG_ADDRESS"
+    },
+    "hog2": {
+      "seat": 7,
+      "vehicle": "UNKNOWN_TAG_ADDRESS"
+    },
+    "rhog1": {
+      "seat": 0,
+      "vehicle": "UNKNOWN_TAG_ADDRESS"
+    },
+    "rhog2": {
+      "seat": 7,
+      "vehicle": "UNKNOWN_TAG_ADDRESS"
+    }
+  },
+  "cs-v2": {
+    "ghost": {
+      "seat": 0,
+      "vehicle": "vehicles\\h2_ghost\\h2_ghost"
+    },
+    "hog1": {
+      "seat": 0,
+      "vehicle": "vehicles\\warthog\\mp_warthog"
+    },
+    "hog2": {
+      "seat": 7,
+      "vehicle": "vehicles\\warthog\\mp_warthog"
+    }
+  },
+  "curio_caverns": {
+    "ghost": {
+      "seat": 0,
+      "vehicle": "vehicles\\h2_ghost\\h2_ghost"
+    },
+    "hog1": {
+      "seat": 0,
+      "vehicle": "vehicles\\warthog\\mp_warthog"
+    },
+    "hog2": {
+      "seat": 7,
+      "vehicle": "vehicles\\warthog\\mp_warthog"
+    }
+  },
+  "cursed-beavercreek": {
+    "ghost": {
+      "seat": 0,
+      "vehicle": "vehicles\\c ghost\\c ghost"
+    },
+    "hog1": {
+      "seat": 0,
+      "vehicle": "vehicles\\c warthog\\c warthog"
+    },
+    "hog2": {
+      "seat": 7,
+      "vehicle": "vehicles\\c warthog\\c warthog"
+    }
+  },
+  "cursed-bloodgulch": {
+    "ghost": {
+      "seat": 0,
+      "vehicle": "vehicles\\c ghost\\c ghost"
+    },
+    "hog1": {
+      "seat": 0,
+      "vehicle": "vehicles\\c warthog\\c warthog"
+    },
+    "hog2": {
+      "seat": 7,
+      "vehicle": "vehicles\\c warthog\\c warthog"
+    }
+  },
+  "cursed-chillout": {
+    "ghost": {
+      "seat": 0,
+      "vehicle": "vehicles\\c ghost\\c ghost"
+    },
+    "hog1": {
+      "seat": 0,
+      "vehicle": "vehicles\\c warthog\\c warthog"
+    },
+    "hog2": {
+      "seat": 7,
+      "vehicle": "vehicles\\c warthog\\c warthog"
+    }
+  },
+  "cursed-damnation": {
+    "ghost": {
+      "seat": 0,
+      "vehicle": "vehicles\\c ghost\\c ghost"
+    },
+    "hog1": {
+      "seat": 0,
+      "vehicle": "vehicles\\c warthog\\c warthog"
+    },
+    "hog2": {
+      "seat": 7,
+      "vehicle": "vehicles\\c warthog\\c warthog"
+    }
+  },
+  "cursed-deathisland": {
+    "ghost": {
+      "seat": 0,
+      "vehicle": "vehicles\\c ghost\\c ghost"
+    },
+    "hog1": {
+      "seat": 0,
+      "vehicle": "vehicles\\c warthog\\c warthog"
+    },
+    "hog2": {
+      "seat": 7,
+      "vehicle": "vehicles\\c warthog\\c warthog"
+    }
+  },
+  "cursed-derelict": {
+    "ghost": {
+      "seat": 0,
+      "vehicle": "vehicles\\c ghost\\c ghost"
+    },
+    "hog1": {
+      "seat": 0,
+      "vehicle": "vehicles\\c warthog\\c warthog"
+    },
+    "hog2": {
+      "seat": 7,
+      "vehicle": "vehicles\\c warthog\\c warthog"
+    }
+  },
+  "cursed-hangemhigh": {
+    "ghost": {
+      "seat": 0,
+      "vehicle": "vehicles\\c ghost\\c ghost"
+    },
+    "hog1": {
+      "seat": 0,
+      "vehicle": "vehicles\\c warthog\\c warthog"
+    },
+    "hog2": {
+      "seat": 7,
+      "vehicle": "vehicles\\c warthog\\c warthog"
+    }
+  },
+  "cursed-sidewinder": {
+    "ghost": {
+      "seat": 0,
+      "vehicle": "vehicles\\c ghost\\c ghost"
+    },
+    "hog1": {
+      "seat": 0,
+      "vehicle": "vehicles\\c warthog\\c warthog"
+    },
+    "hog2": {
+      "seat": 7,
+      "vehicle": "vehicles\\c warthog\\c warthog"
+    }
+  },
+  "cursed-wizard": {
+    "ghost": {
+      "seat": 0,
+      "vehicle": "vehicles\\c ghost\\c ghost"
+    },
+    "hog1": {
+      "seat": 0,
+      "vehicle": "vehicles\\c warthog\\c warthog"
+    },
+    "hog2": {
+      "seat": 7,
+      "vehicle": "vehicles\\c warthog\\c warthog"
+    }
+  },
+  "cyan_city": {
+    "hog1": {
+      "seat": 0,
+      "vehicle": "vehicles\\warthog\\mp_warthog"
+    },
+    "hog2": {
+      "seat": 7,
+      "vehicle": "vehicles\\warthog\\mp_warthog"
+    },
+    "rhog1": {
+      "seat": 0,
+      "vehicle": "vehicles\\rwarthog\\rwarthog"
+    },
+    "rhog2": {
+      "seat": 7,
+      "vehicle": "vehicles\\rwarthog\\rwarthog"
+    }
+  },
+  "d40_race": {
+    "hog1": {
+      "seat": 0,
+      "vehicle": "vehicles\\warthog\\mp_warthog"
+    },
+    "hog2": {
+      "seat": 7,
+      "vehicle": "vehicles\\warthog\\mp_warthog"
+    },
+    "rhog1": {
+      "seat": 0,
+      "vehicle": "vehicles\\rwarthog\\rwarthog"
+    },
+    "rhog2": {
+      "seat": 7,
+      "vehicle": "vehicles\\rwarthog\\rwarthog"
+    }
+  },
+  "da_battle_ground": {
+    "hog1": {
+      "seat": 0,
+      "vehicle": "vehicles\\warthog\\mp_warthog"
+    },
+    "hog2": {
+      "seat": 7,
+      "vehicle": "vehicles\\warthog\\mp_warthog"
+    },
+    "rhog1": {
+      "seat": 0,
+      "vehicle": "vehicles\\rwarthog\\rwarthog"
+    },
+    "rhog2": {
+      "seat": 7,
+      "vehicle": "vehicles\\rwarthog\\rwarthog"
+    }
+  },
+  "daglash": {
+    "hog1": {
+      "seat": 0,
+      "vehicle": "vehicles\\warthog\\mp_warthog"
+    },
+    "hog2": {
+      "seat": 7,
+      "vehicle": "vehicles\\warthog\\mp_warthog"
+    },
+    "rhog1": {
+      "seat": 0,
+      "vehicle": "vehicles\\rwarthog\\rwarthog"
+    },
+    "rhog2": {
+      "seat": 7,
+      "vehicle": "vehicles\\rwarthog\\rwarthog"
+    }
+  },
+  "dam assault pre-alpha": {
+    "hog1": {
+      "seat": 0,
+      "vehicle": "vehicles\\warthog\\mp_warthog"
+    },
+    "hog2": {
+      "seat": 7,
+      "vehicle": "vehicles\\warthog\\mp_warthog"
+    },
+    "rhog1": {
+      "seat": 0,
+      "vehicle": "vehicles\\rwarthog\\rwarthog"
+    },
+    "rhog2": {
+      "seat": 7,
+      "vehicle": "vehicles\\rwarthog\\rwarthog"
+    }
+  },
+  "dam defense beta v0.3": {
+    "hog1": {
+      "seat": 0,
+      "vehicle": "vehicles\\warthog\\mp_warthog"
+    },
+    "hog2": {
+      "seat": 7,
+      "vehicle": "vehicles\\warthog\\mp_warthog"
+    },
+    "rhog1": {
+      "seat": 0,
+      "vehicle": "vehicles\\rwarthog\\rwarthog"
+    },
+    "rhog2": {
+      "seat": 7,
+      "vehicle": "vehicles\\rwarthog\\rwarthog"
+    }
+  },
+  "damnation": {
+    "hog1": {
+      "seat": 0,
+      "vehicle": "vehicles\\warthog\\mp_warthog"
+    },
+    "hog2": {
+      "seat": 7,
+      "vehicle": "vehicles\\warthog\\mp_warthog"
+    },
+    "rhog1": {
+      "seat": 0,
+      "vehicle": "vehicles\\rwarthog\\rwarthog"
+    },
+    "rhog2": {
+      "seat": 7,
+      "vehicle": "vehicles\\rwarthog\\rwarthog"
+    }
+  },
+  "dance": {
+    "hog1": {
+      "seat": 0,
+      "vehicle": "vehicles\\warthog\\warthog"
+    },
+    "hog2": {
+      "seat": 7,
+      "vehicle": "vehicles\\warthog\\warthog"
+    },
+    "rhog1": {
+      "seat": 0,
+      "vehicle": "vehicles\\rwarthog\\rwarthog"
+    },
+    "rhog2": {
+      "seat": 7,
+      "vehicle": "vehicles\\rwarthog\\rwarthog"
+    }
+  },
+  "danger_nobyon_beta": {
+    "hog1": {
+      "seat": 0,
+      "vehicle": "vehicles\\warthog\\mp_warthog"
+    },
+    "hog2": {
+      "seat": 7,
+      "vehicle": "vehicles\\warthog\\mp_warthog"
+    },
+    "rhog1": {
+      "seat": 0,
+      "vehicle": "vehicles\\rwarthog\\rwarthog"
+    },
+    "rhog2": {
+      "seat": 7,
+      "vehicle": "vehicles\\rwarthog\\rwarthog"
+    }
+  },
+  "dangercanyon": {
+    "hog1": {
+      "seat": 0,
+      "vehicle": "vehicles\\warthog\\mp_warthog"
+    },
+    "hog2": {
+      "seat": 7,
+      "vehicle": "vehicles\\warthog\\mp_warthog"
+    },
+    "rhog1": {
+      "seat": 0,
+      "vehicle": "vehicles\\rwarthog\\rwarthog"
+    },
+    "rhog2": {
+      "seat": 7,
+      "vehicle": "vehicles\\rwarthog\\rwarthog"
+    }
+  },
+  "dangercanyonfx": {
+    "hog1": {
+      "seat": 0,
+      "vehicle": "vehicles\\warthog\\mp_warthog"
+    },
+    "hog2": {
+      "seat": 7,
+      "vehicle": "vehicles\\warthog\\mp_warthog"
+    },
+    "rhog1": {
+      "seat": 0,
+      "vehicle": "vehicles\\rwarthog\\rwarthog"
+    },
+    "rhog2": {
+      "seat": 7,
+      "vehicle": "vehicles\\rwarthog\\rwarthog"
+    }
+  },
+  "dangerfloodcanyon": {
+    "hog1": {
+      "seat": 0,
+      "vehicle": "vehicles\\warthog\\mp_warthog"
+    },
+    "hog2": {
+      "seat": 7,
+      "vehicle": "vehicles\\warthog\\mp_warthog"
+    },
+    "rhog1": {
+      "seat": 0,
+      "vehicle": "vehicles\\rwarthog\\rwarthog"
+    },
+    "rhog2": {
+      "seat": 7,
+      "vehicle": "vehicles\\rwarthog\\rwarthog"
+    }
+  },
+  "dark": {
+    "hog1": {
+      "seat": 0,
+      "vehicle": "vehicles\\warthog\\mp_warthog"
+    },
+    "hog2": {
+      "seat": 7,
+      "vehicle": "vehicles\\warthog\\mp_warthog"
+    },
+    "rhog1": {
+      "seat": 0,
+      "vehicle": "vehicles\\rwarthog\\rwarthog"
+    },
+    "rhog2": {
+      "seat": 7,
+      "vehicle": "vehicles\\rwarthog\\rwarthog"
+    }
+  },
+  "dark_splinter": {
+    "hog1": {
+      "seat": 0,
+      "vehicle": "vehicles\\warthog\\mp_warthog"
+    },
+    "hog2": {
+      "seat": 7,
+      "vehicle": "vehicles\\warthog\\mp_warthog"
+    },
+    "rhog1": {
+      "seat": 0,
+      "vehicle": "vehicles\\rwarthog\\rwarthog"
+    },
+    "rhog2": {
+      "seat": 7,
+      "vehicle": "vehicles\\rwarthog\\rwarthog"
+    }
+  },
+  "dazman": {
+    "hog1": {
+      "seat": 0,
+      "vehicle": "vehicles\\warthog\\mp_warthog"
+    },
+    "hog2": {
+      "seat": 7,
+      "vehicle": "vehicles\\warthog\\mp_warthog"
+    },
+    "rhog1": {
+      "seat": 0,
+      "vehicle": "vehicles\\rwarthog\\rwarthog"
+    },
+    "rhog2": {
+      "seat": 7,
+      "vehicle": "vehicles\\rwarthog\\rwarthog"
+    }
+  },
+  "dday": {
+    "hog1": {
+      "seat": 0,
+      "vehicle": "vehicles\\warthog\\mp_warthog"
+    },
+    "hog2": {
+      "seat": 7,
+      "vehicle": "vehicles\\warthog\\mp_warthog"
+    },
+    "rhog1": {
+      "seat": 0,
+      "vehicle": "vehicles\\rwarthog\\rwarthog"
+    },
+    "rhog2": {
+      "seat": 7,
+      "vehicle": "vehicles\\rwarthog\\rwarthog"
+    }
+  },
+  "ddzarea": {
+    "hog1": {
+      "seat": 0,
+      "vehicle": "vehicles\\warthog\\mp_warthog"
+    },
+    "hog2": {
+      "seat": 7,
+      "vehicle": "vehicles\\warthog\\mp_warthog"
+    },
+    "rhog1": {
+      "seat": 0,
+      "vehicle": "vehicles\\rwarthog\\rwarthog"
+    },
+    "rhog2": {
+      "seat": 7,
+      "vehicle": "vehicles\\rwarthog\\rwarthog"
+    }
+  },
+  "Dead_End": {
+    "hog1": {
+      "seat": 0,
+      "vehicle": "vehicles\\warthog\\mp_warthog"
+    },
+    "hog2": {
+      "seat": 7,
+      "vehicle": "vehicles\\warthog\\mp_warthog"
+    },
+    "rhog1": {
+      "seat": 0,
+      "vehicle": "vehicles\\rwarthog\\rwarthog"
+    },
+    "rhog2": {
+      "seat": 7,
+      "vehicle": "vehicles\\rwarthog\\rwarthog"
+    }
+  },
+  "deadlyshadows": {
+    "hog1": {
+      "seat": 0,
+      "vehicle": "vehicles\\warthog\\mp_warthog"
+    },
+    "hog2": {
+      "seat": 7,
+      "vehicle": "vehicles\\warthog\\mp_warthog"
+    },
+    "rhog1": {
+      "seat": 0,
+      "vehicle": "vehicles\\rwarthog\\rwarthog"
+    },
+    "rhog2": {
+      "seat": 7,
+      "vehicle": "vehicles\\rwarthog\\rwarthog"
+    }
+  },
+  "deadzone_beta": {
+    "hog1": {
+      "seat": 0,
+      "vehicle": "vehicles\\warthog\\mp_warthog"
+    },
+    "hog2": {
+      "seat": 7,
+      "vehicle": "vehicles\\warthog\\mp_warthog"
+    },
+    "rhog1": {
+      "seat": 0,
+      "vehicle": "vehicles\\rwarthog\\rwarthog"
+    },
+    "rhog2": {
+      "seat": 7,
+      "vehicle": "vehicles\\rwarthog\\rwarthog"
+    }
+  },
+  "death race": {
+    "hog1": {
+      "seat": 0,
+      "vehicle": "vehicles\\warthog\\mp_warthog"
+    },
+    "hog2": {
+      "seat": 7,
+      "vehicle": "vehicles\\warthog\\mp_warthog"
+    },
+    "rhog1": {
+      "seat": 0,
+      "vehicle": "vehicles\\rwarthog\\rwarthog"
+    },
+    "rhog2": {
+      "seat": 7,
+      "vehicle": "vehicles\\rwarthog\\rwarthog"
+    }
+  },
+  "death_karts": {
+    "hog1": {
+      "seat": 0,
+      "vehicle": "vehicles\\warthog\\mp_warthog"
+    },
+    "hog2": {
+      "seat": 7,
+      "vehicle": "vehicles\\warthog\\mp_warthog"
+    },
+    "rhog1": {
+      "seat": 0,
+      "vehicle": "vehicles\\rwarthog\\rwarthog"
+    },
+    "rhog2": {
+      "seat": 7,
+      "vehicle": "vehicles\\rwarthog\\rwarthog"
+    }
+  },
+  "deathbasin": {
+    "hog1": {
+      "seat": 0,
+      "vehicle": "vehicles\\warthog\\mp_warthog"
+    },
+    "hog2": {
+      "seat": 7,
+      "vehicle": "vehicles\\warthog\\mp_warthog"
+    },
+    "rhog1": {
+      "seat": 0,
+      "vehicle": "vehicles\\rwarthog\\rwarthog"
+    },
+    "rhog2": {
+      "seat": 7,
+      "vehicle": "vehicles\\rwarthog\\rwarthog"
+    }
+  },
+  "deathisland": {
+    "hog1": {
+      "seat": 0,
+      "vehicle": "vehicles\\warthog\\mp_warthog"
+    },
+    "hog2": {
+      "seat": 7,
+      "vehicle": "vehicles\\warthog\\mp_warthog"
+    },
+    "rhog1": {
+      "seat": 0,
+      "vehicle": "vehicles\\rwarthog\\rwarthog"
+    },
+    "rhog2": {
+      "seat": 7,
+      "vehicle": "vehicles\\rwarthog\\rwarthog"
+    }
+  },
+  "deathisland_race": {
+    "hog1": {
+      "seat": 0,
+      "vehicle": "vehicles\\warthog\\mp_warthog"
+    },
+    "hog2": {
+      "seat": 7,
+      "vehicle": "vehicles\\warthog\\mp_warthog"
+    },
+    "rhog1": {
+      "seat": 0,
+      "vehicle": "vehicles\\rwarthog\\rwarthog"
+    },
+    "rhog2": {
+      "seat": 7,
+      "vehicle": "vehicles\\rwarthog\\rwarthog"
+    }
+  },
+  "deathrace": {
+    "civi1": {
+      "seat": 0,
+      "vehicle": "vehicles\\civihog\\mp_civihog"
+    },
+    "civi2": {
+      "seat": 7,
+      "vehicle": "vehicles\\civihog\\mp_civihog"
+    },
+    "ghost": {
+      "seat": 0,
+      "vehicle": "vehicles\\ghost\\ghost"
+    }
+  },
+  "deceit": {
+    "hog1": {
+      "seat": 0,
+      "vehicle": "vehicles\\warthog\\mp_warthog"
+    },
+    "hog2": {
+      "seat": 7,
+      "vehicle": "vehicles\\warthog\\mp_warthog"
+    },
+    "rhog1": {
+      "seat": 0,
+      "vehicle": "vehicles\\rwarthog\\rwarthog"
+    },
+    "rhog2": {
+      "seat": 7,
+      "vehicle": "vehicles\\rwarthog\\rwarthog"
+    }
+  },
+  "decoy_race": {
+    "hog1": {
+      "seat": 0,
+      "vehicle": "vehicles\\warthog\\mp_warthog"
+    },
+    "hog2": {
+      "seat": 7,
+      "vehicle": "vehicles\\warthog\\mp_warthog"
+    },
+    "rhog1": {
+      "seat": 0,
+      "vehicle": "vehicles\\rwarthog\\rwarthog"
+    },
+    "rhog2": {
+      "seat": 7,
+      "vehicle": "vehicles\\rwarthog\\rwarthog"
+    }
+  },
+  "deep": {
+    "hog1": {
+      "seat": 0,
+      "vehicle": "vehicles\\warthog\\mp_warthog"
+    },
+    "hog2": {
+      "seat": 7,
+      "vehicle": "vehicles\\warthog\\mp_warthog"
+    },
+    "rhog1": {
+      "seat": 0,
+      "vehicle": "vehicles\\rwarthog\\rwarthog"
+    },
+    "rhog2": {
+      "seat": 7,
+      "vehicle": "vehicles\\rwarthog\\rwarthog"
+    }
+  },
+  "deepcanyon": {
+    "hog1": {
+      "seat": 0,
+      "vehicle": "vehicles\\warthog\\mp_warthog"
+    },
+    "hog2": {
+      "seat": 7,
+      "vehicle": "vehicles\\warthog\\mp_warthog"
+    },
+    "rhog1": {
+      "seat": 0,
+      "vehicle": "vehicles\\rwarthog\\rwarthog"
+    },
+    "rhog2": {
+      "seat": 7,
+      "vehicle": "vehicles\\rwarthog\\rwarthog"
+    }
+  },
+  "defy": {
+    "hog1": {
+      "seat": 0,
+      "vehicle": "vehicles\\warthog\\mp_warthog"
+    },
+    "hog2": {
+      "seat": 7,
+      "vehicle": "vehicles\\warthog\\mp_warthog"
+    },
+    "rhog1": {
+      "seat": 0,
+      "vehicle": "vehicles\\rwarthog\\rwarthog"
+    },
+    "rhog2": {
+      "seat": 7,
+      "vehicle": "vehicles\\rwarthog\\rwarthog"
+    }
+  },
+  "delta_ruined": {
+    "ghost": {
+      "seat": 0,
+      "vehicle": "vehicles\\ghost\\art_ghost"
+    },
+    "hog1": {
+      "seat": 0,
+      "vehicle": "vehicles\\warthog\\art_cwarthog"
+    },
+    "hog2": {
+      "seat": 7,
+      "vehicle": "vehicles\\warthog\\art_cwarthog"
+    }
+  },
+  "deltaruined_intense": {
+    "mon": {
+      "seat": 0,
+      "vehicle": "vehicles\\mongoose\\atv"
+    },
+    "rhog1": {
+      "seat": 0,
+      "vehicle": "vehicles\\rwarthog\\rwarthog"
+    },
+    "rhog2": {
+      "seat": 7,
+      "vehicle": "vehicles\\rwarthog\\rwarthog"
+    }
+  },
+  "descending_depths": {
+    "hog1": {
+      "seat": 0,
+      "vehicle": "vehicles\\warthog\\mp_warthog"
+    },
+    "hog2": {
+      "seat": 7,
+      "vehicle": "vehicles\\warthog\\mp_warthog"
+    },
+    "rhog1": {
+      "seat": 0,
+      "vehicle": "vehicles\\rwarthog\\rwarthog"
+    },
+    "rhog2": {
+      "seat": 7,
+      "vehicle": "vehicles\\rwarthog\\rwarthog"
+    }
+  },
+  "desert grove": {
+    "mon": {
+      "seat": 0,
+      "vehicle": "vehicles\\mongoose\\atv"
+    },
+    "rhog1": {
+      "seat": 0,
+      "vehicle": "vehicles\\rwarthog\\rwarthog"
+    },
+    "rhog2": {
+      "seat": 7,
+      "vehicle": "vehicles\\rwarthog\\rwarthog"
+    }
+  },
+  "desert_island_base": {
+    "hog1": {
+      "seat": 0,
+      "vehicle": "vehicles\\warthog\\mp_warthog"
+    },
+    "hog2": {
+      "seat": 7,
+      "vehicle": "vehicles\\warthog\\mp_warthog"
+    },
+    "rhog1": {
+      "seat": 0,
+      "vehicle": "vehicles\\rwarthog\\rwarthog"
+    },
+    "rhog2": {
+      "seat": 7,
+      "vehicle": "vehicles\\rwarthog\\rwarthog"
+    }
+  },
+  "desert_storm_v2": {
+    "hog1": {
+      "seat": 0,
+      "vehicle": "vehicles\\warthog\\mp_warthog"
+    },
+    "hog2": {
+      "seat": 7,
+      "vehicle": "vehicles\\warthog\\mp_warthog"
+    },
+    "tran1": {
+      "seat": 0,
+      "vehicle": "vehicles\\trans_hog\\trans_hog"
+    },
+    "tran2": {
+      "seat": 7,
+      "vehicle": "vehicles\\trans_hog\\trans_hog"
+    }
+  },
+  "desert_warground": {
+    "hog1": {
+      "seat": 0,
+      "vehicle": "vehicles\\warthog\\mp_warthog"
+    },
+    "hog2": {
+      "seat": 7,
+      "vehicle": "vehicles\\warthog\\mp_warthog"
+    },
+    "rhog1": {
+      "seat": 0,
+      "vehicle": "vehicles\\rwarthog\\rwarthog"
+    },
+    "rhog2": {
+      "seat": 7,
+      "vehicle": "vehicles\\rwarthog\\rwarthog"
+    }
+  },
+  "desertdunestwo": {
+    "ran1": {
+      "seat": 0,
+      "vehicle": "vehicles\\rancher\\rancher"
+    },
+    "ran2": {
+      "seat": 7,
+      "vehicle": "vehicles\\rancher\\rancher"
+    },
+    "walt1": {
+      "seat": 0,
+      "vehicle": "vehicles\\walton\\walton"
+    },
+    "walt2": {
+      "seat": 7,
+      "vehicle": "vehicles\\walton\\walton"
+    }
+  },
+  "deserted": {
+    "hog1": {
+      "seat": 0,
+      "vehicle": "vehicles\\warthog\\mp_warthog"
+    },
+    "hog2": {
+      "seat": 7,
+      "vehicle": "vehicles\\warthog\\mp_warthog"
+    },
+    "rhog1": {
+      "seat": 0,
+      "vehicle": "vehicles\\rwarthog\\rwarthog"
+    },
+    "rhog2": {
+      "seat": 7,
+      "vehicle": "vehicles\\rwarthog\\rwarthog"
+    }
+  },
+  "deserted_beta": {
+    "hog1": {
+      "seat": 0,
+      "vehicle": "vehicles\\warthog\\mp_warthog"
+    },
+    "hog2": {
+      "seat": 7,
+      "vehicle": "vehicles\\warthog\\mp_warthog"
+    },
+    "rhog1": {
+      "seat": 0,
+      "vehicle": "vehicles\\warthog\\mp_warthog"
+    },
+    "rhog2": {
+      "seat": 7,
+      "vehicle": "vehicles\\warthog\\mp_warthog"
+    }
+  },
+  "desolate": {
+    "hog1": {
+      "seat": 0,
+      "vehicle": "vehicles\\warthog\\mp_warthog"
+    },
+    "hog2": {
+      "seat": 7,
+      "vehicle": "vehicles\\warthog\\mp_warthog"
+    },
+    "rhog1": {
+      "seat": 0,
+      "vehicle": "vehicles\\rwarthog\\rwarthog"
+    },
+    "rhog2": {
+      "seat": 7,
+      "vehicle": "vehicles\\rwarthog\\rwarthog"
+    }
+  },
+  "desolation": {
+    "hog1": {
+      "seat": 0,
+      "vehicle": "vehicles\\warthog\\mp_warthog"
+    },
+    "hog2": {
+      "seat": 7,
+      "vehicle": "vehicles\\warthog\\mp_warthog"
+    },
+    "rhog1": {
+      "seat": 0,
+      "vehicle": "vehicles\\rwarthog\\rwarthog"
+    },
+    "rhog2": {
+      "seat": 7,
+      "vehicle": "vehicles\\rwarthog\\rwarthog"
+    }
+  },
+  "dessication_pb1": {
+    "hog1": {
+      "seat": 0,
+      "vehicle": "vehicles\\warthog\\mp_warthog"
+    },
+    "hog2": {
+      "seat": 7,
+      "vehicle": "vehicles\\warthog\\mp_warthog"
+    },
+    "rhog1": {
+      "seat": 0,
+      "vehicle": "vehicles\\rwarthog\\rwarthog"
+    },
+    "rhog2": {
+      "seat": 7,
+      "vehicle": "vehicles\\rwarthog\\rwarthog"
+    }
+  },
+  "destiny": {
+    "ghost": {
+      "seat": 0,
+      "vehicle": "vehicles\\ghost\\art_ghost"
+    },
+    "hog1": {
+      "seat": 0,
+      "vehicle": "vehicles\\warthog\\art_cwarthog"
+    },
+    "hog2": {
+      "seat": 7,
+      "vehicle": "vehicles\\warthog\\art_cwarthog"
+    }
+  },
+  "destinycanyon": {
+    "hog1": {
+      "seat": 0,
+      "vehicle": "vehicles\\warthog\\mp_warthog"
+    },
+    "hog2": {
+      "seat": 7,
+      "vehicle": "vehicles\\warthog\\mp_warthog"
+    },
+    "rhog1": {
+      "seat": 0,
+      "vehicle": "vehicles\\rwarthog\\rwarthog"
+    },
+    "rhog2": {
+      "seat": 7,
+      "vehicle": "vehicles\\rwarthog\\rwarthog"
+    }
+  },
+  "devils_delight": {
+    "hog1": {
+      "seat": 0,
+      "vehicle": "UNKNOWN_TAG_ADDRESS"
+    },
+    "hog2": {
+      "seat": 7,
+      "vehicle": "UNKNOWN_TAG_ADDRESS"
+    },
+    "rhog1": {
+      "seat": 0,
+      "vehicle": "UNKNOWN_TAG_ADDRESS"
+    },
+    "rhog2": {
+      "seat": 7,
+      "vehicle": "UNKNOWN_TAG_ADDRESS"
+    }
+  },
+  "devils_drop_race": {
+    "hog1": {
+      "seat": 0,
+      "vehicle": "vehicles\\warthog\\mp_warthog"
+    },
+    "hog2": {
+      "seat": 7,
+      "vehicle": "vehicles\\warthog\\mp_warthog"
+    },
+    "rhog1": {
+      "seat": 0,
+      "vehicle": "vehicles\\rwarthog\\rwarthog"
+    },
+    "rhog2": {
+      "seat": 7,
+      "vehicle": "vehicles\\rwarthog\\rwarthog"
+    }
+  },
+  "dieing_forest": {
+    "hog1": {
+      "seat": 0,
+      "vehicle": "vehicles\\warthog\\mp_warthog"
+    },
+    "hog2": {
+      "seat": 7,
+      "vehicle": "vehicles\\warthog\\mp_warthog"
+    },
+    "rhog1": {
+      "seat": 0,
+      "vehicle": "vehicles\\rwarthog\\rwarthog"
+    },
+    "rhog2": {
+      "seat": 7,
+      "vehicle": "vehicles\\rwarthog\\rwarthog"
+    }
+  },
+  "dioptase": {
+    "hog1": {
+      "seat": 0,
+      "vehicle": "vehicles\\warthog\\mp_warthog"
+    },
+    "hog2": {
+      "seat": 7,
+      "vehicle": "vehicles\\warthog\\mp_warthog"
+    },
+    "rhog1": {
+      "seat": 0,
+      "vehicle": "vehicles\\rwarthog\\rwarthog"
+    },
+    "rhog2": {
+      "seat": 7,
+      "vehicle": "vehicles\\rwarthog\\rwarthog"
+    }
+  },
+  "disco": {
+    "hog1": {
+      "seat": 0,
+      "vehicle": "vehicles\\warthog\\mp_warthog"
+    },
+    "hog2": {
+      "seat": 7,
+      "vehicle": "vehicles\\warthog\\mp_warthog"
+    },
+    "rhog1": {
+      "seat": 0,
+      "vehicle": "vehicles\\rwarthog\\rwarthog"
+    },
+    "rhog2": {
+      "seat": 7,
+      "vehicle": "vehicles\\rwarthog\\rwarthog"
+    }
+  },
+  "discovery": {
+    "ghost": {
+      "seat": 0,
+      "vehicle": "vehicles\\ghost\\mine\\ghost_secret"
+    },
+    "rhog1": {
+      "seat": 0,
+      "vehicle": "vehicles\\warthog\\realistic\\mp_warthog"
+    },
+    "rhog2": {
+      "seat": 7,
+      "vehicle": "vehicles\\warthog\\realistic\\mp_warthog"
+    }
+  },
+  "division": {
+    "hog1": {
+      "seat": 0,
+      "vehicle": "vehicles\\warthog\\mp_warthog"
+    },
+    "hog2": {
+      "seat": 7,
+      "vehicle": "vehicles\\warthog\\mp_warthog"
+    },
+    "rhog1": {
+      "seat": 0,
+      "vehicle": "vehicles\\rwarthog\\rwarthog"
+    },
+    "rhog2": {
+      "seat": 7,
+      "vehicle": "vehicles\\rwarthog\\rwarthog"
+    }
+  },
+  "djw-delta_station": {
+    "hog1": {
+      "seat": 0,
+      "vehicle": "vehicles\\warthog\\mp_warthog"
+    },
+    "hog2": {
+      "seat": 7,
+      "vehicle": "vehicles\\warthog\\mp_warthog"
+    },
+    "rhog1": {
+      "seat": 0,
+      "vehicle": "vehicles\\rwarthog\\rwarthog"
+    },
+    "rhog2": {
+      "seat": 7,
+      "vehicle": "vehicles\\rwarthog\\rwarthog"
+    }
+  },
+  "djw_alpha_onesimus": {
+    "hog1": {
+      "seat": 0,
+      "vehicle": "vehicles\\warthog\\mp_warthog"
+    },
+    "hog2": {
+      "seat": 7,
+      "vehicle": "vehicles\\warthog\\mp_warthog"
+    },
+    "rhog1": {
+      "seat": 0,
+      "vehicle": "vehicles\\rwarthog\\rwarthog"
+    },
+    "rhog2": {
+      "seat": 7,
+      "vehicle": "vehicles\\rwarthog\\rwarthog"
+    }
+  },
+  "dm7fear": {
+    "hog1": {
+      "seat": 0,
+      "vehicle": "vehicles\\warthog\\mp_warthog"
+    },
+    "hog2": {
+      "seat": 7,
+      "vehicle": "vehicles\\warthog\\mp_warthog"
+    },
+    "rhog1": {
+      "seat": 0,
+      "vehicle": "vehicles\\rwarthog\\rwarthog"
+    },
+    "rhog2": {
+      "seat": 7,
+      "vehicle": "vehicles\\rwarthog\\rwarthog"
+    }
+  },
+  "dnl_path": {
+    "hog1": {
+      "seat": 0,
+      "vehicle": "vehicles\\warthog\\mp_warthog"
+    },
+    "hog2": {
+      "seat": 7,
+      "vehicle": "vehicles\\warthog\\mp_warthog"
+    },
+    "rhog1": {
+      "seat": 0,
+      "vehicle": "vehicles\\rwarthog\\rwarthog"
+    },
+    "rhog2": {
+      "seat": 7,
+      "vehicle": "vehicles\\rwarthog\\rwarthog"
+    }
+  },
+  "dodgeball": {
+    "hog1": {
+      "seat": 0,
+      "vehicle": "vehicles\\warthog\\mp_warthog"
+    },
+    "hog2": {
+      "seat": 7,
+      "vehicle": "vehicles\\warthog\\mp_warthog"
+    },
+    "rhog1": {
+      "seat": 0,
+      "vehicle": "vehicles\\rwarthog\\rwarthog"
+    },
+    "rhog2": {
+      "seat": 7,
+      "vehicle": "vehicles\\rwarthog\\rwarthog"
+    }
+  },
+  "domination": {
+    "hog1": {
+      "seat": 0,
+      "vehicle": "vehicles\\warthog\\mp_warthog"
+    },
+    "hog2": {
+      "seat": 7,
+      "vehicle": "vehicles\\warthog\\mp_warthog"
+    },
+    "rhog1": {
+      "seat": 0,
+      "vehicle": "vehicles\\rwarthog\\rwarthog"
+    },
+    "rhog2": {
+      "seat": 7,
+      "vehicle": "vehicles\\rwarthog\\rwarthog"
+    }
+  },
+  "donny_for_wirighi": {
+    "hog1": {
+      "seat": 0,
+      "vehicle": "vehicles\\warthog\\mp_warthog"
+    },
+    "hog2": {
+      "seat": 7,
+      "vehicle": "vehicles\\warthog\\mp_warthog"
+    },
+    "rhog1": {
+      "seat": 0,
+      "vehicle": "vehicles\\rwarthog\\rwarthog"
+    },
+    "rhog2": {
+      "seat": 7,
+      "vehicle": "vehicles\\rwarthog\\rwarthog"
+    }
+  },
+  "dontlookdown": {
+    "hog1": {
+      "seat": 0,
+      "vehicle": "vehicles\\warthog\\mp_warthog"
+    },
+    "hog2": {
+      "seat": 7,
+      "vehicle": "vehicles\\warthog\\mp_warthog"
+    },
+    "rhog1": {
+      "seat": 0,
+      "vehicle": "vehicles\\rwarthog\\rwarthog"
+    },
+    "rhog2": {
+      "seat": 7,
+      "vehicle": "vehicles\\rwarthog\\rwarthog"
+    }
+  },
+  "doomsday": {
+    "ghog1": {
+      "seat": 0,
+      "vehicle": "vehicles\\coldsnap_hogs\\g_warthog"
+    },
+    "ghog2": {
+      "seat": 7,
+      "vehicle": "vehicles\\coldsnap_hogs\\g_warthog"
+    },
+    "mhog1": {
+      "seat": 0,
+      "vehicle": "vehicles\\coldsnap_hogs\\mwarthog"
+    },
+    "mhog2": {
+      "seat": 7,
+      "vehicle": "vehicles\\coldsnap_hogs\\mwarthog"
+    }
+  },
+  "doublecanyon-betaai": {
+    "ghost": {
+      "seat": 0,
+      "vehicle": "vehicles\\ghost\\ghost_mp"
+    },
+    "rhog1": {
+      "seat": 0,
+      "vehicle": "vehicles\\rwarthog\\rwarthog"
+    },
+    "rhog2": {
+      "seat": 7,
+      "vehicle": "vehicles\\rwarthog\\rwarthog"
+    }
+  },
+  "doublegulchv2": {
+    "hog1": {
+      "seat": 0,
+      "vehicle": "vehicles\\warthog\\mp_warthog"
+    },
+    "hog2": {
+      "seat": 7,
+      "vehicle": "vehicles\\warthog\\mp_warthog"
+    },
+    "rhog1": {
+      "seat": 0,
+      "vehicle": "vehicles\\rwarthog\\rwarthog"
+    },
+    "rhog2": {
+      "seat": 7,
+      "vehicle": "vehicles\\rwarthog\\rwarthog"
+    }
+  },
+  "downfallbeta2.0": {
+    "hog1": {
+      "seat": 0,
+      "vehicle": "vehicles\\warthog\\mp_warthog"
+    },
+    "hog2": {
+      "seat": 7,
+      "vehicle": "vehicles\\warthog\\mp_warthog"
+    },
+    "rhog1": {
+      "seat": 0,
+      "vehicle": "vehicles\\rwarthog\\rwarthog"
+    },
+    "rhog2": {
+      "seat": 7,
+      "vehicle": "vehicles\\rwarthog\\rwarthog"
+    }
+  },
+  "dr_beta": {
+    "hog1": {
+      "seat": 0,
+      "vehicle": "vehicles\\warthog\\mp_warthog"
+    },
+    "hog2": {
+      "seat": 7,
+      "vehicle": "vehicles\\warthog\\mp_warthog"
+    },
+    "rhog1": {
+      "seat": 0,
+      "vehicle": "vehicles\\rwarthog\\rwarthog"
+    },
+    "rhog2": {
+      "seat": 7,
+      "vehicle": "vehicles\\rwarthog\\rwarthog"
+    }
+  },
+  "dragonball_ce": {
+    "hog1": {
+      "seat": 0,
+      "vehicle": "vehicles\\warthog\\mp_warthog"
+    },
+    "hog2": {
+      "seat": 7,
+      "vehicle": "vehicles\\warthog\\mp_warthog"
+    },
+    "rhog1": {
+      "seat": 0,
+      "vehicle": "vehicles\\rwarthog\\rwarthog"
+    },
+    "rhog2": {
+      "seat": 7,
+      "vehicle": "vehicles\\rwarthog\\rwarthog"
+    }
+  },
+  "dredwerkz_pb2": {
+    "hog1": {
+      "seat": 0,
+      "vehicle": "vehicles\\warthog\\mp_warthog"
+    },
+    "hog2": {
+      "seat": 7,
+      "vehicle": "vehicles\\warthog\\mp_warthog"
+    },
+    "rhog1": {
+      "seat": 0,
+      "vehicle": "vehicles\\rwarthog\\rwarthog"
+    },
+    "rhog2": {
+      "seat": 7,
+      "vehicle": "vehicles\\rwarthog\\rwarthog"
+    }
+  },
+  "dub": {
+    "hog1": {
+      "seat": 0,
+      "vehicle": "vehicles\\warthog\\mp_warthog"
+    },
+    "hog2": {
+      "seat": 7,
+      "vehicle": "vehicles\\warthog\\mp_warthog"
+    },
+    "rhog1": {
+      "seat": 0,
+      "vehicle": "vehicles\\rwarthog\\rwarthog"
+    },
+    "rhog2": {
+      "seat": 7,
+      "vehicle": "vehicles\\rwarthog\\rwarthog"
+    }
+  },
+  "dummy": {
+    "hog1": {
+      "seat": 0,
+      "vehicle": "vehicles\\warthog\\mp_warthog"
+    },
+    "hog2": {
+      "seat": 7,
+      "vehicle": "vehicles\\warthog\\mp_warthog"
+    },
+    "rhog1": {
+      "seat": 0,
+      "vehicle": "vehicles\\rwarthog\\rwarthog"
+    },
+    "rhog2": {
+      "seat": 7,
+      "vehicle": "vehicles\\rwarthog\\rwarthog"
+    }
+  },
+  "dune": {
+    "hog1": {
+      "seat": 0,
+      "vehicle": "vehicles\\warthog\\mp_warthog"
+    },
+    "hog2": {
+      "seat": 7,
+      "vehicle": "vehicles\\warthog\\mp_warthog"
+    },
+    "rhog1": {
+      "seat": 0,
+      "vehicle": "vehicles\\rwarthog\\rwarthog"
+    },
+    "rhog2": {
+      "seat": 7,
+      "vehicle": "vehicles\\rwarthog\\rwarthog"
+    }
+  },
+  "dustbeta": {
+    "hog1": {
+      "seat": 0,
+      "vehicle": "vehicles\\warthog\\mp_warthog"
+    },
+    "hog2": {
+      "seat": 7,
+      "vehicle": "vehicles\\warthog\\mp_warthog"
+    },
+    "rhog1": {
+      "seat": 0,
+      "vehicle": "vehicles\\rwarthog\\rwarthog"
+    },
+    "rhog2": {
+      "seat": 7,
+      "vehicle": "vehicles\\rwarthog\\rwarthog"
+    }
+  },
+  "dustbox": {
+    "hog1": {
+      "seat": 0,
+      "vehicle": "vehicles\\warthog\\mp_warthog"
+    },
+    "hog2": {
+      "seat": 7,
+      "vehicle": "vehicles\\warthog\\mp_warthog"
+    },
+    "rhog1": {
+      "seat": 0,
+      "vehicle": "vehicles\\rwarthog\\rwarthog"
+    },
+    "rhog2": {
+      "seat": 7,
+      "vehicle": "vehicles\\rwarthog\\rwarthog"
+    }
+  },
+  "eclipse": {
+    "hog1": {
+      "seat": 0,
+      "vehicle": "vehicles\\warthog\\mp_warthog"
+    },
+    "hog2": {
+      "seat": 7,
+      "vehicle": "vehicles\\warthog\\mp_warthog"
+    },
+    "rhog1": {
+      "seat": 0,
+      "vehicle": "vehicles\\rwarthog\\rwarthog"
+    },
+    "rhog2": {
+      "seat": 7,
+      "vehicle": "vehicles\\rwarthog\\rwarthog"
+    }
+  },
+  "egg_fleet": {
+    "hog1": {
+      "seat": 0,
+      "vehicle": "vehicles\\warthog\\mp_warthog"
+    },
+    "hog2": {
+      "seat": 7,
+      "vehicle": "vehicles\\warthog\\mp_warthog"
+    },
+    "rhog1": {
+      "seat": 0,
+      "vehicle": "vehicles\\rwarthog\\rwarthog"
+    },
+    "rhog2": {
+      "seat": 7,
+      "vehicle": "vehicles\\rwarthog\\rwarthog"
+    }
+  },
+  "eggfinity": {
+    "hog1": {
+      "seat": 0,
+      "vehicle": "vehicles\\warthog\\mp_warthog"
+    },
+    "hog2": {
+      "seat": 7,
+      "vehicle": "vehicles\\warthog\\mp_warthog"
+    },
+    "rhog1": {
+      "seat": 0,
+      "vehicle": "vehicles\\rwarthog\\rwarthog"
+    },
+    "rhog2": {
+      "seat": 7,
+      "vehicle": "vehicles\\rwarthog\\rwarthog"
+    }
+  },
+  "egypt": {
+    "hog1": {
+      "seat": 0,
+      "vehicle": "vehicles\\warthog\\mp_warthog"
+    },
+    "hog2": {
+      "seat": 7,
+      "vehicle": "vehicles\\warthog\\mp_warthog"
+    },
+    "rhog1": {
+      "seat": 0,
+      "vehicle": "vehicles\\rwarthog\\rwarthog"
+    },
+    "rhog2": {
+      "seat": 7,
+      "vehicle": "vehicles\\rwarthog\\rwarthog"
+    }
+  },
+  "elara": {
+    "hog1": {
+      "seat": 0,
+      "vehicle": "vehicles\\warthog\\mp_warthog"
+    },
+    "hog2": {
+      "seat": 7,
+      "vehicle": "vehicles\\warthog\\mp_warthog"
+    },
+    "rhog1": {
+      "seat": 0,
+      "vehicle": "vehicles\\rwarthog\\rwarthog"
+    },
+    "rhog2": {
+      "seat": 7,
+      "vehicle": "vehicles\\rwarthog\\rwarthog"
+    }
+  },
+  "elarav10": {
+    "mon": {
+      "seat": 0,
+      "vehicle": "vehicles\\h3_mongoose\\h3_moongose"
+    },
+    "rhog1": {
+      "seat": 0,
+      "vehicle": "vehicles\\rwarthog\\rwarthog"
+    },
+    "rhog2": {
+      "seat": 7,
+      "vehicle": "vehicles\\rwarthog\\rwarthog"
+    }
+  },
+  "element valley": {
+    "hog1": {
+      "seat": 0,
+      "vehicle": "vehicles\\warthog\\mp_warthog"
+    },
+    "hog2": {
+      "seat": 7,
+      "vehicle": "vehicles\\warthog\\mp_warthog"
+    },
+    "rhog1": {
+      "seat": 0,
+      "vehicle": "vehicles\\rwarthog\\rwarthog"
+    },
+    "rhog2": {
+      "seat": 7,
+      "vehicle": "vehicles\\rwarthog\\rwarthog"
+    }
+  },
+  "elmo": {
+    "hog1": {
+      "seat": 0,
+      "vehicle": "vehicles\\warthog\\mp_warthog"
+    },
+    "hog2": {
+      "seat": 7,
+      "vehicle": "vehicles\\warthog\\mp_warthog"
+    },
+    "rhog1": {
+      "seat": 0,
+      "vehicle": "vehicles\\rwarthog\\rwarthog"
+    },
+    "rhog2": {
+      "seat": 7,
+      "vehicle": "vehicles\\rwarthog\\rwarthog"
+    }
+  },
+  "elongate": {
+    "hog1": {
+      "seat": 0,
+      "vehicle": "UNKNOWN_TAG_ADDRESS"
+    },
+    "hog2": {
+      "seat": 7,
+      "vehicle": "UNKNOWN_TAG_ADDRESS"
+    },
+    "rhog1": {
+      "seat": 0,
+      "vehicle": "UNKNOWN_TAG_ADDRESS"
+    },
+    "rhog2": {
+      "seat": 7,
+      "vehicle": "UNKNOWN_TAG_ADDRESS"
+    }
+  },
+  "emerald_coast_final": {
+    "hog1": {
+      "seat": 0,
+      "vehicle": "vehicles\\warthog\\mp_warthog"
+    },
+    "hog2": {
+      "seat": 7,
+      "vehicle": "vehicles\\warthog\\mp_warthog"
+    },
+    "rhog1": {
+      "seat": 0,
+      "vehicle": "vehicles\\rwarthog\\rwarthog"
+    },
+    "rhog2": {
+      "seat": 7,
+      "vehicle": "vehicles\\rwarthog\\rwarthog"
+    }
+  },
+  "engiegulch": {
+    "hog1": {
+      "seat": 0,
+      "vehicle": "vehicles\\warthog\\mp_warthog"
+    },
+    "hog2": {
+      "seat": 7,
+      "vehicle": "vehicles\\warthog\\mp_warthog"
+    },
+    "rhog1": {
+      "seat": 0,
+      "vehicle": "vehicles\\rwarthog\\rwarthog"
+    },
+    "rhog2": {
+      "seat": 7,
+      "vehicle": "vehicles\\rwarthog\\rwarthog"
+    }
+  },
+  "Enigma": {
+    "hog1": {
+      "seat": 0,
+      "vehicle": "vehicles\\warthog\\mp_warthog"
+    },
+    "hog2": {
+      "seat": 7,
+      "vehicle": "vehicles\\warthog\\mp_warthog"
+    },
+    "rhog1": {
+      "seat": 0,
+      "vehicle": "vehicles\\rwarthog\\rwarthog"
+    },
+    "rhog2": {
+      "seat": 7,
+      "vehicle": "vehicles\\rwarthog\\rwarthog"
+    }
+  },
+  "equinox": {
+    "hog1": {
+      "seat": 0,
+      "vehicle": "vehicles\\warthog\\mp_warthog"
+    },
+    "hog2": {
+      "seat": 7,
+      "vehicle": "vehicles\\warthog\\mp_warthog"
+    },
+    "rhog1": {
+      "seat": 0,
+      "vehicle": "vehicles\\rwarthog\\rwarthog"
+    },
+    "rhog2": {
+      "seat": 7,
+      "vehicle": "vehicles\\rwarthog\\rwarthog"
+    }
+  },
+  "equinox_v2": {
+    "hog1": {
+      "seat": 0,
+      "vehicle": "vehicles\\warthog\\mp_warthog"
+    },
+    "hog2": {
+      "seat": 7,
+      "vehicle": "vehicles\\warthog\\mp_warthog"
+    },
+    "rhog1": {
+      "seat": 0,
+      "vehicle": "vehicles\\rwarthog\\rwarthog"
+    },
+    "rhog2": {
+      "seat": 7,
+      "vehicle": "vehicles\\rwarthog\\rwarthog"
+    }
+  },
+  "erasus": {
+    "ghost": {
+      "seat": 0,
+      "vehicle": "vehicles\\ghost\\ghost_mp"
+    }
+  },
+  "erosion": {
+    "ghost": {
+      "seat": 0,
+      "vehicle": "vehicles\\ghost\\art_ghost"
+    },
+    "rhog1": {
+      "seat": 0,
+      "vehicle": "vehicles\\rwarthog\\art_rwarthog"
+    },
+    "rhog2": {
+      "seat": 7,
+      "vehicle": "vehicles\\rwarthog\\art_rwarthog"
+    }
+  },
+  "escalade-mount": {
+    "hog1": {
+      "seat": 0,
+      "vehicle": "vehicles\\warthog\\mp_warthog"
+    },
+    "hog2": {
+      "seat": 7,
+      "vehicle": "vehicles\\warthog\\mp_warthog"
+    },
+    "rhog1": {
+      "seat": 0,
+      "vehicle": "vehicles\\rwarthog\\rwarthog"
+    },
+    "rhog2": {
+      "seat": 7,
+      "vehicle": "vehicles\\rwarthog\\rwarthog"
+    }
+  },
+  "esther": {
+    "ghog1": {
+      "seat": 0,
+      "vehicle": "vehicles\\g_warthog\\g_warthog"
+    },
+    "ghog2": {
+      "seat": 7,
+      "vehicle": "vehicles\\g_warthog\\g_warthog"
+    },
+    "mhog1": {
+      "seat": 0,
+      "vehicle": "vehicles\\mwarthog\\mwarthog"
+    },
+    "mhog2": {
+      "seat": 7,
+      "vehicle": "vehicles\\mwarthog\\mwarthog"
+    }
+  },
+  "eternity": {
+    "hog1": {
+      "seat": 0,
+      "vehicle": "vehicles\\warthog\\mp_warthog"
+    },
+    "hog2": {
+      "seat": 7,
+      "vehicle": "vehicles\\warthog\\mp_warthog"
+    },
+    "rhog1": {
+      "seat": 0,
+      "vehicle": "vehicles\\rwarthog\\rwarthog"
+    },
+    "rhog2": {
+      "seat": 7,
+      "vehicle": "vehicles\\rwarthog\\rwarthog"
+    }
+  },
+  "everest": {
+    "hog1": {
+      "seat": 0,
+      "vehicle": "vehicles\\warthog\\mp_warthog"
+    },
+    "hog2": {
+      "seat": 7,
+      "vehicle": "vehicles\\warthog\\mp_warthog"
+    },
+    "rhog1": {
+      "seat": 0,
+      "vehicle": "vehicles\\rwarthog\\rwarthog"
+    },
+    "rhog2": {
+      "seat": 7,
+      "vehicle": "vehicles\\rwarthog\\rwarthog"
+    }
+  },
+  "ewok": {
+    "hog1": {
+      "seat": 0,
+      "vehicle": "vehicles\\warthog\\mp_warthog"
+    },
+    "hog2": {
+      "seat": 7,
+      "vehicle": "vehicles\\warthog\\mp_warthog"
+    },
+    "rhog1": {
+      "seat": 0,
+      "vehicle": "vehicles\\rwarthog\\rwarthog"
+    },
+    "rhog2": {
+      "seat": 7,
+      "vehicle": "vehicles\\rwarthog\\rwarthog"
+    }
+  },
+  "extermination": {
+    "hog1": {
+      "seat": 0,
+      "vehicle": "vehicles\\warthog\\mp_warthog"
+    },
+    "hog2": {
+      "seat": 7,
+      "vehicle": "vehicles\\warthog\\mp_warthog"
+    },
+    "rhog1": {
+      "seat": 0,
+      "vehicle": "vehicles\\rwarthog\\rwarthog"
+    },
+    "rhog2": {
+      "seat": 7,
+      "vehicle": "vehicles\\rwarthog\\rwarthog"
+    }
+  },
+  "exterminator": {
+    "hog1": {
+      "seat": 0,
+      "vehicle": "UNKNOWN_TAG_ADDRESS"
+    },
+    "hog2": {
+      "seat": 7,
+      "vehicle": "UNKNOWN_TAG_ADDRESS"
+    },
+    "rhog1": {
+      "seat": 0,
+      "vehicle": "UNKNOWN_TAG_ADDRESS"
+    },
+    "rhog2": {
+      "seat": 7,
+      "vehicle": "UNKNOWN_TAG_ADDRESS"
+    }
+  },
+  "extinction": {
+    "ghost": {
+      "seat": 0,
+      "vehicle": "vehicles\\fr_ghost\\fr_ghost"
+    },
+    "hog1": {
+      "seat": 0,
+      "vehicle": "vehicles\\g_warthog\\g_warthog"
+    },
+    "hog2": {
+      "seat": 7,
+      "vehicle": "vehicles\\g_warthog\\g_warthog"
+    }
+  },
+  "eyeland": {
+    "hog1": {
+      "seat": 0,
+      "vehicle": "vehicles\\warthog\\mp_warthog"
+    },
+    "hog2": {
+      "seat": 7,
+      "vehicle": "vehicles\\warthog\\mp_warthog"
+    },
+    "rhog1": {
+      "seat": 0,
+      "vehicle": "vehicles\\rwarthog\\rwarthog"
+    },
+    "rhog2": {
+      "seat": 7,
+      "vehicle": "vehicles\\rwarthog\\rwarthog"
+    }
+  },
+  "faceoff": {
+    "hog1": {
+      "seat": 0,
+      "vehicle": "vehicles\\warthog\\mp_warthog"
+    },
+    "hog2": {
+      "seat": 7,
+      "vehicle": "vehicles\\warthog\\mp_warthog"
+    },
+    "rhog1": {
+      "seat": 0,
+      "vehicle": "vehicles\\rwarthog\\rwarthog"
+    },
+    "rhog2": {
+      "seat": 7,
+      "vehicle": "vehicles\\rwarthog\\rwarthog"
+    }
+  },
+  "facing_worldsrx": {
+    "puma1": {
+      "seat": 0,
+      "vehicle": "vehicles\\puma\\puma"
+    },
+    "puma2": {
+      "seat": 7,
+      "vehicle": "vehicles\\puma\\puma"
+    }
+  },
+  "faith2": {
+    "hog1": {
+      "seat": 0,
+      "vehicle": "vehicles\\warthog\\mp_warthog"
+    },
+    "hog2": {
+      "seat": 7,
+      "vehicle": "vehicles\\warthog\\mp_warthog"
+    },
+    "rhog1": {
+      "seat": 0,
+      "vehicle": "vehicles\\rwarthog\\rwarthog"
+    },
+    "rhog2": {
+      "seat": 7,
+      "vehicle": "vehicles\\rwarthog\\rwarthog"
+    }
+  },
+  "fallen_timbers": {
+    "hog1": {
+      "seat": 0,
+      "vehicle": "vehicles\\warthog\\mp_warthog"
+    },
+    "hog2": {
+      "seat": 7,
+      "vehicle": "vehicles\\warthog\\mp_warthog"
+    },
+    "rhog1": {
+      "seat": 0,
+      "vehicle": "vehicles\\rwarthog\\rwarthog"
+    },
+    "rhog2": {
+      "seat": 7,
+      "vehicle": "vehicles\\rwarthog\\rwarthog"
+    }
+  },
+  "falujah_1.2": {
+    "hog1": {
+      "seat": 0,
+      "vehicle": "vehicles\\warthog\\mp_warthog"
+    },
+    "hog2": {
+      "seat": 7,
+      "vehicle": "vehicles\\warthog\\mp_warthog"
+    },
+    "rhog1": {
+      "seat": 0,
+      "vehicle": "vehicles\\rwarthog\\rwarthog"
+    },
+    "rhog2": {
+      "seat": 7,
+      "vehicle": "vehicles\\rwarthog\\rwarthog"
+    }
+  },
+  "fates_gulch": {
+    "hog1": {
+      "seat": 0,
+      "vehicle": "vehicles\\warthog\\mp_warthog"
+    },
+    "hog2": {
+      "seat": 7,
+      "vehicle": "vehicles\\warthog\\mp_warthog"
+    },
+    "rhog1": {
+      "seat": 0,
+      "vehicle": "vehicles\\rwarthog\\rwarthog"
+    },
+    "rhog2": {
+      "seat": 7,
+      "vehicle": "vehicles\\rwarthog\\rwarthog"
+    }
+  },
+  "FeelGoodInc": {
+    "hog1": {
+      "seat": 0,
+      "vehicle": "vehicles\\warthog\\mp_warthog"
+    },
+    "hog2": {
+      "seat": 7,
+      "vehicle": "vehicles\\warthog\\mp_warthog"
+    },
+    "rhog1": {
+      "seat": 0,
+      "vehicle": "vehicles\\rwarthog\\rwarthog"
+    },
+    "rhog2": {
+      "seat": 7,
+      "vehicle": "vehicles\\rwarthog\\rwarthog"
+    }
+  },
+  "filtration": {
+    "hog1": {
+      "seat": 0,
+      "vehicle": "vehicles\\warthog\\mp_warthog"
+    },
+    "hog2": {
+      "seat": 7,
+      "vehicle": "vehicles\\warthog\\mp_warthog"
+    },
+    "rhog1": {
+      "seat": 0,
+      "vehicle": "vehicles\\rwarthog\\rwarthog"
+    },
+    "rhog2": {
+      "seat": 7,
+      "vehicle": "vehicles\\rwarthog\\rwarthog"
+    }
+  },
+  "firewall": {
+    "hog1": {
+      "seat": 0,
+      "vehicle": "vehicles\\warthog\\mp_warthog"
+    },
+    "hog2": {
+      "seat": 7,
+      "vehicle": "vehicles\\warthog\\mp_warthog"
+    },
+    "rhog1": {
+      "seat": 0,
+      "vehicle": "vehicles\\rwarthog\\rwarthog"
+    },
+    "rhog2": {
+      "seat": 7,
+      "vehicle": "vehicles\\rwarthog\\rwarthog"
+    }
+  },
+  "firewing": {
+    "hog1": {
+      "seat": 0,
+      "vehicle": "vehicles\\warthog\\mp_warthog"
+    },
+    "hog2": {
+      "seat": 7,
+      "vehicle": "vehicles\\warthog\\mp_warthog"
+    },
+    "rhog1": {
+      "seat": 0,
+      "vehicle": "vehicles\\rwarthog\\rwarthog"
+    },
+    "rhog2": {
+      "seat": 7,
+      "vehicle": "vehicles\\rwarthog\\rwarthog"
+    }
+  },
+  "first": {
+    "civi1": {
+      "seat": 0,
+      "vehicle": "vehicles\\snow_civ_hog\\snow_civ_hog"
+    },
+    "civi2": {
+      "seat": 7,
+      "vehicle": "vehicles\\snow_civ_hog\\snow_civ_hog"
+    },
+    "lambo1": {
+      "seat": 0,
+      "vehicle": "vehicles\\lambo\\lambo"
+    }
+  },
+  "fission_point": {
+    "hog1": {
+      "seat": 0,
+      "vehicle": "vehicles\\warthog\\mp_warthog"
+    },
+    "hog2": {
+      "seat": 7,
+      "vehicle": "vehicles\\warthog\\mp_warthog"
+    },
+    "rhog1": {
+      "seat": 0,
+      "vehicle": "vehicles\\rwarthog\\rwarthog"
+    },
+    "rhog2": {
+      "seat": 7,
+      "vehicle": "vehicles\\rwarthog\\rwarthog"
+    }
+  },
+  "fissurefall": {
+    "hog1": {
+      "seat": 0,
+      "vehicle": "vehicles\\warthog\\mp_warthog"
+    },
+    "hog2": {
+      "seat": 7,
+      "vehicle": "vehicles\\warthog\\mp_warthog"
+    },
+    "rhog1": {
+      "seat": 0,
+      "vehicle": "vehicles\\rwarthog\\rwarthog"
+    },
+    "rhog2": {
+      "seat": 7,
+      "vehicle": "vehicles\\rwarthog\\rwarthog"
+    }
+  },
+  "flood_territory": {
+    "hog1": {
+      "seat": 0,
+      "vehicle": "vehicles\\warthog\\mp_warthog"
+    },
+    "hog2": {
+      "seat": 7,
+      "vehicle": "vehicles\\warthog\\mp_warthog"
+    },
+    "rhog1": {
+      "seat": 0,
+      "vehicle": "vehicles\\rwarthog\\rwarthog"
+    },
+    "rhog2": {
+      "seat": 7,
+      "vehicle": "vehicles\\rwarthog\\rwarthog"
+    }
+  },
+  "fojaxfield": {
+    "hog1": {
+      "seat": 0,
+      "vehicle": "vehicles\\warthog\\mp_warthog"
+    },
+    "hog2": {
+      "seat": 7,
+      "vehicle": "vehicles\\warthog\\mp_warthog"
+    },
+    "rhog1": {
+      "seat": 0,
+      "vehicle": "vehicles\\rwarthog\\rwarthog"
+    },
+    "rhog2": {
+      "seat": 7,
+      "vehicle": "vehicles\\rwarthog\\rwarthog"
+    }
+  },
+  "forest": {
+    "hog1": {
+      "seat": 0,
+      "vehicle": "vehicles\\warthog\\mp_warthog"
+    },
+    "hog2": {
+      "seat": 7,
+      "vehicle": "vehicles\\warthog\\mp_warthog"
+    },
+    "rhog1": {
+      "seat": 0,
+      "vehicle": "vehicles\\rwarthog\\rwarthog"
+    },
+    "rhog2": {
+      "seat": 7,
+      "vehicle": "vehicles\\rwarthog\\rwarthog"
+    }
+  },
+  "forest_pit": {
+    "hog1": {
+      "seat": 0,
+      "vehicle": "vehicles\\warthog\\mp_warthog"
+    },
+    "hog2": {
+      "seat": 7,
+      "vehicle": "vehicles\\warthog\\mp_warthog"
+    },
+    "rhog1": {
+      "seat": 0,
+      "vehicle": "vehicles\\rwarthog\\rwarthog"
+    },
+    "rhog2": {
+      "seat": 7,
+      "vehicle": "vehicles\\rwarthog\\rwarthog"
+    }
+  },
+  "forest_plains": {
+    "hog1": {
+      "seat": 0,
+      "vehicle": "vehicles\\warthog\\mp_warthog"
+    },
+    "hog2": {
+      "seat": 7,
+      "vehicle": "vehicles\\warthog\\mp_warthog"
+    },
+    "rhog1": {
+      "seat": 0,
+      "vehicle": "vehicles\\rwarthog\\rwarthog"
+    },
+    "rhog2": {
+      "seat": 7,
+      "vehicle": "vehicles\\rwarthog\\rwarthog"
+    }
+  },
+  "forestwinder": {
+    "hog1": {
+      "seat": 0,
+      "vehicle": "vehicles\\warthog\\mp_warthog"
+    },
+    "hog2": {
+      "seat": 7,
+      "vehicle": "vehicles\\warthog\\mp_warthog"
+    },
+    "rhog1": {
+      "seat": 0,
+      "vehicle": "vehicles\\rwarthog\\rwarthog"
+    },
+    "rhog2": {
+      "seat": 7,
+      "vehicle": "vehicles\\rwarthog\\rwarthog"
+    }
+  },
+  "fox_abandonedepsilon": {
+    "hog1": {
+      "seat": 0,
+      "vehicle": "vehicles\\warthog\\mp_warthog"
+    },
+    "hog2": {
+      "seat": 7,
+      "vehicle": "vehicles\\warthog\\mp_warthog"
+    },
+    "rhog1": {
+      "seat": 0,
+      "vehicle": "vehicles\\rwarthog\\rwarthog"
+    },
+    "rhog2": {
+      "seat": 7,
+      "vehicle": "vehicles\\rwarthog\\rwarthog"
+    }
+  },
+  "fox_condensedGAMMA": {
+    "hog1": {
+      "seat": 0,
+      "vehicle": "vehicles\\warthog\\mp_warthog"
+    },
+    "hog2": {
+      "seat": 7,
+      "vehicle": "vehicles\\warthog\\mp_warthog"
+    },
+    "rhog1": {
+      "seat": 0,
+      "vehicle": "vehicles\\rwarthog\\rwarthog"
+    },
+    "rhog2": {
+      "seat": 7,
+      "vehicle": "vehicles\\rwarthog\\rwarthog"
+    }
+  },
+  "fox_island": {
+    "hog1": {
+      "seat": 0,
+      "vehicle": "vehicles\\warthog\\mp_warthog"
+    },
+    "hog2": {
+      "seat": 7,
+      "vehicle": "vehicles\\warthog\\mp_warthog"
+    },
+    "rhog1": {
+      "seat": 0,
+      "vehicle": "vehicles\\rwarthog\\rwarthog"
+    },
+    "rhog2": {
+      "seat": 7,
+      "vehicle": "vehicles\\rwarthog\\rwarthog"
+    }
+  },
+  "fox_island_insane": {
+    "mon": {
+      "seat": 0,
+      "vehicle": "vehicles\\mongoose\\atv"
+    },
+    "rhog1": {
+      "seat": 0,
+      "vehicle": "vehicles\\ravhog\\ravhog"
+    },
+    "rhog2": {
+      "seat": 7,
+      "vehicle": "vehicles\\ravhog\\ravhog"
+    }
+  },
+  "fragment_v2": {
+    "hog1": {
+      "seat": 0,
+      "vehicle": "vehicles\\warthog\\mp_warthog"
+    },
+    "hog2": {
+      "seat": 7,
+      "vehicle": "vehicles\\warthog\\mp_warthog"
+    },
+    "rhog1": {
+      "seat": 0,
+      "vehicle": "vehicles\\rwarthog\\rwarthog"
+    },
+    "rhog2": {
+      "seat": 7,
+      "vehicle": "vehicles\\rwarthog\\rwarthog"
+    }
+  },
+  "fragport": {
+    "hog1": {
+      "seat": 0,
+      "vehicle": "vehicles\\warthog\\mp_warthog"
+    },
+    "hog2": {
+      "seat": 7,
+      "vehicle": "vehicles\\warthog\\mp_warthog"
+    },
+    "rhog1": {
+      "seat": 0,
+      "vehicle": "vehicles\\rwarthog\\rwarthog"
+    },
+    "rhog2": {
+      "seat": 7,
+      "vehicle": "vehicles\\rwarthog\\rwarthog"
+    }
+  },
+  "freelands mod": {
+    "hog1": {
+      "seat": 0,
+      "vehicle": "vehicles\\warthog\\mp_warthog"
+    },
+    "hog2": {
+      "seat": 7,
+      "vehicle": "vehicles\\warthog\\mp_warthog"
+    },
+    "rhog1": {
+      "seat": 0,
+      "vehicle": "vehicles\\rwarthog\\rwarthog"
+    },
+    "rhog2": {
+      "seat": 7,
+      "vehicle": "vehicles\\rwarthog\\rwarthog"
+    }
+  },
+  "freezerburn": {
+    "ghost": {
+      "seat": 0,
+      "vehicle": "vehicles\\ghost\\ghost_mp"
+    },
+    "rhog1": {
+      "seat": 0,
+      "vehicle": "vehicles\\rwarthog\\rwarthog"
+    },
+    "rhog2": {
+      "seat": 7,
+      "vehicle": "vehicles\\rwarthog\\rwarthog"
+    }
+  },
+  "freezing_point": {
+    "hog1": {
+      "seat": 0,
+      "vehicle": "vehicles\\warthog\\mp_warthog"
+    },
+    "hog2": {
+      "seat": 7,
+      "vehicle": "vehicles\\warthog\\mp_warthog"
+    },
+    "rhog1": {
+      "seat": 0,
+      "vehicle": "vehicles\\rwarthog\\rwarthog"
+    },
+    "rhog2": {
+      "seat": 7,
+      "vehicle": "vehicles\\rwarthog\\rwarthog"
+    }
+  },
+  "fresh": {
+    "hog1": {
+      "seat": 0,
+      "vehicle": "vehicles\\warthog\\mp_warthog"
+    },
+    "hog2": {
+      "seat": 7,
+      "vehicle": "vehicles\\warthog\\mp_warthog"
+    },
+    "rhog1": {
+      "seat": 0,
+      "vehicle": "vehicles\\rwarthog\\rwarthog"
+    },
+    "rhog2": {
+      "seat": 7,
+      "vehicle": "vehicles\\rwarthog\\rwarthog"
+    }
+  },
+  "frost": {
+    "hog1": {
+      "seat": 0,
+      "vehicle": "vehicles\\warthog\\mp_warthog"
+    },
+    "hog2": {
+      "seat": 7,
+      "vehicle": "vehicles\\warthog\\mp_warthog"
+    },
+    "rhog1": {
+      "seat": 0,
+      "vehicle": "vehicles\\rwarthog\\rwarthog"
+    },
+    "rhog2": {
+      "seat": 7,
+      "vehicle": "vehicles\\rwarthog\\rwarthog"
+    }
+  },
+  "frostyassault_beta1": {
+    "hog1": {
+      "seat": 0,
+      "vehicle": "vehicles\\warthog\\mp_warthog"
+    },
+    "hog2": {
+      "seat": 7,
+      "vehicle": "vehicles\\warthog\\mp_warthog"
+    },
+    "rhog1": {
+      "seat": 0,
+      "vehicle": "vehicles\\rwarthog\\rwarthog"
+    },
+    "rhog2": {
+      "seat": 7,
+      "vehicle": "vehicles\\rwarthog\\rwarthog"
+    }
+  },
+  "frozen-path": {
+    "ghost": {
+      "seat": 0,
+      "vehicle": "vehicles\\h2_ghost\\h2_ghost"
+    },
+    "hog1": {
+      "seat": 0,
+      "vehicle": "vehicles\\g_warthog\\g_warthog"
+    },
+    "hog2": {
+      "seat": 7,
+      "vehicle": "vehicles\\g_warthog\\g_warthog"
+    }
+  },
+  "gallows": {
+    "hog1": {
+      "seat": 0,
+      "vehicle": "vehicles\\warthog\\mp_warthog"
+    },
+    "hog2": {
+      "seat": 7,
+      "vehicle": "vehicles\\warthog\\mp_warthog"
+    },
+    "rhog1": {
+      "seat": 0,
+      "vehicle": "vehicles\\rwarthog\\rwarthog"
+    },
+    "rhog2": {
+      "seat": 7,
+      "vehicle": "vehicles\\rwarthog\\rwarthog"
+    }
+  },
+  "gallowspole": {
+    "hog1": {
+      "seat": 0,
+      "vehicle": "vehicles\\warthog\\mp_warthog"
+    },
+    "hog2": {
+      "seat": 7,
+      "vehicle": "vehicles\\warthog\\mp_warthog"
+    },
+    "rhog1": {
+      "seat": 0,
+      "vehicle": "vehicles\\rwarthog\\rwarthog"
+    },
+    "rhog2": {
+      "seat": 7,
+      "vehicle": "vehicles\\rwarthog\\rwarthog"
+    }
+  },
+  "Garden_CE": {
+    "hog1": {
+      "seat": 0,
+      "vehicle": "vehicles\\warthog\\mp_warthog"
+    },
+    "hog2": {
+      "seat": 7,
+      "vehicle": "vehicles\\warthog\\mp_warthog"
+    },
+    "rhog1": {
+      "seat": 0,
+      "vehicle": "vehicles\\rwarthog\\rwarthog"
+    },
+    "rhog2": {
+      "seat": 7,
+      "vehicle": "vehicles\\rwarthog\\rwarthog"
+    }
+  },
+  "gauntlet_race": {
+    "hog1": {
+      "seat": 0,
+      "vehicle": "vehicles\\warthog\\mp_warthog"
+    },
+    "hog2": {
+      "seat": 7,
+      "vehicle": "vehicles\\warthog\\mp_warthog"
+    },
+    "rhog1": {
+      "seat": 0,
+      "vehicle": "vehicles\\rwarthog\\rwarthog"
+    },
+    "rhog2": {
+      "seat": 7,
+      "vehicle": "vehicles\\rwarthog\\rwarthog"
+    }
+  },
+  "gearshift": {
+    "hog1": {
+      "seat": 0,
+      "vehicle": "vehicles\\warthog\\mp_warthog"
+    },
+    "hog2": {
+      "seat": 7,
+      "vehicle": "vehicles\\warthog\\mp_warthog"
+    },
+    "rhog1": {
+      "seat": 0,
+      "vehicle": "vehicles\\rwarthog\\rwarthog"
+    },
+    "rhog2": {
+      "seat": 7,
+      "vehicle": "vehicles\\rwarthog\\rwarthog"
+    }
+  },
+  "geldarcreek_beta_release": {
+    "hog1": {
+      "seat": 0,
+      "vehicle": "vehicles\\warthog\\mp_warthog"
+    },
+    "hog2": {
+      "seat": 7,
+      "vehicle": "vehicles\\warthog\\mp_warthog"
+    },
+    "rhog1": {
+      "seat": 0,
+      "vehicle": "vehicles\\rwarthog\\rwarthog"
+    },
+    "rhog2": {
+      "seat": 7,
+      "vehicle": "vehicles\\rwarthog\\rwarthog"
+    }
+  },
+  "geomar_final": {
+    "hog1": {
+      "seat": 0,
+      "vehicle": "vehicles\\warthog\\mp_warthog"
+    },
+    "hog2": {
+      "seat": 7,
+      "vehicle": "vehicles\\warthog\\mp_warthog"
+    },
+    "rhog1": {
+      "seat": 0,
+      "vehicle": "vehicles\\rwarthog\\rwarthog"
+    },
+    "rhog2": {
+      "seat": 7,
+      "vehicle": "vehicles\\rwarthog\\rwarthog"
+    }
+  },
+  "gephyrophbia_falls": {
+    "hog1": {
+      "seat": 0,
+      "vehicle": "vehicles\\warthog\\mp_warthog"
+    },
+    "hog2": {
+      "seat": 7,
+      "vehicle": "vehicles\\warthog\\mp_warthog"
+    },
+    "rhog1": {
+      "seat": 0,
+      "vehicle": "vehicles\\rwarthog\\rwarthog"
+    },
+    "rhog2": {
+      "seat": 7,
+      "vehicle": "vehicles\\rwarthog\\rwarthog"
+    }
+  },
+  "gephyrophobia": {
+    "hog1": {
+      "seat": 0,
+      "vehicle": "vehicles\\warthog\\mp_warthog"
+    },
+    "hog2": {
+      "seat": 7,
+      "vehicle": "vehicles\\warthog\\mp_warthog"
+    },
+    "rhog1": {
+      "seat": 0,
+      "vehicle": "vehicles\\rwarthog\\rwarthog"
+    },
+    "rhog2": {
+      "seat": 7,
+      "vehicle": "vehicles\\rwarthog\\rwarthog"
+    }
+  },
+  "gephyrophobiaai3": {
+    "hog1": {
+      "seat": 0,
+      "vehicle": "vehicles\\warthog\\mp_warthog"
+    },
+    "hog2": {
+      "seat": 7,
+      "vehicle": "vehicles\\warthog\\mp_warthog"
+    },
+    "rhog1": {
+      "seat": 0,
+      "vehicle": "vehicles\\rwarthog\\rwarthog"
+    },
+    "rhog2": {
+      "seat": 7,
+      "vehicle": "vehicles\\rwarthog\\rwarthog"
+    }
+  },
+  "gladiators_brawl": {
+    "fhog1": {
+      "seat": 0,
+      "vehicle": "vehicles\\warthog\\flamehog"
+    },
+    "fhog2": {
+      "seat": 7,
+      "vehicle": "vehicles\\warthog\\flamehog"
+    },
+    "puma1": {
+      "seat": 0,
+      "vehicle": "vehicles\\puma\\puma"
+    },
+    "puma2": {
+      "seat": 7,
+      "vehicle": "vehicles\\puma\\puma"
+    }
+  },
+  "glenns_castle": {
+    "ghost": {
+      "seat": 0,
+      "vehicle": "vehicles\\ghost\\ghost_mp"
+    },
+    "civi1": {
+      "seat": 0,
+      "vehicle": "vehicles\\civvi\\civvi"
+    },
+    "civi2": {
+      "seat": 7,
+      "vehicle": "vehicles\\civvi\\civvi"
+    }
+  },
+  "glenns_greenbay": {
+    "san1": {
+      "seat": 0,
+      "vehicle": "vehicles\\sanchez\\sanchez"
+    },
+    "san2": {
+      "seat": 7,
+      "vehicle": "vehicles\\sanchez\\sanchez"
+    },
+    "rhog1": {
+      "seat": 0,
+      "vehicle": "vehicles\\rwarthog\\rwarthog"
+    },
+    "rhog2": {
+      "seat": 7,
+      "vehicle": "vehicles\\rwarthog\\rwarthog"
+    }
+  },
+  "glenns_map": {
+    "hog1": {
+      "seat": 0,
+      "vehicle": "vehicles\\warthog\\mp_warthog"
+    },
+    "hog2": {
+      "seat": 7,
+      "vehicle": "vehicles\\warthog\\mp_warthog"
+    },
+    "rhog1": {
+      "seat": 0,
+      "vehicle": "vehicles\\rwarthog\\rwarthog"
+    },
+    "rhog2": {
+      "seat": 7,
+      "vehicle": "vehicles\\rwarthog\\rwarthog"
+    }
+  },
+  "glupo_aco": {
+    "san1": {
+      "seat": 0,
+      "vehicle": "vehicles\\sanchez\\sanchez"
+    },
+    "san2": {
+      "seat": 7,
+      "vehicle": "vehicles\\sanchez\\sanchez"
+    },
+    "sk1": {
+      "seat": 0,
+      "vehicle": "vehicles\\sandking\\sandking"
+    },
+    "sk2": {
+      "seat": 7,
+      "vehicle": "vehicles\\sandking\\sandking"
+    }
+  },
+  "goldwood": {
+    "hog1": {
+      "seat": 0,
+      "vehicle": "vehicles\\warthog\\mp_warthog"
+    },
+    "hog2": {
+      "seat": 7,
+      "vehicle": "vehicles\\warthog\\mp_warthog"
+    },
+    "rhog1": {
+      "seat": 0,
+      "vehicle": "vehicles\\rwarthog\\rwarthog"
+    },
+    "rhog2": {
+      "seat": 7,
+      "vehicle": "vehicles\\rwarthog\\rwarthog"
+    }
+  },
+  "granulation": {
+    "hog1": {
+      "seat": 0,
+      "vehicle": "vehicles\\warthog\\mp_warthog"
+    },
+    "hog2": {
+      "seat": 7,
+      "vehicle": "vehicles\\warthog\\mp_warthog"
+    },
+    "rhog1": {
+      "seat": 0,
+      "vehicle": "vehicles\\rwarthog\\rwarthog"
+    },
+    "rhog2": {
+      "seat": 7,
+      "vehicle": "vehicles\\rwarthog\\rwarthog"
+    }
+  },
+  "graveyard": {
+    "hog1": {
+      "seat": 0,
+      "vehicle": "vehicles\\warthog\\mp_warthog"
+    },
+    "hog2": {
+      "seat": 7,
+      "vehicle": "vehicles\\warthog\\mp_warthog"
+    },
+    "rhog1": {
+      "seat": 0,
+      "vehicle": "vehicles\\rwarthog\\rwarthog"
+    },
+    "rhog2": {
+      "seat": 7,
+      "vehicle": "vehicles\\rwarthog\\rwarthog"
+    }
+  },
+  "green_canyon": {
+    "hog1": {
+      "seat": 0,
+      "vehicle": "vehicles\\warthog\\mp_warthogfix"
+    },
+    "hog2": {
+      "seat": 7,
+      "vehicle": "vehicles\\warthog\\mp_warthogfix"
+    },
+    "rhog1": {
+      "seat": 0,
+      "vehicle": "vehicles\\rwarthog\\rwarthogfix"
+    },
+    "rhog2": {
+      "seat": 7,
+      "vehicle": "vehicles\\rwarthog\\rwarthogfix"
+    }
+  },
+  "green_hill": {
+    "hog1": {
+      "seat": 0,
+      "vehicle": "vehicles\\warthog\\mp_warthog"
+    },
+    "hog2": {
+      "seat": 7,
+      "vehicle": "vehicles\\warthog\\mp_warthog"
+    },
+    "rhog1": {
+      "seat": 0,
+      "vehicle": "vehicles\\rwarthog\\rwarthog"
+    },
+    "rhog2": {
+      "seat": 7,
+      "vehicle": "vehicles\\rwarthog\\rwarthog"
+    }
+  },
+  "greenman_map_final": {
+    "hog1": {
+      "seat": 0,
+      "vehicle": "vehicles\\warthog\\mp_warthog"
+    },
+    "hog2": {
+      "seat": 7,
+      "vehicle": "vehicles\\warthog\\mp_warthog"
+    },
+    "rhog1": {
+      "seat": 0,
+      "vehicle": "vehicles\\rwarthog\\rwarthog"
+    },
+    "rhog2": {
+      "seat": 7,
+      "vehicle": "vehicles\\rwarthog\\rwarthog"
+    }
+  },
+  "greenvalley_canyon": {
+    "hog1": {
+      "seat": 0,
+      "vehicle": "vehicles\\warthog\\mp_warthog"
+    },
+    "hog2": {
+      "seat": 7,
+      "vehicle": "vehicles\\warthog\\mp_warthog"
+    },
+    "rhog1": {
+      "seat": 0,
+      "vehicle": "vehicles\\rwarthog\\rwarthog"
+    },
+    "rhog2": {
+      "seat": 7,
+      "vehicle": "vehicles\\rwarthog\\rwarthog"
+    }
+  },
+  "gridiron_beta117": {
+    "hog1": {
+      "seat": 0,
+      "vehicle": "vehicles\\warthog\\mp_warthog"
+    },
+    "hog2": {
+      "seat": 7,
+      "vehicle": "vehicles\\warthog\\mp_warthog"
+    },
+    "rhog1": {
+      "seat": 0,
+      "vehicle": "vehicles\\rwarthog\\rwarthog"
+    },
+    "rhog2": {
+      "seat": 7,
+      "vehicle": "vehicles\\rwarthog\\rwarthog"
+    }
+  },
+  "gridironv2-pb2": {
+    "hog1": {
+      "seat": 0,
+      "vehicle": "vehicles\\warthog\\mp_warthog"
+    },
+    "hog2": {
+      "seat": 7,
+      "vehicle": "vehicles\\warthog\\mp_warthog"
+    },
+    "rhog1": {
+      "seat": 0,
+      "vehicle": "vehicles\\rwarthog\\rwarthog"
+    },
+    "rhog2": {
+      "seat": 7,
+      "vehicle": "vehicles\\rwarthog\\rwarthog"
+    }
+  },
+  "groundbase": {
+    "hog1": {
+      "seat": 0,
+      "vehicle": "vehicles\\warthog\\mp_warthog"
+    },
+    "hog2": {
+      "seat": 7,
+      "vehicle": "vehicles\\warthog\\mp_warthog"
+    },
+    "rhog1": {
+      "seat": 0,
+      "vehicle": "vehicles\\rwarthog\\rwarthog"
+    },
+    "rhog2": {
+      "seat": 7,
+      "vehicle": "vehicles\\rwarthog\\rwarthog"
+    }
+  },
+  "grove_final": {
+    "ghost": {
+      "seat": 0,
+      "vehicle": "vehicles\\ghost\\art_ghost"
+    },
+    "hog1": {
+      "seat": 0,
+      "vehicle": "vehicles\\warthog\\art_cwarthog"
+    },
+    "hog2": {
+      "seat": 7,
+      "vehicle": "vehicles\\warthog\\art_cwarthog"
+    }
+  },
+  "gruntground": {
+    "hog1": {
+      "seat": 0,
+      "vehicle": "vehicles\\warthog\\mp_warthog"
+    },
+    "hog2": {
+      "seat": 7,
+      "vehicle": "vehicles\\warthog\\mp_warthog"
+    },
+    "rhog1": {
+      "seat": 0,
+      "vehicle": "vehicles\\rwarthog\\rwarthog"
+    },
+    "rhog2": {
+      "seat": 7,
+      "vehicle": "vehicles\\rwarthog\\rwarthog"
+    }
+  },
+  "gruntypower": {
+    "hog1": {
+      "seat": 0,
+      "vehicle": "vehicles\\warthog\\mp_warthog"
+    },
+    "hog2": {
+      "seat": 7,
+      "vehicle": "vehicles\\warthog\\mp_warthog"
+    },
+    "rhog1": {
+      "seat": 0,
+      "vehicle": "vehicles\\rwarthog\\rwarthog"
+    },
+    "rhog2": {
+      "seat": 7,
+      "vehicle": "vehicles\\rwarthog\\rwarthog"
+    }
+  },
+  "gta": {
+    "hog1": {
+      "seat": 0,
+      "vehicle": "vehicles\\warthog\\mp_warthog"
+    },
+    "hog2": {
+      "seat": 7,
+      "vehicle": "vehicles\\warthog\\mp_warthog"
+    },
+    "rhog1": {
+      "seat": 0,
+      "vehicle": "vehicles\\rwarthog\\rwarthog"
+    },
+    "rhog2": {
+      "seat": 7,
+      "vehicle": "vehicles\\rwarthog\\rwarthog"
+    }
+  },
+  "gulchalpha": {
+    "hog1": {
+      "seat": 0,
+      "vehicle": "vehicles\\warthog\\mp_warthog"
+    },
+    "hog2": {
+      "seat": 7,
+      "vehicle": "vehicles\\warthog\\mp_warthog"
+    },
+    "rhog1": {
+      "seat": 0,
+      "vehicle": "vehicles\\rwarthog\\rwarthog"
+    },
+    "rhog2": {
+      "seat": 7,
+      "vehicle": "vehicles\\rwarthog\\rwarthog"
+    }
+  },
+  "h1.5_crossway": {
+    "hog1": {
+      "seat": 0,
+      "vehicle": "vehicles\\warthog\\mp_warthog"
+    },
+    "hog2": {
+      "seat": 7,
+      "vehicle": "vehicles\\warthog\\mp_warthog"
+    },
+    "rhog1": {
+      "seat": 0,
+      "vehicle": "vehicles\\rwarthog\\rwarthog"
+    },
+    "rhog2": {
+      "seat": 7,
+      "vehicle": "vehicles\\rwarthog\\rwarthog"
+    }
+  },
+  "h1.5_levee": {
+    "hog1": {
+      "seat": 0,
+      "vehicle": "vehicles\\warthog\\mp_warthog"
+    },
+    "hog2": {
+      "seat": 7,
+      "vehicle": "vehicles\\warthog\\mp_warthog"
+    },
+    "rhog1": {
+      "seat": 0,
+      "vehicle": "vehicles\\rwarthog\\rwarthog"
+    },
+    "rhog2": {
+      "seat": 7,
+      "vehicle": "vehicles\\rwarthog\\rwarthog"
+    }
+  },
+  "h1.5_madhouse": {
+    "hog1": {
+      "seat": 0,
+      "vehicle": "vehicles\\warthog\\mp_warthog"
+    },
+    "hog2": {
+      "seat": 7,
+      "vehicle": "vehicles\\warthog\\mp_warthog"
+    },
+    "rhog1": {
+      "seat": 0,
+      "vehicle": "vehicles\\rwarthog\\rwarthog"
+    },
+    "rhog2": {
+      "seat": 7,
+      "vehicle": "vehicles\\rwarthog\\rwarthog"
+    }
+  },
+  "h1.5_outbound": {
+    "hog1": {
+      "seat": 0,
+      "vehicle": "vehicles\\warthog\\mp_warthog"
+    },
+    "hog2": {
+      "seat": 7,
+      "vehicle": "vehicles\\warthog\\mp_warthog"
+    },
+    "rhog1": {
+      "seat": 0,
+      "vehicle": "vehicles\\rwarthog\\rwarthog"
+    },
+    "rhog2": {
+      "seat": 7,
+      "vehicle": "vehicles\\rwarthog\\rwarthog"
+    }
+  },
+  "h1.5_redshift": {
+    "hog1": {
+      "seat": 0,
+      "vehicle": "vehicles\\warthog\\mp_warthog"
+    },
+    "hog2": {
+      "seat": 7,
+      "vehicle": "vehicles\\warthog\\mp_warthog"
+    },
+    "rhog1": {
+      "seat": 0,
+      "vehicle": "vehicles\\rwarthog\\rwarthog"
+    },
+    "rhog2": {
+      "seat": 7,
+      "vehicle": "vehicles\\rwarthog\\rwarthog"
+    }
+  },
+  "h1.5_uplift": {
+    "hog1": {
+      "seat": 0,
+      "vehicle": "vehicles\\warthog\\mp_warthog"
+    },
+    "hog2": {
+      "seat": 7,
+      "vehicle": "vehicles\\warthog\\mp_warthog"
+    },
+    "rhog1": {
+      "seat": 0,
+      "vehicle": "vehicles\\rwarthog\\rwarthog"
+    },
+    "rhog2": {
+      "seat": 7,
+      "vehicle": "vehicles\\rwarthog\\rwarthog"
+    }
+  },
+  "h1.5_uplift_fix": {
+    "hog1": {
+      "seat": 0,
+      "vehicle": "vehicles\\warthog\\mp_warthog"
+    },
+    "hog2": {
+      "seat": 7,
+      "vehicle": "vehicles\\warthog\\mp_warthog"
+    },
+    "rhog1": {
+      "seat": 0,
+      "vehicle": "vehicles\\rwarthog\\rwarthog"
+    },
+    "rhog2": {
+      "seat": 7,
+      "vehicle": "vehicles\\rwarthog\\rwarthog"
+    }
+  },
+  "h2 coagulation": {
+    "hog1": {
+      "seat": 0,
+      "vehicle": "vehicles\\warthog\\mp_warthog"
+    },
+    "hog2": {
+      "seat": 7,
+      "vehicle": "vehicles\\warthog\\mp_warthog"
+    },
+    "rhog1": {
+      "seat": 0,
+      "vehicle": "vehicles\\rwarthog\\rwarthog"
+    },
+    "rhog2": {
+      "seat": 7,
+      "vehicle": "vehicles\\rwarthog\\rwarthog"
+    }
+  },
+  "h2-blow-city": {
+    "hog1": {
+      "seat": 0,
+      "vehicle": "vehicles\\warthog\\mp_warthog"
+    },
+    "hog2": {
+      "seat": 7,
+      "vehicle": "vehicles\\warthog\\mp_warthog"
+    },
+    "nhog1": {
+      "seat": 0,
+      "vehicle": "vehicles\\g_warthog\\newrwarthog"
+    },
+    "nhog2": {
+      "seat": 7,
+      "vehicle": "vehicles\\g_warthog\\newrwarthog"
+    }
+  },
+  "h2_new_mombasa": {
+    "hog1": {
+      "seat": 0,
+      "vehicle": "vehicles\\warthog\\mp_warthog"
+    },
+    "hog2": {
+      "seat": 7,
+      "vehicle": "vehicles\\warthog\\mp_warthog"
+    },
+    "rhog1": {
+      "seat": 0,
+      "vehicle": "vehicles\\rwarthog\\rwarthog"
+    },
+    "rhog2": {
+      "seat": 7,
+      "vehicle": "vehicles\\rwarthog\\rwarthog"
+    }
+  },
+  "h3 foundry": {
+    "fork": {
+      "seat": 0,
+      "vehicle": "halo3\\vehicles\\forklift\\forklift"
+    }
+  },
+  "h3_bloodgulch_death.1": {
+    "hog1": {
+      "seat": 0,
+      "vehicle": "vehicles\\warthog\\mp_warthog"
+    },
+    "hog2": {
+      "seat": 7,
+      "vehicle": "vehicles\\warthog\\mp_warthog"
+    },
+    "rhog1": {
+      "seat": 0,
+      "vehicle": "vehicles\\rwarthog\\rwarthog"
+    },
+    "rhog2": {
+      "seat": 7,
+      "vehicle": "vehicles\\rwarthog\\rwarthog"
+    }
+  },
+  "halcyon": {
+    "hog1": {
+      "seat": 0,
+      "vehicle": "vehicles\\warthog\\mp_warthog"
+    },
+    "hog2": {
+      "seat": 7,
+      "vehicle": "vehicles\\warthog\\mp_warthog"
+    },
+    "rhog1": {
+      "seat": 0,
+      "vehicle": "vehicles\\rwarthog\\rwarthog"
+    },
+    "rhog2": {
+      "seat": 7,
+      "vehicle": "vehicles\\rwarthog\\rwarthog"
+    }
+  },
+  "Halloween_Gulch_V2": {
+    "hog1": {
+      "seat": 0,
+      "vehicle": "vehicles\\warthog\\hellhogv2"
+    },
+    "hog2": {
+      "seat": 7,
+      "vehicle": "vehicles\\warthog\\hellhogv2"
+    },
+    "rhog1": {
+      "seat": 0,
+      "vehicle": "vehicles\\rwarthog\\hellrwarthogv2"
+    },
+    "rhog2": {
+      "seat": 7,
+      "vehicle": "vehicles\\rwarthog\\hellrwarthogv2"
+    }
+  },
+  "halloween_investigation": {
+    "hog1": {
+      "seat": 0,
+      "vehicle": "vehicles\\warthog\\mp_warthog"
+    },
+    "hog2": {
+      "seat": 7,
+      "vehicle": "vehicles\\warthog\\mp_warthog"
+    },
+    "rhog1": {
+      "seat": 0,
+      "vehicle": "vehicles\\rwarthog\\rwarthog"
+    },
+    "rhog2": {
+      "seat": 7,
+      "vehicle": "vehicles\\rwarthog\\rwarthog"
+    }
+  },
+  "halo_hq": {
+    "hog1": {
+      "seat": 0,
+      "vehicle": "vehicles\\warthog\\mp_warthog"
+    },
+    "hog2": {
+      "seat": 7,
+      "vehicle": "vehicles\\warthog\\mp_warthog"
+    },
+    "rhog1": {
+      "seat": 0,
+      "vehicle": "vehicles\\rwarthog\\rwarthog"
+    },
+    "rhog2": {
+      "seat": 7,
+      "vehicle": "vehicles\\rwarthog\\rwarthog"
+    }
+  },
+  "halomp-reuniontour": {
+    "hog1": {
+      "seat": 0,
+      "vehicle": "vehicles\\warthog\\mp_warthog"
+    },
+    "hog2": {
+      "seat": 7,
+      "vehicle": "vehicles\\warthog\\mp_warthog"
+    },
+    "rhog1": {
+      "seat": 0,
+      "vehicle": "vehicles\\rwarthog\\rwarthog"
+    },
+    "rhog2": {
+      "seat": 7,
+      "vehicle": "vehicles\\rwarthog\\rwarthog"
+    }
+  },
+  "hangemhigh": {
+    "hog1": {
+      "seat": 0,
+      "vehicle": "vehicles\\warthog\\mp_warthog"
+    },
+    "hog2": {
+      "seat": 7,
+      "vehicle": "vehicles\\warthog\\mp_warthog"
+    },
+    "rhog1": {
+      "seat": 0,
+      "vehicle": "vehicles\\rwarthog\\rwarthog"
+    },
+    "rhog2": {
+      "seat": 7,
+      "vehicle": "vehicles\\rwarthog\\rwarthog"
+    }
+  },
+  "havencity": {
+    "hog1": {
+      "seat": 0,
+      "vehicle": "vehicles\\warthog\\mp_warthog"
+    },
+    "hog2": {
+      "seat": 7,
+      "vehicle": "vehicles\\warthog\\mp_warthog"
+    },
+    "rhog1": {
+      "seat": 0,
+      "vehicle": "vehicles\\rwarthog\\rwarthog"
+    },
+    "rhog2": {
+      "seat": 7,
+      "vehicle": "vehicles\\rwarthog\\rwarthog"
+    }
+  },
+  "havenh4": {
+    "hog1": {
+      "seat": 0,
+      "vehicle": "vehicles\\warthog\\mp_warthog"
+    },
+    "hog2": {
+      "seat": 7,
+      "vehicle": "vehicles\\warthog\\mp_warthog"
+    },
+    "rhog1": {
+      "seat": 0,
+      "vehicle": "vehicles\\rwarthog\\rwarthog"
+    },
+    "rhog2": {
+      "seat": 7,
+      "vehicle": "vehicles\\rwarthog\\rwarthog"
+    }
+  },
+  "hcel_tensity": {
+    "hog1": {
+      "seat": 0,
+      "vehicle": "vehicles\\warthog\\mp_warthog"
+    },
+    "hog2": {
+      "seat": 7,
+      "vehicle": "vehicles\\warthog\\mp_warthog"
+    },
+    "rhog1": {
+      "seat": 0,
+      "vehicle": "vehicles\\rwarthog\\rwarthog"
+    },
+    "rhog2": {
+      "seat": 7,
+      "vehicle": "vehicles\\rwarthog\\rwarthog"
+    }
+  },
+  "head_on": {
+    "hog1": {
+      "seat": 0,
+      "vehicle": "vehicles\\warthog\\mp_warthog"
+    },
+    "hog2": {
+      "seat": 7,
+      "vehicle": "vehicles\\warthog\\mp_warthog"
+    },
+    "rhog1": {
+      "seat": 0,
+      "vehicle": "vehicles\\rwarthog\\rwarthog"
+    },
+    "rhog2": {
+      "seat": 7,
+      "vehicle": "vehicles\\rwarthog\\rwarthog"
+    }
+  },
+  "headquarters": {
+    "hog1": {
+      "seat": 0,
+      "vehicle": "vehicles\\warthog\\mp_warthog"
+    },
+    "hog2": {
+      "seat": 7,
+      "vehicle": "vehicles\\warthog\\mp_warthog"
+    },
+    "rhog1": {
+      "seat": 0,
+      "vehicle": "vehicles\\rwarthog\\rwarthog"
+    },
+    "rhog2": {
+      "seat": 7,
+      "vehicle": "vehicles\\rwarthog\\rwarthog"
+    }
+  },
+  "headquarters_beta_v2": {
+    "hog1": {
+      "seat": 0,
+      "vehicle": "vehicles\\warthog\\mp_warthog"
+    },
+    "hog2": {
+      "seat": 7,
+      "vehicle": "vehicles\\warthog\\mp_warthog"
+    },
+    "rhog1": {
+      "seat": 0,
+      "vehicle": "vehicles\\rwarthog\\rwarthog"
+    },
+    "rhog2": {
+      "seat": 7,
+      "vehicle": "vehicles\\rwarthog\\rwarthog"
+    }
+  },
+  "helix_canyon": {
+    "hog1": {
+      "seat": 0,
+      "vehicle": "vehicles\\warthog\\mp_warthog"
+    },
+    "hog2": {
+      "seat": 7,
+      "vehicle": "vehicles\\warthog\\mp_warthog"
+    },
+    "rhog1": {
+      "seat": 0,
+      "vehicle": "vehicles\\rwarthog\\rwarthog"
+    },
+    "rhog2": {
+      "seat": 7,
+      "vehicle": "vehicles\\rwarthog\\rwarthog"
+    }
+  },
+  "hell": {
+    "hog1": {
+      "seat": 0,
+      "vehicle": "vehicles\\warthog\\mp_warthog"
+    },
+    "hog2": {
+      "seat": 7,
+      "vehicle": "vehicles\\warthog\\mp_warthog"
+    },
+    "rhog1": {
+      "seat": 0,
+      "vehicle": "vehicles\\rwarthog\\rwarthog"
+    },
+    "rhog2": {
+      "seat": 7,
+      "vehicle": "vehicles\\rwarthog\\rwarthog"
+    }
+  },
+  "hellfire": {
+    "hog1": {
+      "seat": 0,
+      "vehicle": "vehicles\\warthog\\mp_warthog"
+    },
+    "hog2": {
+      "seat": 7,
+      "vehicle": "vehicles\\warthog\\mp_warthog"
+    },
+    "rhog1": {
+      "seat": 0,
+      "vehicle": "vehicles\\rwarthog\\rwarthog"
+    },
+    "rhog2": {
+      "seat": 7,
+      "vehicle": "vehicles\\rwarthog\\rwarthog"
+    }
+  },
+  "hemoasis": {
+    "hog1": {
+      "seat": 0,
+      "vehicle": "vehicles\\warthog\\mp_warthog"
+    },
+    "hog2": {
+      "seat": 7,
+      "vehicle": "vehicles\\warthog\\mp_warthog"
+    },
+    "rhog1": {
+      "seat": 0,
+      "vehicle": "vehicles\\rwarthog\\rwarthog"
+    },
+    "rhog2": {
+      "seat": 7,
+      "vehicle": "vehicles\\rwarthog\\rwarthog"
+    }
+  },
+  "hidden_cove_beta": {
+    "hog1": {
+      "seat": 0,
+      "vehicle": "vehicles\\warthog\\mp_warthog"
+    },
+    "hog2": {
+      "seat": 7,
+      "vehicle": "vehicles\\warthog\\mp_warthog"
+    },
+    "rhog1": {
+      "seat": 0,
+      "vehicle": "vehicles\\rwarthog\\rwarthog"
+    },
+    "rhog2": {
+      "seat": 7,
+      "vehicle": "vehicles\\rwarthog\\rwarthog"
+    }
+  },
+  "highenddevolved": {
+    "hog1": {
+      "seat": 0,
+      "vehicle": "vehicles\\warthog\\mp_warthog"
+    },
+    "hog2": {
+      "seat": 7,
+      "vehicle": "vehicles\\warthog\\mp_warthog"
+    },
+    "rhog1": {
+      "seat": 0,
+      "vehicle": "vehicles\\rwarthog\\rwarthog"
+    },
+    "rhog2": {
+      "seat": 7,
+      "vehicle": "vehicles\\rwarthog\\rwarthog"
+    }
+  },
+  "highlow": {
+    "hog1": {
+      "seat": 0,
+      "vehicle": "vehicles\\warthog\\mp_warthog"
+    },
+    "hog2": {
+      "seat": 7,
+      "vehicle": "vehicles\\warthog\\mp_warthog"
+    },
+    "rhog1": {
+      "seat": 0,
+      "vehicle": "vehicles\\rwarthog\\rwarthog"
+    },
+    "rhog2": {
+      "seat": 7,
+      "vehicle": "vehicles\\rwarthog\\rwarthog"
+    }
+  },
+  "highlow_race": {
+    "hog1": {
+      "seat": 0,
+      "vehicle": "vehicles\\warthog\\mp_warthog"
+    },
+    "hog2": {
+      "seat": 7,
+      "vehicle": "vehicles\\warthog\\mp_warthog"
+    },
+    "rhog1": {
+      "seat": 0,
+      "vehicle": "vehicles\\rwarthog\\rwarthog"
+    },
+    "rhog2": {
+      "seat": 7,
+      "vehicle": "vehicles\\rwarthog\\rwarthog"
+    }
+  },
+  "highway_shooting": {
+    "hog1": {
+      "seat": 0,
+      "vehicle": "vehicles\\warthog\\mp_warthog"
+    },
+    "hog2": {
+      "seat": 7,
+      "vehicle": "vehicles\\warthog\\mp_warthog"
+    },
+    "rhog1": {
+      "seat": 0,
+      "vehicle": "vehicles\\rwarthog\\rwarthog"
+    },
+    "rhog2": {
+      "seat": 7,
+      "vehicle": "vehicles\\rwarthog\\rwarthog"
+    }
+  },
+  "hill_battle_v2": {
+    "hog1": {
+      "seat": 0,
+      "vehicle": "UNKNOWN_TAG_ADDRESS"
+    },
+    "hog2": {
+      "seat": 7,
+      "vehicle": "UNKNOWN_TAG_ADDRESS"
+    },
+    "rhog1": {
+      "seat": 0,
+      "vehicle": "UNKNOWN_TAG_ADDRESS"
+    },
+    "rhog2": {
+      "seat": 7,
+      "vehicle": "UNKNOWN_TAG_ADDRESS"
+    }
+  },
+  "hillbillies": {
+    "hog1": {
+      "seat": 0,
+      "vehicle": "vehicles\\warthog\\mp_warthog"
+    },
+    "hog2": {
+      "seat": 7,
+      "vehicle": "vehicles\\warthog\\mp_warthog"
+    },
+    "rhog1": {
+      "seat": 0,
+      "vehicle": "vehicles\\rwarthog\\rwarthog"
+    },
+    "rhog2": {
+      "seat": 7,
+      "vehicle": "vehicles\\rwarthog\\rwarthog"
+    }
+  },
+  "hillbilly mudbog": {
+    "mon": {
+      "seat": 0,
+      "vehicle": "vehicles\\jmongoose\\jmongoose"
+    },
+    "pchog1": {
+      "seat": 0,
+      "vehicle": "vehicles\\rpchog\\rpchog"
+    },
+    "pchog2": {
+      "seat": 7,
+      "vehicle": "vehicles\\rpchog\\rpchog"
+    }
+  },
+  "hmf_ablation": {
+    "hog1": {
+      "seat": 0,
+      "vehicle": "vehicles\\warthog\\mp_warthog"
+    },
+    "hog2": {
+      "seat": 7,
+      "vehicle": "vehicles\\warthog\\mp_warthog"
+    },
+    "rhog1": {
+      "seat": 0,
+      "vehicle": "vehicles\\rwarthog\\rwarthog"
+    },
+    "rhog2": {
+      "seat": 7,
+      "vehicle": "vehicles\\rwarthog\\rwarthog"
+    }
+  },
+  "hmf_amazonia": {
+    "hog1": {
+      "seat": 0,
+      "vehicle": "vehicles\\warthog\\mp_warthog"
+    },
+    "hog2": {
+      "seat": 7,
+      "vehicle": "vehicles\\warthog\\mp_warthog"
+    },
+    "rhog1": {
+      "seat": 0,
+      "vehicle": "vehicles\\rwarthog\\rwarthog"
+    },
+    "rhog2": {
+      "seat": 7,
+      "vehicle": "vehicles\\rwarthog\\rwarthog"
+    }
+  },
+  "hmf_iceland": {
+    "hog1": {
+      "seat": 0,
+      "vehicle": "vehicles\\warthog\\mp_warthog"
+    },
+    "hog2": {
+      "seat": 7,
+      "vehicle": "vehicles\\warthog\\mp_warthog"
+    },
+    "rhog1": {
+      "seat": 0,
+      "vehicle": "vehicles\\rwarthog\\rwarthog"
+    },
+    "rhog2": {
+      "seat": 7,
+      "vehicle": "vehicles\\rwarthog\\rwarthog"
+    }
+  },
+  "hogarena": {
+    "hog1": {
+      "seat": 0,
+      "vehicle": "vehicles\\warthog\\mp_warthog"
+    },
+    "hog2": {
+      "seat": 7,
+      "vehicle": "vehicles\\warthog\\mp_warthog"
+    },
+    "rhog1": {
+      "seat": 0,
+      "vehicle": "vehicles\\rwarthog\\rwarthog"
+    },
+    "rhog2": {
+      "seat": 7,
+      "vehicle": "vehicles\\rwarthog\\rwarthog"
+    }
+  },
+  "hogjuitsu": {
+    "hog1": {
+      "seat": 0,
+      "vehicle": "vehicles\\warthog\\mp_warthog"
+    },
+    "hog2": {
+      "seat": 7,
+      "vehicle": "vehicles\\warthog\\mp_warthog"
+    },
+    "rhog1": {
+      "seat": 0,
+      "vehicle": "vehicles\\rwarthog\\rwarthog"
+    },
+    "rhog2": {
+      "seat": 7,
+      "vehicle": "vehicles\\rwarthog\\rwarthog"
+    }
+  },
+  "hogracing_day": {
+    "mon": {
+      "seat": 0,
+      "vehicle": "vehicles\\mongoose\\mongoose bright"
+    },
+    "puma1": {
+      "seat": 0,
+      "vehicle": "vehicles\\puma\\puma_xt"
+    },
+    "puma2": {
+      "seat": 7,
+      "vehicle": "vehicles\\puma\\puma_xt"
+    }
+  },
+  "hogracing_night": {
+    "mon": {
+      "seat": 0,
+      "vehicle": "vehicles\\mongoose\\mongoose bright"
+    },
+    "puma1": {
+      "seat": 0,
+      "vehicle": "vehicles\\puma\\puma_xt"
+    },
+    "puma2": {
+      "seat": 7,
+      "vehicle": "vehicles\\puma\\puma_xt"
+    }
+  },
+  "hogwars": {
+    "hog1": {
+      "seat": 0,
+      "vehicle": "UNKNOWN_TAG_ADDRESS"
+    },
+    "hog2": {
+      "seat": 7,
+      "vehicle": "UNKNOWN_TAG_ADDRESS"
+    },
+    "rhog1": {
+      "seat": 0,
+      "vehicle": "UNKNOWN_TAG_ADDRESS"
+    },
+    "rhog2": {
+      "seat": 7,
+      "vehicle": "UNKNOWN_TAG_ADDRESS"
+    }
+  },
+  "hollowhilljetroom": {
+    "hog1": {
+      "seat": 0,
+      "vehicle": "vehicles\\warthog\\mp_warthog"
+    },
+    "hog2": {
+      "seat": 7,
+      "vehicle": "vehicles\\warthog\\mp_warthog"
+    },
+    "rhog1": {
+      "seat": 0,
+      "vehicle": "vehicles\\rwarthog\\rwarthog"
+    },
+    "rhog2": {
+      "seat": 7,
+      "vehicle": "vehicles\\rwarthog\\rwarthog"
+    }
+  },
+  "homestead": {
+    "hog1": {
+      "seat": 0,
+      "vehicle": "vehicles\\fwarthog\\mp_fwarthog"
+    },
+    "hog2": {
+      "seat": 7,
+      "vehicle": "vehicles\\fwarthog\\mp_fwarthog"
+    },
+    "rhog1": {
+      "seat": 0,
+      "vehicle": "vehicles\\rwarthog\\rwarthog"
+    },
+    "rhog2": {
+      "seat": 7,
+      "vehicle": "vehicles\\rwarthog\\rwarthog"
+    }
+  },
+  "horizon": {
+    "hog1": {
+      "seat": 0,
+      "vehicle": "vehicles\\warthog\\mp_warthog"
+    },
+    "hog2": {
+      "seat": 7,
+      "vehicle": "vehicles\\warthog\\mp_warthog"
+    },
+    "rhog1": {
+      "seat": 0,
+      "vehicle": "vehicles\\rwarthog\\rwarthog"
+    },
+    "rhog2": {
+      "seat": 7,
+      "vehicle": "vehicles\\rwarthog\\rwarthog"
+    }
+  },
+  "hornets_nest": {
+    "hog1": {
+      "seat": 0,
+      "vehicle": "halo3\\vehicles\\warthog\\mp_warthog"
+    },
+    "hog2": {
+      "seat": 7,
+      "vehicle": "halo3\\vehicles\\warthog\\mp_warthog"
+    },
+    "rhog1": {
+      "seat": 0,
+      "vehicle": "halo3\\vehicles\\warthog\\rwarthog"
+    },
+    "rhog2": {
+      "seat": 7,
+      "vehicle": "halo3\\vehicles\\warthog\\rwarthog"
+    }
+  },
+  "hornets_nest_v0.1": {
+    "hog1": {
+      "seat": 0,
+      "vehicle": "vehicles\\warthog\\mp_warthog"
+    },
+    "hog2": {
+      "seat": 7,
+      "vehicle": "vehicles\\warthog\\mp_warthog"
+    },
+    "rhog1": {
+      "seat": 0,
+      "vehicle": "vehicles\\rwarthog\\rwarthog"
+    },
+    "rhog2": {
+      "seat": 7,
+      "vehicle": "vehicles\\rwarthog\\rwarthog"
+    }
+  },
+  "house2v2": {
+    "hog1": {
+      "seat": 0,
+      "vehicle": "vehicles\\warthog\\mp_warthog"
+    },
+    "hog2": {
+      "seat": 7,
+      "vehicle": "vehicles\\warthog\\mp_warthog"
+    },
+    "rhog1": {
+      "seat": 0,
+      "vehicle": "vehicles\\rwarthog\\rwarthog"
+    },
+    "rhog2": {
+      "seat": 7,
+      "vehicle": "vehicles\\rwarthog\\rwarthog"
+    }
+  },
+  "hq_racetrack": {
+    "hog1": {
+      "seat": 0,
+      "vehicle": "vehicles\\sporthog\\smileyhog"
+    },
+    "hog2": {
+      "seat": 7,
+      "vehicle": "vehicles\\sporthog\\smileyhog"
+    },
+    "skim1": {
+      "seat": 0,
+      "vehicle": "vehicles\\skimmer\\skimmer"
+    },
+    "skim2": {
+      "seat": 7,
+      "vehicle": "vehicles\\skimmer\\skimmer"
+    }
+  },
+  "hscanyonbeta": {
+    "hog1": {
+      "seat": 0,
+      "vehicle": "vehicles\\warthog\\mp_warthog"
+    },
+    "hog2": {
+      "seat": 7,
+      "vehicle": "vehicles\\warthog\\mp_warthog"
+    },
+    "rhog1": {
+      "seat": 0,
+      "vehicle": "vehicles\\rwarthog\\rwarthog"
+    },
+    "rhog2": {
+      "seat": 7,
+      "vehicle": "vehicles\\rwarthog\\rwarthog"
+    }
+  },
+  "ht_creek": {
+    "hog1": {
+      "seat": 0,
+      "vehicle": "vehicles\\warthog\\mp_warthog"
+    },
+    "hog2": {
+      "seat": 7,
+      "vehicle": "vehicles\\warthog\\mp_warthog"
+    },
+    "rhog1": {
+      "seat": 0,
+      "vehicle": "vehicles\\rwarthog\\rwarthog"
+    },
+    "rhog2": {
+      "seat": 7,
+      "vehicle": "vehicles\\rwarthog\\rwarthog"
+    }
+  },
+  "hugeass": {
+    "hog1": {
+      "seat": 0,
+      "vehicle": "vehicles\\warthog\\mp_warthog"
+    },
+    "hog2": {
+      "seat": 7,
+      "vehicle": "vehicles\\warthog\\mp_warthog"
+    },
+    "rhog1": {
+      "seat": 0,
+      "vehicle": "vehicles\\rwarthog\\rwarthog"
+    },
+    "rhog2": {
+      "seat": 7,
+      "vehicle": "vehicles\\rwarthog\\rwarthog"
+    }
+  },
+  "huh-what": {
+    "hog1": {
+      "seat": 0,
+      "vehicle": "vehicles\\warthog\\mp_warthog"
+    },
+    "hog2": {
+      "seat": 7,
+      "vehicle": "vehicles\\warthog\\mp_warthog"
+    },
+    "rhog1": {
+      "seat": 0,
+      "vehicle": "vehicles\\rwarthog\\rwarthog"
+    },
+    "rhog2": {
+      "seat": 7,
+      "vehicle": "vehicles\\rwarthog\\rwarthog"
+    }
+  },
+  "huh-what_3": {
+    "puma1": {
+      "seat": 0,
+      "vehicle": "vehicles\\puma\\puma"
+    },
+    "puma2": {
+      "seat": 7,
+      "vehicle": "vehicles\\puma\\puma"
+    }
+  },
+  "Human_Landscape": {
+    "civi1": {
+      "seat": 0,
+      "vehicle": "vehicles\\civihog\\mp_civihog"
+    },
+    "civi2": {
+      "seat": 7,
+      "vehicle": "vehicles\\civihog\\mp_civihog"
+    }
+  },
+  "hung-higher": {
+    "ghost": {
+      "seat": 0,
+      "vehicle": "vehicles\\ghost\\ghost_mp"
+    },
+    "rhog1": {
+      "seat": 0,
+      "vehicle": "vehicles\\rwarthog\\rwarthog"
+    },
+    "rhog2": {
+      "seat": 7,
+      "vehicle": "vehicles\\rwarthog\\rwarthog"
+    }
+  },
+  "hydration": {
+    "hog1": {
+      "seat": 0,
+      "vehicle": "vehicles\\warthog\\mp_warthog"
+    },
+    "hog2": {
+      "seat": 7,
+      "vehicle": "vehicles\\warthog\\mp_warthog"
+    },
+    "rhog1": {
+      "seat": 0,
+      "vehicle": "vehicles\\rwarthog\\rwarthog"
+    },
+    "rhog2": {
+      "seat": 7,
+      "vehicle": "vehicles\\rwarthog\\rwarthog"
+    }
+  },
+  "hydrolysis": {
+    "boat1": {
+      "seat": 0,
+      "vehicle": "vehicles\\newboathog\\newboathog"
+    },
+    "boat2": {
+      "seat": 7,
+      "vehicle": "vehicles\\newboathog\\newboathog"
+    },
+    "shark": {
+      "seat": 0,
+      "vehicle": "vehicles\\shark\\shark"
+    }
+  },
+  "hydroxide": {
+    "hog1": {
+      "seat": 0,
+      "vehicle": "vehicles\\warthog\\mp_warthog"
+    },
+    "hog2": {
+      "seat": 7,
+      "vehicle": "vehicles\\warthog\\mp_warthog"
+    },
+    "rhog1": {
+      "seat": 0,
+      "vehicle": "vehicles\\rwarthog\\rwarthog"
+    },
+    "rhog2": {
+      "seat": 7,
+      "vehicle": "vehicles\\rwarthog\\rwarthog"
+    }
+  },
+  "hypo_v0.3": {
+    "hog1": {
+      "seat": 0,
+      "vehicle": "vehicles\\g_warthog\\g_warthog"
+    },
+    "hog2": {
+      "seat": 7,
+      "vehicle": "vehicles\\g_warthog\\g_warthog"
+    },
+    "civi1": {
+      "seat": 0,
+      "vehicle": "vehicles\\civvi\\civvi"
+    },
+    "civi2": {
+      "seat": 7,
+      "vehicle": "vehicles\\civvi\\civvi"
+    }
+  },
+  "hypothermia_race": {
+    "hog1": {
+      "seat": 0,
+      "vehicle": "vehicles\\g_warthog\\g_warthog"
+    },
+    "hog2": {
+      "seat": 7,
+      "vehicle": "vehicles\\g_warthog\\g_warthog"
+    },
+    "mon": {
+      "seat": 0,
+      "vehicle": "vehicles\\mongoose\\mongoose"
+    }
+  },
+  "hypothermia_v0.1": {
+    "hog1": {
+      "seat": 0,
+      "vehicle": "vehicles\\g_warthog\\g_warthog"
+    },
+    "hog2": {
+      "seat": 7,
+      "vehicle": "vehicles\\g_warthog\\g_warthog"
+    },
+    "civi1": {
+      "seat": 0,
+      "vehicle": "vehicles\\civvi\\civvi"
+    },
+    "civi2": {
+      "seat": 7,
+      "vehicle": "vehicles\\civvi\\civvi"
+    }
+  },
+  "hypothermia_v0.2": {
+    "hog1": {
+      "seat": 0,
+      "vehicle": "vehicles\\g_warthog\\g_warthog"
+    },
+    "hog2": {
+      "seat": 7,
+      "vehicle": "vehicles\\g_warthog\\g_warthog"
+    },
+    "civi1": {
+      "seat": 0,
+      "vehicle": "vehicles\\civvi\\civvi"
+    },
+    "civi2": {
+      "seat": 7,
+      "vehicle": "vehicles\\civvi\\civvi"
+    }
+  },
+  "hysteria": {
+    "hog1": {
+      "seat": 0,
+      "vehicle": "vehicles\\warthog\\mp_warthog"
+    },
+    "hog2": {
+      "seat": 7,
+      "vehicle": "vehicles\\warthog\\mp_warthog"
+    },
+    "rhog1": {
+      "seat": 0,
+      "vehicle": "vehicles\\rwarthog\\rwarthog"
+    },
+    "rhog2": {
+      "seat": 7,
+      "vehicle": "vehicles\\rwarthog\\rwarthog"
+    }
+  },
+  "icefields": {
+    "hog1": {
+      "seat": 0,
+      "vehicle": "vehicles\\warthog\\mp_warthog"
+    },
+    "hog2": {
+      "seat": 7,
+      "vehicle": "vehicles\\warthog\\mp_warthog"
+    },
+    "rhog1": {
+      "seat": 0,
+      "vehicle": "vehicles\\rwarthog\\rwarthog"
+    },
+    "rhog2": {
+      "seat": 7,
+      "vehicle": "vehicles\\rwarthog\\rwarthog"
+    }
+  },
+  "icefloe": {
+    "hog1": {
+      "seat": 0,
+      "vehicle": "vehicles\\warthog\\mp_warthog"
+    },
+    "hog2": {
+      "seat": 7,
+      "vehicle": "vehicles\\warthog\\mp_warthog"
+    },
+    "rhog1": {
+      "seat": 0,
+      "vehicle": "vehicles\\rwarthog\\rwarthog"
+    },
+    "rhog2": {
+      "seat": 7,
+      "vehicle": "vehicles\\rwarthog\\rwarthog"
+    }
+  },
+  "iceland": {
+    "hog1": {
+      "seat": 0,
+      "vehicle": "vehicles\\warthog\\mp_warthog"
+    },
+    "hog2": {
+      "seat": 7,
+      "vehicle": "vehicles\\warthog\\mp_warthog"
+    },
+    "rhog1": {
+      "seat": 0,
+      "vehicle": "vehicles\\rwarthog\\rwarthog"
+    },
+    "rhog2": {
+      "seat": 7,
+      "vehicle": "vehicles\\rwarthog\\rwarthog"
+    }
+  },
+  "icetigaurus_beta": {
+    "hog1": {
+      "seat": 0,
+      "vehicle": "vehicles\\warthog\\mp_warthog"
+    },
+    "hog2": {
+      "seat": 7,
+      "vehicle": "vehicles\\warthog\\mp_warthog"
+    },
+    "rhog1": {
+      "seat": 0,
+      "vehicle": "vehicles\\rwarthog\\rwarthog"
+    },
+    "rhog2": {
+      "seat": 7,
+      "vehicle": "vehicles\\rwarthog\\rwarthog"
+    }
+  },
+  "icetrack": {
+    "hog1": {
+      "seat": 0,
+      "vehicle": "vehicles\\warthog\\mp_warthog"
+    },
+    "hog2": {
+      "seat": 7,
+      "vehicle": "vehicles\\warthog\\mp_warthog"
+    },
+    "rhog1": {
+      "seat": 0,
+      "vehicle": "vehicles\\rwarthog\\rwarthog"
+    },
+    "rhog2": {
+      "seat": 7,
+      "vehicle": "vehicles\\rwarthog\\rwarthog"
+    }
+  },
+  "icewing": {
+    "hog1": {
+      "seat": 0,
+      "vehicle": "vehicles\\warthog\\mp_warthog"
+    },
+    "hog2": {
+      "seat": 7,
+      "vehicle": "vehicles\\warthog\\mp_warthog"
+    },
+    "rhog1": {
+      "seat": 0,
+      "vehicle": "vehicles\\rwarthog\\rwarthog"
+    },
+    "rhog2": {
+      "seat": 7,
+      "vehicle": "vehicles\\rwarthog\\rwarthog"
+    }
+  },
+  "icext": {
+    "hog1": {
+      "seat": 0,
+      "vehicle": "vehicles\\warthog\\mp_warthog"
+    },
+    "hog2": {
+      "seat": 7,
+      "vehicle": "vehicles\\warthog\\mp_warthog"
+    },
+    "rhog1": {
+      "seat": 0,
+      "vehicle": "vehicles\\rwarthog\\rwarthog"
+    },
+    "rhog2": {
+      "seat": 7,
+      "vehicle": "vehicles\\rwarthog\\rwarthog"
+    }
+  },
+  "icydeath1.4.2": {
+    "hog1": {
+      "seat": 0,
+      "vehicle": "vehicles\\warthog\\mp_warthog"
+    },
+    "hog2": {
+      "seat": 7,
+      "vehicle": "vehicles\\warthog\\mp_warthog"
+    },
+    "rhog1": {
+      "seat": 0,
+      "vehicle": "vehicles\\rwarthog\\rwarthog"
+    },
+    "rhog2": {
+      "seat": 7,
+      "vehicle": "vehicles\\rwarthog\\rwarthog"
+    }
+  },
+  "idiotic": {
+    "hog1": {
+      "seat": 0,
+      "vehicle": "vehicles\\warthog\\mp_warthog"
+    },
+    "hog2": {
+      "seat": 7,
+      "vehicle": "vehicles\\warthog\\mp_warthog"
+    },
+    "rhog1": {
+      "seat": 0,
+      "vehicle": "vehicles\\rwarthog\\rwarthog"
+    },
+    "rhog2": {
+      "seat": 7,
+      "vehicle": "vehicles\\rwarthog\\rwarthog"
+    }
+  },
+  "ihopethisworks": {
+    "hog1": {
+      "seat": 0,
+      "vehicle": "vehicles\\warthog\\mp_warthog"
+    },
+    "hog2": {
+      "seat": 7,
+      "vehicle": "vehicles\\warthog\\mp_warthog"
+    },
+    "rhog1": {
+      "seat": 0,
+      "vehicle": "vehicles\\rwarthog\\rwarthog"
+    },
+    "rhog2": {
+      "seat": 7,
+      "vehicle": "vehicles\\rwarthog\\rwarthog"
+    }
+  },
+  "immure": {
+    "hog1": {
+      "seat": 0,
+      "vehicle": "vehicles\\warthog\\mp_warthog"
+    },
+    "hog2": {
+      "seat": 7,
+      "vehicle": "vehicles\\warthog\\mp_warthog"
+    },
+    "rhog1": {
+      "seat": 0,
+      "vehicle": "vehicles\\rwarthog\\rwarthog"
+    },
+    "rhog2": {
+      "seat": 7,
+      "vehicle": "vehicles\\rwarthog\\rwarthog"
+    }
+  },
+  "immured": {
+    "hog1": {
+      "seat": 0,
+      "vehicle": "vehicles\\warthog\\mp_warthog"
+    },
+    "hog2": {
+      "seat": 7,
+      "vehicle": "vehicles\\warthog\\mp_warthog"
+    },
+    "rhog1": {
+      "seat": 0,
+      "vehicle": "vehicles\\rwarthog\\rwarthog"
+    },
+    "rhog2": {
+      "seat": 7,
+      "vehicle": "vehicles\\rwarthog\\rwarthog"
+    }
+  },
+  "incoming": {
+    "hog1": {
+      "seat": 0,
+      "vehicle": "vehicles\\warthog\\mp_warthog"
+    },
+    "hog2": {
+      "seat": 7,
+      "vehicle": "vehicles\\warthog\\mp_warthog"
+    },
+    "rhog1": {
+      "seat": 0,
+      "vehicle": "vehicles\\rwarthog\\rwarthog"
+    },
+    "rhog2": {
+      "seat": 7,
+      "vehicle": "vehicles\\rwarthog\\rwarthog"
+    }
+  },
+  "infested": {
+    "hog1": {
+      "seat": 0,
+      "vehicle": "halo3\\vehicles\\warthog\\mp_warthog"
+    },
+    "hog2": {
+      "seat": 7,
+      "vehicle": "halo3\\vehicles\\warthog\\mp_warthog"
+    },
+    "rhog1": {
+      "seat": 0,
+      "vehicle": "halo3\\vehicles\\warthog\\rwarthog"
+    },
+    "rhog2": {
+      "seat": 7,
+      "vehicle": "halo3\\vehicles\\warthog\\rwarthog"
+    }
+  },
+  "infinite_storm": {
+    "ghost": {
+      "seat": 0,
+      "vehicle": "vehicles\\ghost\\ghost_mp"
+    },
+    "hog1": {
+      "seat": 0,
+      "vehicle": "vehicles\\rwarthog\\boogerhawg"
+    },
+    "hog2": {
+      "seat": 7,
+      "vehicle": "vehicles\\rwarthog\\boogerhawg"
+    }
+  },
+  "infinity": {
+    "hog1": {
+      "seat": 0,
+      "vehicle": "vehicles\\warthog\\mp_warthog"
+    },
+    "hog2": {
+      "seat": 7,
+      "vehicle": "vehicles\\warthog\\mp_warthog"
+    },
+    "rhog1": {
+      "seat": 0,
+      "vehicle": "vehicles\\rwarthog\\rwarthog"
+    },
+    "rhog2": {
+      "seat": 7,
+      "vehicle": "vehicles\\rwarthog\\rwarthog"
+    }
+  },
+  "infinity_forever_beta_1": {
+    "glen1": {
+      "seat": 0,
+      "vehicle": "vehicles\\glendale\\glendale"
+    },
+    "glen2": {
+      "seat": 7,
+      "vehicle": "vehicles\\glendale\\glendale"
+    },
+    "sult1": {
+      "seat": 0,
+      "vehicle": "vehicles\\sultan\\sultan"
+    },
+    "sult2": {
+      "seat": 7,
+      "vehicle": "vehicles\\sultan\\sultan"
+    }
+  },
+  "infinity_futur_weapon_mod": {
+    "hog1": {
+      "seat": 0,
+      "vehicle": "vehicles\\warthog\\mp_warthog"
+    },
+    "hog2": {
+      "seat": 7,
+      "vehicle": "vehicles\\warthog\\mp_warthog"
+    },
+    "rhog1": {
+      "seat": 0,
+      "vehicle": "vehicles\\rwarthog\\rwarthog"
+    },
+    "rhog2": {
+      "seat": 7,
+      "vehicle": "vehicles\\rwarthog\\rwarthog"
+    }
+  },
+  "installation_07": {
+    "hog1": {
+      "seat": 0,
+      "vehicle": "vehicles\\warthog\\mp_warthog"
+    },
+    "hog2": {
+      "seat": 7,
+      "vehicle": "vehicles\\warthog\\mp_warthog"
+    },
+    "rhog1": {
+      "seat": 0,
+      "vehicle": "vehicles\\rwarthog\\rwarthog"
+    },
+    "rhog2": {
+      "seat": 7,
+      "vehicle": "vehicles\\rwarthog\\rwarthog"
+    }
+  },
+  "integrity": {
+    "hog1": {
+      "seat": 0,
+      "vehicle": "vehicles\\warthog\\mp_warthog"
+    },
+    "hog2": {
+      "seat": 7,
+      "vehicle": "vehicles\\warthog\\mp_warthog"
+    },
+    "rhog1": {
+      "seat": 0,
+      "vehicle": "vehicles\\rwarthog\\rwarthog"
+    },
+    "rhog2": {
+      "seat": 7,
+      "vehicle": "vehicles\\rwarthog\\rwarthog"
+    }
+  },
+  "interference": {
+    "hog1": {
+      "seat": 0,
+      "vehicle": "vehicles\\warthog\\mp_warthog"
+    },
+    "hog2": {
+      "seat": 7,
+      "vehicle": "vehicles\\warthog\\mp_warthog"
+    },
+    "rhog1": {
+      "seat": 0,
+      "vehicle": "vehicles\\rwarthog\\rwarthog"
+    },
+    "rhog2": {
+      "seat": 7,
+      "vehicle": "vehicles\\rwarthog\\rwarthog"
+    }
+  },
+  "island-of-murky-water": {
+    "hog1": {
+      "seat": 0,
+      "vehicle": "vehicles\\warthog\\mp_warthog"
+    },
+    "hog2": {
+      "seat": 7,
+      "vehicle": "vehicles\\warthog\\mp_warthog"
+    },
+    "rhog1": {
+      "seat": 0,
+      "vehicle": "vehicles\\rwarthog\\rwarthog"
+    },
+    "rhog2": {
+      "seat": 7,
+      "vehicle": "vehicles\\rwarthog\\rwarthog"
+    }
+  },
+  "island_defence": {
+    "hog1": {
+      "seat": 0,
+      "vehicle": "vehicles\\warthog\\original mp_warthog"
+    },
+    "hog2": {
+      "seat": 7,
+      "vehicle": "vehicles\\warthog\\original mp_warthog"
+    },
+    "ghog1": {
+      "seat": 0,
+      "vehicle": "vehicles\\warthog2\\guass_hog"
+    },
+    "ghog2": {
+      "seat": 7,
+      "vehicle": "vehicles\\warthog2\\guass_hog"
+    }
+  },
+  "island_hopping": {
+    "ghost": {
+      "seat": 0,
+      "vehicle": "vehicles\\ghost\\ghost_mp"
+    },
+    "hog1": {
+      "seat": 0,
+      "vehicle": "vehicles\\warthog\\mp_warthog"
+    },
+    "hog2": {
+      "seat": 7,
+      "vehicle": "vehicles\\warthog\\mp_warthog"
+    }
+  },
+  "islandthunder": {
+    "hog1": {
+      "seat": 0,
+      "vehicle": "vehicles\\warthog\\mp_warthog"
+    },
+    "hog2": {
+      "seat": 7,
+      "vehicle": "vehicles\\warthog\\mp_warthog"
+    },
+    "rhog1": {
+      "seat": 0,
+      "vehicle": "vehicles\\rwarthog\\rwarthog"
+    },
+    "rhog2": {
+      "seat": 7,
+      "vehicle": "vehicles\\rwarthog\\rwarthog"
+    }
+  },
+  "islandthunder_race": {
+    "hog1": {
+      "seat": 0,
+      "vehicle": "vehicles\\warthog\\mp_warthog"
+    },
+    "hog2": {
+      "seat": 7,
+      "vehicle": "vehicles\\warthog\\mp_warthog"
+    },
+    "rhog1": {
+      "seat": 0,
+      "vehicle": "vehicles\\rwarthog\\rwarthog"
+    },
+    "rhog2": {
+      "seat": 7,
+      "vehicle": "vehicles\\rwarthog\\rwarthog"
+    }
+  },
+  "isle": {
+    "hog1": {
+      "seat": 0,
+      "vehicle": "vehicles\\warthog\\mp_warthog"
+    },
+    "hog2": {
+      "seat": 7,
+      "vehicle": "vehicles\\warthog\\mp_warthog"
+    },
+    "rhog1": {
+      "seat": 0,
+      "vehicle": "vehicles\\rwarthog\\rwarthog"
+    },
+    "rhog2": {
+      "seat": 7,
+      "vehicle": "vehicles\\rwarthog\\rwarthog"
+    }
+  },
+  "ivory_tower_final": {
+    "hog1": {
+      "seat": 0,
+      "vehicle": "vehicles\\warthog\\mp_warthog"
+    },
+    "hog2": {
+      "seat": 7,
+      "vehicle": "vehicles\\warthog\\mp_warthog"
+    },
+    "rhog1": {
+      "seat": 0,
+      "vehicle": "vehicles\\rwarthog\\rwarthog"
+    },
+    "rhog2": {
+      "seat": 7,
+      "vehicle": "vehicles\\rwarthog\\rwarthog"
+    }
+  },
+  "jarassicpark": {
+    "hog1": {
+      "seat": 0,
+      "vehicle": "vehicles\\warthog\\mp_warthog"
+    },
+    "hog2": {
+      "seat": 7,
+      "vehicle": "vehicles\\warthog\\mp_warthog"
+    },
+    "rhog1": {
+      "seat": 0,
+      "vehicle": "vehicles\\rwarthog\\rwarthog"
+    },
+    "rhog2": {
+      "seat": 7,
+      "vehicle": "vehicles\\rwarthog\\rwarthog"
+    }
+  },
+  "jeep_cliffs": {
+    "civi1": {
+      "seat": 0,
+      "vehicle": "vehicles\\civihog\\mp_civihog"
+    },
+    "civi2": {
+      "seat": 7,
+      "vehicle": "vehicles\\civihog\\mp_civihog"
+    },
+    "hog1": {
+      "seat": 0,
+      "vehicle": "vehicles\\warthog\\mp_warthog"
+    },
+    "hog2": {
+      "seat": 7,
+      "vehicle": "vehicles\\warthog\\mp_warthog"
+    }
+  },
+  "jugular": {
+    "hog1": {
+      "seat": 0,
+      "vehicle": "vehicles\\warthog\\mp_warthog"
+    },
+    "hog2": {
+      "seat": 7,
+      "vehicle": "vehicles\\warthog\\mp_warthog"
+    },
+    "rhog1": {
+      "seat": 0,
+      "vehicle": "vehicles\\rwarthog\\rwarthog"
+    },
+    "rhog2": {
+      "seat": 7,
+      "vehicle": "vehicles\\rwarthog\\rwarthog"
+    }
+  },
+  "jump_classic": {
+    "hog1": {
+      "seat": 0,
+      "vehicle": "vehicles\\warthog\\mp_warthog"
+    },
+    "hog2": {
+      "seat": 7,
+      "vehicle": "vehicles\\warthog\\mp_warthog"
+    },
+    "rhog1": {
+      "seat": 0,
+      "vehicle": "vehicles\\rwarthog\\rwarthog"
+    },
+    "rhog2": {
+      "seat": 7,
+      "vehicle": "vehicles\\rwarthog\\rwarthog"
+    }
+  },
+  "jump_pit": {
+    "hog1": {
+      "seat": 0,
+      "vehicle": "vehicles\\warthog\\mp_warthog"
+    },
+    "hog2": {
+      "seat": 7,
+      "vehicle": "vehicles\\warthog\\mp_warthog"
+    },
+    "rhog1": {
+      "seat": 0,
+      "vehicle": "vehicles\\rwarthog\\rwarthog"
+    },
+    "rhog2": {
+      "seat": 7,
+      "vehicle": "vehicles\\rwarthog\\rwarthog"
+    }
+  },
+  "jumps": {
+    "hog1": {
+      "seat": 0,
+      "vehicle": "vehicles\\warthog\\mp_warthog"
+    },
+    "hog2": {
+      "seat": 7,
+      "vehicle": "vehicles\\warthog\\mp_warthog"
+    },
+    "rhog1": {
+      "seat": 0,
+      "vehicle": "vehicles\\rwarthog\\rwarthog"
+    },
+    "rhog2": {
+      "seat": 7,
+      "vehicle": "vehicles\\rwarthog\\rwarthog"
+    }
+  },
+  "jungleraidv2beta": {
+    "hog1": {
+      "seat": 0,
+      "vehicle": "vehicles\\warthog\\mp_warthog"
+    },
+    "hog2": {
+      "seat": 7,
+      "vehicle": "vehicles\\warthog\\mp_warthog"
+    },
+    "rhog1": {
+      "seat": 0,
+      "vehicle": "vehicles\\rwarthog\\rwarthog"
+    },
+    "rhog2": {
+      "seat": 7,
+      "vehicle": "vehicles\\rwarthog\\rwarthog"
+    }
+  },
+  "kakariko": {
+    "hog1": {
+      "seat": 0,
+      "vehicle": "vehicles\\warthog\\mp_warthog"
+    },
+    "hog2": {
+      "seat": 7,
+      "vehicle": "vehicles\\warthog\\mp_warthog"
+    },
+    "jeep1": {
+      "seat": 0,
+      "vehicle": "vehicles\\jeep\\jeep"
+    },
+    "jeep2": {
+      "seat": 7,
+      "vehicle": "vehicles\\jeep\\jeep"
+    }
+  },
+  "kensworld2": {
+    "hog1": {
+      "seat": 0,
+      "vehicle": "vehicles\\warthog\\mp_warthog"
+    },
+    "hog2": {
+      "seat": 7,
+      "vehicle": "vehicles\\warthog\\mp_warthog"
+    },
+    "rhog1": {
+      "seat": 0,
+      "vehicle": "vehicles\\rwarthog\\rwarthog"
+    },
+    "rhog2": {
+      "seat": 7,
+      "vehicle": "vehicles\\rwarthog\\rwarthog"
+    }
+  },
+  "kill_team": {
+    "hog1": {
+      "seat": 0,
+      "vehicle": "vehicles\\warthog\\mp_warthog"
+    },
+    "hog2": {
+      "seat": 7,
+      "vehicle": "vehicles\\warthog\\mp_warthog"
+    },
+    "rhog1": {
+      "seat": 0,
+      "vehicle": "vehicles\\rwarthog\\rwarthog"
+    },
+    "rhog2": {
+      "seat": 7,
+      "vehicle": "vehicles\\rwarthog\\rwarthog"
+    }
+  },
+  "killingfields2_day_version": {
+    "hog1": {
+      "seat": 0,
+      "vehicle": "vehicles\\warthog\\mp_warthog"
+    },
+    "hog2": {
+      "seat": 7,
+      "vehicle": "vehicles\\warthog\\mp_warthog"
+    },
+    "rhog1": {
+      "seat": 0,
+      "vehicle": "vehicles\\rwarthog\\rwarthog"
+    },
+    "rhog2": {
+      "seat": 7,
+      "vehicle": "vehicles\\rwarthog\\rwarthog"
+    }
+  },
+  "killtacular": {
+    "hog1": {
+      "seat": 0,
+      "vehicle": "vehicles\\warthog\\mp_warthog"
+    },
+    "hog2": {
+      "seat": 7,
+      "vehicle": "vehicles\\warthog\\mp_warthog"
+    },
+    "rhog1": {
+      "seat": 0,
+      "vehicle": "vehicles\\rwarthog\\rwarthog"
+    },
+    "rhog2": {
+      "seat": 7,
+      "vehicle": "vehicles\\rwarthog\\rwarthog"
+    }
+  },
+  "killvalleywinter": {
+    "hog1": {
+      "seat": 0,
+      "vehicle": "vehicles\\warthog\\mp_warthog"
+    },
+    "hog2": {
+      "seat": 7,
+      "vehicle": "vehicles\\warthog\\mp_warthog"
+    },
+    "rhog1": {
+      "seat": 0,
+      "vehicle": "vehicles\\rwarthog\\rwarthog"
+    },
+    "rhog2": {
+      "seat": 7,
+      "vehicle": "vehicles\\rwarthog\\rwarthog"
+    }
+  },
+  "killzone": {
+    "ghost": {
+      "seat": 0,
+      "vehicle": "vehicles\\ghost\\ghost_mp"
+    },
+    "hog1": {
+      "seat": 0,
+      "vehicle": "vehicles\\warthog\\mp_warthog"
+    },
+    "hog2": {
+      "seat": 7,
+      "vehicle": "vehicles\\warthog\\mp_warthog"
+    }
+  },
+  "kmap1,0": {
+    "hog1": {
+      "seat": 0,
+      "vehicle": "UNKNOWN_TAG_ID"
+    },
+    "hog2": {
+      "seat": 7,
+      "vehicle": "UNKNOWN_TAG_ID"
+    },
+    "rhog1": {
+      "seat": 0,
+      "vehicle": "UNKNOWN_TAG_ID"
+    },
+    "rhog2": {
+      "seat": 7,
+      "vehicle": "UNKNOWN_TAG_ID"
+    }
+  },
+  "knot": {
+    "hog1": {
+      "seat": 0,
+      "vehicle": "vehicles\\warthog\\mp_warthog"
+    },
+    "hog2": {
+      "seat": 7,
+      "vehicle": "vehicles\\warthog\\mp_warthog"
+    },
+    "rhog1": {
+      "seat": 0,
+      "vehicle": "vehicles\\rwarthog\\rwarthog"
+    },
+    "rhog2": {
+      "seat": 7,
+      "vehicle": "vehicles\\rwarthog\\rwarthog"
+    }
+  },
+  "laberinto_2": {
+    "hog1": {
+      "seat": 0,
+      "vehicle": "vehicles\\warthog\\mp_warthog"
+    },
+    "hog2": {
+      "seat": 7,
+      "vehicle": "vehicles\\warthog\\mp_warthog"
+    },
+    "rhog1": {
+      "seat": 0,
+      "vehicle": "vehicles\\rwarthog\\rwarthog"
+    },
+    "rhog2": {
+      "seat": 7,
+      "vehicle": "vehicles\\rwarthog\\rwarthog"
+    }
+  },
+  "labs": {
+    "hog1": {
+      "seat": 0,
+      "vehicle": "vehicles\\warthog\\mp_warthog"
+    },
+    "hog2": {
+      "seat": 7,
+      "vehicle": "vehicles\\warthog\\mp_warthog"
+    },
+    "rhog1": {
+      "seat": 0,
+      "vehicle": "vehicles\\rwarthog\\rwarthog"
+    },
+    "rhog2": {
+      "seat": 7,
+      "vehicle": "vehicles\\rwarthog\\rwarthog"
+    }
+  },
+  "labyrinth": {
+    "hog1": {
+      "seat": 0,
+      "vehicle": "vehicles\\warthog\\mp_warthog"
+    },
+    "hog2": {
+      "seat": 7,
+      "vehicle": "vehicles\\warthog\\mp_warthog"
+    },
+    "rhog1": {
+      "seat": 0,
+      "vehicle": "vehicles\\rwarthog\\rwarthog"
+    },
+    "rhog2": {
+      "seat": 7,
+      "vehicle": "vehicles\\rwarthog\\rwarthog"
+    }
+  },
+  "lake-natalie": {
+    "hog1": {
+      "seat": 0,
+      "vehicle": "vehicles\\warthog\\mp_warthog"
+    },
+    "hog2": {
+      "seat": 7,
+      "vehicle": "vehicles\\warthog\\mp_warthog"
+    },
+    "rhog1": {
+      "seat": 0,
+      "vehicle": "vehicles\\rwarthog\\rwarthog"
+    },
+    "rhog2": {
+      "seat": 7,
+      "vehicle": "vehicles\\rwarthog\\rwarthog"
+    }
+  },
+  "Lake_Serenity": {
+    "hog1": {
+      "seat": 0,
+      "vehicle": "vehicles\\warthog\\mp_warthog"
+    },
+    "hog2": {
+      "seat": 7,
+      "vehicle": "vehicles\\warthog\\mp_warthog"
+    },
+    "rhog1": {
+      "seat": 0,
+      "vehicle": "vehicles\\rwarthog\\rwarthog"
+    },
+    "rhog2": {
+      "seat": 7,
+      "vehicle": "vehicles\\rwarthog\\rwarthog"
+    }
+  },
+  "lamborace": {
+    "hog1": {
+      "seat": 0,
+      "vehicle": "vehicles\\warthog\\mp_warthog"
+    },
+    "hog2": {
+      "seat": 7,
+      "vehicle": "vehicles\\warthog\\mp_warthog"
+    },
+    "rhog1": {
+      "seat": 0,
+      "vehicle": "vehicles\\rwarthog\\rwarthog"
+    },
+    "rhog2": {
+      "seat": 7,
+      "vehicle": "vehicles\\rwarthog\\rwarthog"
+    }
+  },
+  "last_fight": {
+    "hog1": {
+      "seat": 0,
+      "vehicle": "vehicles\\warthog\\mp_warthog"
+    },
+    "hog2": {
+      "seat": 7,
+      "vehicle": "vehicles\\warthog\\mp_warthog"
+    },
+    "rhog1": {
+      "seat": 0,
+      "vehicle": "vehicles\\rwarthog\\rwarthog"
+    },
+    "rhog2": {
+      "seat": 7,
+      "vehicle": "vehicles\\rwarthog\\rwarthog"
+    }
+  },
+  "last_hope": {
+    "hog1": {
+      "seat": 0,
+      "vehicle": "vehicles\\warthog\\mp_warthog"
+    },
+    "hog2": {
+      "seat": 7,
+      "vehicle": "vehicles\\warthog\\mp_warthog"
+    },
+    "rhog1": {
+      "seat": 0,
+      "vehicle": "vehicles\\rwarthog\\rwarthog"
+    },
+    "rhog2": {
+      "seat": 7,
+      "vehicle": "vehicles\\rwarthog\\rwarthog"
+    }
+  },
+  "launch bay": {
+    "hog1": {
+      "seat": 0,
+      "vehicle": "vehicles\\warthog\\mp_warthog"
+    },
+    "hog2": {
+      "seat": 7,
+      "vehicle": "vehicles\\warthog\\mp_warthog"
+    },
+    "rhog1": {
+      "seat": 0,
+      "vehicle": "vehicles\\rwarthog\\rwarthog"
+    },
+    "rhog2": {
+      "seat": 7,
+      "vehicle": "vehicles\\rwarthog\\rwarthog"
+    }
+  },
+  "launch_bay_x": {
+    "hog1": {
+      "seat": 0,
+      "vehicle": "vehicles\\warthog\\mp_warthog"
+    },
+    "hog2": {
+      "seat": 7,
+      "vehicle": "vehicles\\warthog\\mp_warthog"
+    },
+    "rhog1": {
+      "seat": 0,
+      "vehicle": "vehicles\\rwarthog\\rwarthog"
+    },
+    "rhog2": {
+      "seat": 7,
+      "vehicle": "vehicles\\rwarthog\\rwarthog"
+    }
+  },
+  "lava_base_rpg1": {
+    "hog1": {
+      "seat": 0,
+      "vehicle": "vehicles\\warthog\\mp_warthog"
+    },
+    "hog2": {
+      "seat": 7,
+      "vehicle": "vehicles\\warthog\\mp_warthog"
+    },
+    "rhog1": {
+      "seat": 0,
+      "vehicle": "vehicles\\rwarthog\\rwarthog"
+    },
+    "rhog2": {
+      "seat": 7,
+      "vehicle": "vehicles\\rwarthog\\rwarthog"
+    }
+  },
+  "lavaflows": {
+    "hog1": {
+      "seat": 0,
+      "vehicle": "vehicles\\warthog\\mp_warthog"
+    },
+    "hog2": {
+      "seat": 7,
+      "vehicle": "vehicles\\warthog\\mp_warthog"
+    },
+    "rhog1": {
+      "seat": 0,
+      "vehicle": "vehicles\\rwarthog\\rwarthog"
+    },
+    "rhog2": {
+      "seat": 7,
+      "vehicle": "vehicles\\rwarthog\\rwarthog"
+    }
+  },
+  "lavalamp": {
+    "hog1": {
+      "seat": 0,
+      "vehicle": "vehicles\\warthog\\mp_warthog"
+    },
+    "hog2": {
+      "seat": 7,
+      "vehicle": "vehicles\\warthog\\mp_warthog"
+    },
+    "rhog1": {
+      "seat": 0,
+      "vehicle": "vehicles\\rwarthog\\rwarthog"
+    },
+    "rhog2": {
+      "seat": 7,
+      "vehicle": "vehicles\\rwarthog\\rwarthog"
+    }
+  },
+  "lazarus_valley": {
+    "hog1": {
+      "seat": 0,
+      "vehicle": "vehicles\\warthog\\mp_warthog"
+    },
+    "hog2": {
+      "seat": 7,
+      "vehicle": "vehicles\\warthog\\mp_warthog"
+    },
+    "rhog1": {
+      "seat": 0,
+      "vehicle": "vehicles\\rwarthog\\rwarthog"
+    },
+    "rhog2": {
+      "seat": 7,
+      "vehicle": "vehicles\\rwarthog\\rwarthog"
+    }
+  },
+  "lemondrop": {
+    "hog1": {
+      "seat": 0,
+      "vehicle": "vehicles\\warthog\\mp_warthog"
+    },
+    "hog2": {
+      "seat": 7,
+      "vehicle": "vehicles\\warthog\\mp_warthog"
+    },
+    "rhog1": {
+      "seat": 0,
+      "vehicle": "vehicles\\rwarthog\\rwarthog"
+    },
+    "rhog2": {
+      "seat": 7,
+      "vehicle": "vehicles\\rwarthog\\rwarthog"
+    }
+  },
+  "lies_and_vengeance2": {
+    "hog1": {
+      "seat": 0,
+      "vehicle": "vehicles\\warthog\\mp_warthog"
+    },
+    "hog2": {
+      "seat": 7,
+      "vehicle": "vehicles\\warthog\\mp_warthog"
+    },
+    "rhog1": {
+      "seat": 0,
+      "vehicle": "vehicles\\rwarthog\\rwarthog"
+    },
+    "rhog2": {
+      "seat": 7,
+      "vehicle": "vehicles\\rwarthog\\rwarthog"
+    }
+  },
+  "litretad": {
+    "hog1": {
+      "seat": 0,
+      "vehicle": "vehicles\\warthog\\mp_warthog"
+    },
+    "hog2": {
+      "seat": 7,
+      "vehicle": "vehicles\\warthog\\mp_warthog"
+    },
+    "rhog1": {
+      "seat": 0,
+      "vehicle": "vehicles\\rwarthog\\rwarthog"
+    },
+    "rhog2": {
+      "seat": 7,
+      "vehicle": "vehicles\\rwarthog\\rwarthog"
+    }
+  },
+  "lmt_ice": {
+    "ghost": {
+      "seat": 0,
+      "vehicle": "vehicles\\ghost\\ghost_mp"
+    },
+    "hog1": {
+      "seat": 0,
+      "vehicle": "vehicles\\halo3warthog\\h3 mp_warthog"
+    },
+    "hog2": {
+      "seat": 7,
+      "vehicle": "vehicles\\halo3warthog\\h3 mp_warthog"
+    }
+  },
+  "lobby_classic_pb1": {
+    "ghost": {
+      "seat": 0,
+      "vehicle": "vehicles\\ghost\\ghost_mp"
+    },
+    "rhog1": {
+      "seat": 0,
+      "vehicle": "vehicles\\rwarthog\\rwarthog"
+    },
+    "rhog2": {
+      "seat": 7,
+      "vehicle": "vehicles\\rwarthog\\rwarthog"
+    }
+  },
+  "lolcano": {
+    "hog1": {
+      "seat": 0,
+      "vehicle": "vehicles\\warthog\\mp_warthog"
+    },
+    "hog2": {
+      "seat": 7,
+      "vehicle": "vehicles\\warthog\\mp_warthog"
+    },
+    "rhog1": {
+      "seat": 0,
+      "vehicle": "vehicles\\rwarthog\\rwarthog"
+    },
+    "rhog2": {
+      "seat": 7,
+      "vehicle": "vehicles\\rwarthog\\rwarthog"
+    }
+  },
+  "long_run": {
+    "ghost": {
+      "seat": 0,
+      "vehicle": "vehicles\\newghost\\newghost"
+    },
+    "hog1": {
+      "seat": 0,
+      "vehicle": "vehicles\\warthog\\mp_warthog"
+    },
+    "hog2": {
+      "seat": 7,
+      "vehicle": "vehicles\\warthog\\mp_warthog"
+    }
+  },
+  "longest": {
+    "hog1": {
+      "seat": 0,
+      "vehicle": "vehicles\\warthog\\mp_warthog"
+    },
+    "hog2": {
+      "seat": 7,
+      "vehicle": "vehicles\\warthog\\mp_warthog"
+    },
+    "rhog1": {
+      "seat": 0,
+      "vehicle": "vehicles\\rwarthog\\rwarthog"
+    },
+    "rhog2": {
+      "seat": 7,
+      "vehicle": "vehicles\\rwarthog\\rwarthog"
+    }
+  },
+  "longshaft": {
+    "hog1": {
+      "seat": 0,
+      "vehicle": "vehicles\\mwarthog\\mwarthog"
+    },
+    "hog2": {
+      "seat": 7,
+      "vehicle": "vehicles\\mwarthog\\mwarthog"
+    },
+    "lambo1": {
+      "seat": 0,
+      "vehicle": "vehicles\\lambo\\lambo"
+    }
+  },
+  "lost": {
+    "hog1": {
+      "seat": 0,
+      "vehicle": "vehicles\\warthog\\mp_warthog"
+    },
+    "hog2": {
+      "seat": 7,
+      "vehicle": "vehicles\\warthog\\mp_warthog"
+    },
+    "rhog1": {
+      "seat": 0,
+      "vehicle": "vehicles\\rwarthog\\rwarthog"
+    },
+    "rhog2": {
+      "seat": 7,
+      "vehicle": "vehicles\\rwarthog\\rwarthog"
+    }
+  },
+  "lost-castle": {
+    "hog1": {
+      "seat": 0,
+      "vehicle": "vehicles\\warthog\\mp_warthog"
+    },
+    "hog2": {
+      "seat": 7,
+      "vehicle": "vehicles\\warthog\\mp_warthog"
+    },
+    "rhog1": {
+      "seat": 0,
+      "vehicle": "vehicles\\rwarthog\\rwarthog"
+    },
+    "rhog2": {
+      "seat": 7,
+      "vehicle": "vehicles\\rwarthog\\rwarthog"
+    }
+  },
+  "lost_without_hope_fixed": {
+    "hog1": {
+      "seat": 0,
+      "vehicle": "vehicles\\warthog\\mp_warthog"
+    },
+    "hog2": {
+      "seat": 7,
+      "vehicle": "vehicles\\warthog\\mp_warthog"
+    },
+    "rhog1": {
+      "seat": 0,
+      "vehicle": "vehicles\\rwarthog\\rwarthog"
+    },
+    "rhog2": {
+      "seat": 7,
+      "vehicle": "vehicles\\rwarthog\\rwarthog"
+    }
+  },
+  "lostcove_race": {
+    "hog1": {
+      "seat": 0,
+      "vehicle": "vehicles\\warthog\\mp_warthog"
+    },
+    "hog2": {
+      "seat": 7,
+      "vehicle": "vehicles\\warthog\\mp_warthog"
+    },
+    "rhog1": {
+      "seat": 0,
+      "vehicle": "vehicles\\rwarthog\\rwarthog"
+    },
+    "rhog2": {
+      "seat": 7,
+      "vehicle": "vehicles\\rwarthog\\rwarthog"
+    }
+  },
+  "ltd2ratrace": {
+    "hog1": {
+      "seat": 0,
+      "vehicle": "vehicles\\warthog\\mp_warthog"
+    },
+    "hog2": {
+      "seat": 7,
+      "vehicle": "vehicles\\warthog\\mp_warthog"
+    },
+    "rhog1": {
+      "seat": 0,
+      "vehicle": "vehicles\\rwarthog\\rwarthog"
+    },
+    "rhog2": {
+      "seat": 7,
+      "vehicle": "vehicles\\rwarthog\\rwarthog"
+    }
+  },
+  "lucidity_rc_b": {
+    "hog1": {
+      "seat": 0,
+      "vehicle": "vehicles\\warthog\\mp_warthog"
+    },
+    "hog2": {
+      "seat": 7,
+      "vehicle": "vehicles\\warthog\\mp_warthog"
+    },
+    "rhog1": {
+      "seat": 0,
+      "vehicle": "vehicles\\rwarthog\\rwarthog"
+    },
+    "rhog2": {
+      "seat": 7,
+      "vehicle": "vehicles\\rwarthog\\rwarthog"
+    }
+  },
+  "madhousexl": {
+    "hog1": {
+      "seat": 0,
+      "vehicle": "vehicles\\warthog\\mp_warthog"
+    },
+    "hog2": {
+      "seat": 7,
+      "vehicle": "vehicles\\warthog\\mp_warthog"
+    },
+    "rhog1": {
+      "seat": 0,
+      "vehicle": "vehicles\\rwarthog\\rwarthog"
+    },
+    "rhog2": {
+      "seat": 7,
+      "vehicle": "vehicles\\rwarthog\\rwarthog"
+    }
+  },
+  "majestic": {
+    "hog1": {
+      "seat": 0,
+      "vehicle": "vehicles\\warthog\\mp_warthog"
+    },
+    "hog2": {
+      "seat": 7,
+      "vehicle": "vehicles\\warthog\\mp_warthog"
+    },
+    "rhog1": {
+      "seat": 0,
+      "vehicle": "vehicles\\rwarthog\\rwarthog"
+    },
+    "rhog2": {
+      "seat": 7,
+      "vehicle": "vehicles\\rwarthog\\rwarthog"
+    }
+  },
+  "mapa001": {
+    "hog1": {
+      "seat": 0,
+      "vehicle": "vehicles\\warthog\\mp_warthog"
+    },
+    "hog2": {
+      "seat": 7,
+      "vehicle": "vehicles\\warthog\\mp_warthog"
+    },
+    "rhog1": {
+      "seat": 0,
+      "vehicle": "vehicles\\rwarthog\\rwarthog"
+    },
+    "rhog2": {
+      "seat": 7,
+      "vehicle": "vehicles\\rwarthog\\rwarthog"
+    }
+  },
+  "mapce": {
+    "hog1": {
+      "seat": 0,
+      "vehicle": "vehicles\\warthog\\mp_warthog"
+    },
+    "hog2": {
+      "seat": 7,
+      "vehicle": "vehicles\\warthog\\mp_warthog"
+    },
+    "rhog1": {
+      "seat": 0,
+      "vehicle": "vehicles\\rwarthog\\rwarthog"
+    },
+    "rhog2": {
+      "seat": 7,
+      "vehicle": "vehicles\\rwarthog\\rwarthog"
+    }
+  },
+  "mario": {
+    "hog1": {
+      "seat": 0,
+      "vehicle": "vehicles\\warthog\\mp_warthog"
+    },
+    "hog2": {
+      "seat": 7,
+      "vehicle": "vehicles\\warthog\\mp_warthog"
+    },
+    "rhog1": {
+      "seat": 0,
+      "vehicle": "vehicles\\rwarthog\\rwarthog"
+    },
+    "rhog2": {
+      "seat": 7,
+      "vehicle": "vehicles\\rwarthog\\rwarthog"
+    }
+  },
+  "mario64": {
+    "hog1": {
+      "seat": 0,
+      "vehicle": "vehicles\\warthog\\mp_warthog"
+    },
+    "hog2": {
+      "seat": 7,
+      "vehicle": "vehicles\\warthog\\mp_warthog"
+    },
+    "rhog1": {
+      "seat": 0,
+      "vehicle": "vehicles\\rwarthog\\rwarthog"
+    },
+    "rhog2": {
+      "seat": 7,
+      "vehicle": "vehicles\\rwarthog\\rwarthog"
+    }
+  },
+  "mars": {
+    "hog1": {
+      "seat": 0,
+      "vehicle": "vehicles\\warthog\\mp_warthog"
+    },
+    "hog2": {
+      "seat": 7,
+      "vehicle": "vehicles\\warthog\\mp_warthog"
+    },
+    "rhog1": {
+      "seat": 0,
+      "vehicle": "vehicles\\rwarthog\\rwarthog"
+    },
+    "rhog2": {
+      "seat": 7,
+      "vehicle": "vehicles\\rwarthog\\rwarthog"
+    }
+  },
+  "mask": {
+    "hog1": {
+      "seat": 0,
+      "vehicle": "vehicles\\warthog\\mp_warthog"
+    },
+    "hog2": {
+      "seat": 7,
+      "vehicle": "vehicles\\warthog\\mp_warthog"
+    },
+    "rhog1": {
+      "seat": 0,
+      "vehicle": "vehicles\\rwarthog\\rwarthog"
+    },
+    "rhog2": {
+      "seat": 7,
+      "vehicle": "vehicles\\rwarthog\\rwarthog"
+    }
+  },
+  "mask_insane": {
+    "mon": {
+      "seat": 0,
+      "vehicle": "vehicles\\mongoose\\atv"
+    },
+    "rhog1": {
+      "seat": 0,
+      "vehicle": "vehicles\\ravhog\\ravhog"
+    },
+    "rhog2": {
+      "seat": 7,
+      "vehicle": "vehicles\\ravhog\\ravhog"
+    }
+  },
+  "Mass-Effect-House": {
+    "hog1": {
+      "seat": 0,
+      "vehicle": "vehicles\\warthog\\mp_warthog"
+    },
+    "hog2": {
+      "seat": 7,
+      "vehicle": "vehicles\\warthog\\mp_warthog"
+    },
+    "rhog1": {
+      "seat": 0,
+      "vehicle": "vehicles\\rwarthog\\rwarthog"
+    },
+    "rhog2": {
+      "seat": 7,
+      "vehicle": "vehicles\\rwarthog\\rwarthog"
+    }
+  },
+  "massacre_mountain_race": {
+    "hog1": {
+      "seat": 0,
+      "vehicle": "vehicles\\warthog\\mp_warthog"
+    },
+    "hog2": {
+      "seat": 7,
+      "vehicle": "vehicles\\warthog\\mp_warthog"
+    },
+    "rhog1": {
+      "seat": 0,
+      "vehicle": "vehicles\\rwarthog\\rwarthog"
+    },
+    "rhog2": {
+      "seat": 7,
+      "vehicle": "vehicles\\rwarthog\\rwarthog"
+    }
+  },
+  "mayan-temple": {
+    "hog1": {
+      "seat": 0,
+      "vehicle": "vehicles\\warthog\\mp_warthog"
+    },
+    "hog2": {
+      "seat": 7,
+      "vehicle": "vehicles\\warthog\\mp_warthog"
+    },
+    "rhog1": {
+      "seat": 0,
+      "vehicle": "vehicles\\rwarthog\\rwarthog"
+    },
+    "rhog2": {
+      "seat": 7,
+      "vehicle": "vehicles\\rwarthog\\rwarthog"
+    }
+  },
+  "mayan_sacrifice": {
+    "hog1": {
+      "seat": 0,
+      "vehicle": "vehicles\\warthog\\mp_warthog"
+    },
+    "hog2": {
+      "seat": 7,
+      "vehicle": "vehicles\\warthog\\mp_warthog"
+    },
+    "rhog1": {
+      "seat": 0,
+      "vehicle": "vehicles\\rwarthog\\rwarthog"
+    },
+    "rhog2": {
+      "seat": 7,
+      "vehicle": "vehicles\\rwarthog\\rwarthog"
+    }
+  },
+  "measure_me": {
+    "puma1": {
+      "seat": 0,
+      "vehicle": "vehicles\\puma\\puma"
+    },
+    "puma2": {
+      "seat": 7,
+      "vehicle": "vehicles\\puma\\puma"
+    }
+  },
+  "meatlocker_race": {
+    "hog1": {
+      "seat": 0,
+      "vehicle": "vehicles\\warthog\\mp_warthog"
+    },
+    "hog2": {
+      "seat": 7,
+      "vehicle": "vehicles\\warthog\\mp_warthog"
+    },
+    "rhog1": {
+      "seat": 0,
+      "vehicle": "vehicles\\rwarthog\\rwarthog"
+    },
+    "rhog2": {
+      "seat": 7,
+      "vehicle": "vehicles\\rwarthog\\rwarthog"
+    }
+  },
+  "Medical Block": {
+    "hog1": {
+      "seat": 0,
+      "vehicle": "vehicles\\warthog\\mp_warthog"
+    },
+    "hog2": {
+      "seat": 7,
+      "vehicle": "vehicles\\warthog\\mp_warthog"
+    },
+    "rhog1": {
+      "seat": 0,
+      "vehicle": "vehicles\\rwarthog\\rwarthog"
+    },
+    "rhog2": {
+      "seat": 7,
+      "vehicle": "vehicles\\rwarthog\\rwarthog"
+    }
+  },
+  "mercury_falling": {
+    "hog1": {
+      "seat": 0,
+      "vehicle": "vehicles\\warthog\\mp_warthog"
+    },
+    "hog2": {
+      "seat": 7,
+      "vehicle": "vehicles\\warthog\\mp_warthog"
+    },
+    "rhog1": {
+      "seat": 0,
+      "vehicle": "vehicles\\rwarthog\\rwarthog"
+    },
+    "rhog2": {
+      "seat": 7,
+      "vehicle": "vehicles\\rwarthog\\rwarthog"
+    }
+  },
+  "mermaids_plaza": {
+    "hog1": {
+      "seat": 0,
+      "vehicle": "vehicles\\warthog\\mp_warthog"
+    },
+    "hog2": {
+      "seat": 7,
+      "vehicle": "vehicles\\warthog\\mp_warthog"
+    },
+    "rhog1": {
+      "seat": 0,
+      "vehicle": "vehicles\\rwarthog\\rwarthog"
+    },
+    "rhog2": {
+      "seat": 7,
+      "vehicle": "vehicles\\rwarthog\\rwarthog"
+    }
+  },
+  "mess_armageddon": {
+    "hog1": {
+      "seat": 0,
+      "vehicle": "vehicles\\warthog\\mp_warthog"
+    },
+    "hog2": {
+      "seat": 7,
+      "vehicle": "vehicles\\warthog\\mp_warthog"
+    },
+    "rhog1": {
+      "seat": 0,
+      "vehicle": "vehicles\\rwarthog\\rwarthog"
+    },
+    "rhog2": {
+      "seat": 7,
+      "vehicle": "vehicles\\rwarthog\\rwarthog"
+    }
+  },
+  "metalicarena": {
+    "hog1": {
+      "seat": 0,
+      "vehicle": "vehicles\\warthog\\mp_warthog"
+    },
+    "hog2": {
+      "seat": 7,
+      "vehicle": "vehicles\\warthog\\mp_warthog"
+    },
+    "rhog1": {
+      "seat": 0,
+      "vehicle": "vehicles\\rwarthog\\rwarthog"
+    },
+    "rhog2": {
+      "seat": 7,
+      "vehicle": "vehicles\\rwarthog\\rwarthog"
+    }
+  },
+  "mezmoriced": {
+    "hog1": {
+      "seat": 0,
+      "vehicle": "vehicles\\warthog\\mp_warthog"
+    },
+    "hog2": {
+      "seat": 7,
+      "vehicle": "vehicles\\warthog\\mp_warthog"
+    },
+    "rhog1": {
+      "seat": 0,
+      "vehicle": "vehicles\\rwarthog\\rwarthog"
+    },
+    "rhog2": {
+      "seat": 7,
+      "vehicle": "vehicles\\rwarthog\\rwarthog"
+    }
+  },
+  "midas": {
+    "hog1": {
+      "seat": 0,
+      "vehicle": "vehicles\\warthog\\mp_warthog"
+    },
+    "hog2": {
+      "seat": 7,
+      "vehicle": "vehicles\\warthog\\mp_warthog"
+    },
+    "rhog1": {
+      "seat": 0,
+      "vehicle": "vehicles\\rwarthog\\rwarthog"
+    },
+    "rhog2": {
+      "seat": 7,
+      "vehicle": "vehicles\\rwarthog\\rwarthog"
+    }
+  },
+  "midship": {
+    "hog1": {
+      "seat": 0,
+      "vehicle": "vehicles\\warthog\\mp_warthog"
+    },
+    "hog2": {
+      "seat": 7,
+      "vehicle": "vehicles\\warthog\\mp_warthog"
+    },
+    "rhog1": {
+      "seat": 0,
+      "vehicle": "vehicles\\rwarthog\\rwarthog"
+    },
+    "rhog2": {
+      "seat": 7,
+      "vehicle": "vehicles\\rwarthog\\rwarthog"
+    }
+  },
+  "ministunt": {
+    "ghost": {
+      "seat": 0,
+      "vehicle": "vehicles\\ghost\\ghost_mp"
+    },
+    "shog1": {
+      "seat": 0,
+      "vehicle": "vehicles\\sporthog\\sporthog"
+    },
+    "shog2": {
+      "seat": 7,
+      "vehicle": "vehicles\\sporthog\\sporthog"
+    }
+  },
+  "modern_warfarev3_the_outbrack": {
+    "hog1": {
+      "seat": 0,
+      "vehicle": "vehicles\\warthog\\mp_warthog"
+    },
+    "hog2": {
+      "seat": 7,
+      "vehicle": "vehicles\\warthog\\mp_warthog"
+    },
+    "rhog1": {
+      "seat": 0,
+      "vehicle": "vehicles\\rwarthog\\rwarthog"
+    },
+    "rhog2": {
+      "seat": 7,
+      "vehicle": "vehicles\\rwarthog\\rwarthog"
+    }
+  },
+  "molag": {
+    "hog1": {
+      "seat": 0,
+      "vehicle": "vehicles\\warthog\\mp_warthog"
+    },
+    "hog2": {
+      "seat": 7,
+      "vehicle": "vehicles\\warthog\\mp_warthog"
+    },
+    "rhog1": {
+      "seat": 0,
+      "vehicle": "vehicles\\rwarthog\\rwarthog"
+    },
+    "rhog2": {
+      "seat": 7,
+      "vehicle": "vehicles\\rwarthog\\rwarthog"
+    }
+  },
+  "mombasa_race": {
+    "hog1": {
+      "seat": 0,
+      "vehicle": "vehicles\\g_warthog\\g_warthog"
+    },
+    "hog2": {
+      "seat": 7,
+      "vehicle": "vehicles\\g_warthog\\g_warthog"
+    },
+    "civi1": {
+      "seat": 0,
+      "vehicle": "vehicles\\civvi\\civvi"
+    },
+    "civi2": {
+      "seat": 7,
+      "vehicle": "vehicles\\civvi\\civvi"
+    }
+  },
+  "mongoose_point": {
+    "hog1": {
+      "seat": 0,
+      "vehicle": "vehicles\\fwarthog\\mp_fwarthog"
+    },
+    "hog2": {
+      "seat": 7,
+      "vehicle": "vehicles\\fwarthog\\mp_fwarthog"
+    }
+  },
+  "monkeyrap": {
+    "hog1": {
+      "seat": 0,
+      "vehicle": "vehicles\\warthog\\mp_warthog"
+    },
+    "hog2": {
+      "seat": 7,
+      "vehicle": "vehicles\\warthog\\mp_warthog"
+    },
+    "rhog1": {
+      "seat": 0,
+      "vehicle": "vehicles\\rwarthog\\rwarthog"
+    },
+    "rhog2": {
+      "seat": 7,
+      "vehicle": "vehicles\\rwarthog\\rwarthog"
+    }
+  },
+  "monster_jam": {
+    "hog1": {
+      "seat": 0,
+      "vehicle": "vehicles\\hogfoot\\hogfoot"
+    },
+    "hog2": {
+      "seat": 7,
+      "vehicle": "vehicles\\hogfoot\\hogfoot"
+    }
+  },
+  "mont_st_michel": {
+    "hog1": {
+      "seat": 0,
+      "vehicle": "vehicles\\warthog\\h2 mp_warthog"
+    },
+    "hog2": {
+      "seat": 7,
+      "vehicle": "vehicles\\warthog\\h2 mp_warthog"
+    },
+    "rhog1": {
+      "seat": 0,
+      "vehicle": "vehicles\\rwarthog\\h2 rwarthog"
+    },
+    "rhog2": {
+      "seat": 7,
+      "vehicle": "vehicles\\rwarthog\\h2 rwarthog"
+    }
+  },
+  "moodbkwds": {
+    "hog1": {
+      "seat": 0,
+      "vehicle": "vehicles\\warthog\\mp_warthog"
+    },
+    "hog2": {
+      "seat": 7,
+      "vehicle": "vehicles\\warthog\\mp_warthog"
+    },
+    "rhog1": {
+      "seat": 0,
+      "vehicle": "vehicles\\rwarthog\\rwarthog"
+    },
+    "rhog2": {
+      "seat": 7,
+      "vehicle": "vehicles\\rwarthog\\rwarthog"
+    }
+  },
+  "mooncrater1.0b": {
+    "hog1": {
+      "seat": 0,
+      "vehicle": "vehicles\\warthog\\mp_warthog"
+    },
+    "hog2": {
+      "seat": 7,
+      "vehicle": "vehicles\\warthog\\mp_warthog"
+    },
+    "rhog1": {
+      "seat": 0,
+      "vehicle": "vehicles\\rwarthog\\rwarthog"
+    },
+    "rhog2": {
+      "seat": 7,
+      "vehicle": "vehicles\\rwarthog\\rwarthog"
+    }
+  },
+  "mossgulch": {
+    "hog1": {
+      "seat": 0,
+      "vehicle": "vehicles\\bm_warthog\\bm_warthog"
+    },
+    "hog2": {
+      "seat": 7,
+      "vehicle": "vehicles\\bm_warthog\\bm_warthog"
+    },
+    "ghost": {
+      "seat": 0,
+      "vehicle": "vehicles\\brute_ghost\\brute_ghost"
+    }
+  },
+  "mountainisland": {
+    "hog1": {
+      "seat": 0,
+      "vehicle": "vehicles\\warthog\\mp_warthog"
+    },
+    "hog2": {
+      "seat": 7,
+      "vehicle": "vehicles\\warthog\\mp_warthog"
+    },
+    "rhog1": {
+      "seat": 0,
+      "vehicle": "vehicles\\rwarthog\\rwarthog"
+    },
+    "rhog2": {
+      "seat": 7,
+      "vehicle": "vehicles\\rwarthog\\rwarthog"
+    }
+  },
+  "mountainkingdom": {
+    "hog1": {
+      "seat": 0,
+      "vehicle": "vehicles\\warthog\\mp_warthog"
+    },
+    "hog2": {
+      "seat": 7,
+      "vehicle": "vehicles\\warthog\\mp_warthog"
+    },
+    "rhog1": {
+      "seat": 0,
+      "vehicle": "vehicles\\rwarthog\\rwarthog"
+    },
+    "rhog2": {
+      "seat": 7,
+      "vehicle": "vehicles\\rwarthog\\rwarthog"
+    }
+  },
+  "mp": {
+    "hog1": {
+      "seat": 0,
+      "vehicle": "vehicles\\warthog\\mp_warthog"
+    },
+    "hog2": {
+      "seat": 7,
+      "vehicle": "vehicles\\warthog\\mp_warthog"
+    },
+    "rhog1": {
+      "seat": 0,
+      "vehicle": "vehicles\\rwarthog\\rwarthog"
+    },
+    "rhog2": {
+      "seat": 7,
+      "vehicle": "vehicles\\rwarthog\\rwarthog"
+    }
+  },
+  "mp_aotcr_b": {
+    "hog1": {
+      "seat": 0,
+      "vehicle": "vehicles\\warthog\\mp_warthog"
+    },
+    "hog2": {
+      "seat": 7,
+      "vehicle": "vehicles\\warthog\\mp_warthog"
+    },
+    "rhog1": {
+      "seat": 0,
+      "vehicle": "vehicles\\rwarthog\\rwarthog"
+    },
+    "rhog2": {
+      "seat": 7,
+      "vehicle": "vehicles\\rwarthog\\rwarthog"
+    }
+  },
+  "mp_secret_mision_1": {
+    "ghost": {
+      "seat": 0,
+      "vehicle": "vehicles\\ghost\\ghost"
+    },
+    "hog1": {
+      "seat": 0,
+      "vehicle": "vehicles\\warthog\\mp_warthog"
+    },
+    "hog2": {
+      "seat": 7,
+      "vehicle": "vehicles\\warthog\\mp_warthog"
+    }
+  },
+  "mt_cereal_bowl": {
+    "mon": {
+      "seat": 0,
+      "vehicle": "vehicles\\mongoose\\mongoose"
+    },
+    "rhog1": {
+      "seat": 0,
+      "vehicle": "vehicles\\rwarthog\\rwarthog"
+    },
+    "rhog2": {
+      "seat": 7,
+      "vehicle": "vehicles\\rwarthog\\rwarthog"
+    }
+  },
+  "mt_dementia": {
+    "hog1": {
+      "seat": 0,
+      "vehicle": "vehicles\\warthog\\mp_warthog"
+    },
+    "hog2": {
+      "seat": 7,
+      "vehicle": "vehicles\\warthog\\mp_warthog"
+    },
+    "rhog1": {
+      "seat": 0,
+      "vehicle": "vehicles\\rwarthog\\rwarthog"
+    },
+    "rhog2": {
+      "seat": 7,
+      "vehicle": "vehicles\\rwarthog\\rwarthog"
+    }
+  },
+  "mudwinder": {
+    "hog1": {
+      "seat": 0,
+      "vehicle": "vehicles\\hogfoot\\hogfoot"
+    },
+    "hog2": {
+      "seat": 7,
+      "vehicle": "vehicles\\hogfoot\\hogfoot"
+    },
+    "rhog1": {
+      "seat": 0,
+      "vehicle": "vehicles\\hogfoot\\hogfoot2"
+    },
+    "rhog2": {
+      "seat": 7,
+      "vehicle": "vehicles\\hogfoot\\hogfoot2"
+    }
+  },
+  "municipality": {
+    "hog1": {
+      "seat": 0,
+      "vehicle": "vehicles\\warthog\\mp_warthog"
+    },
+    "hog2": {
+      "seat": 7,
+      "vehicle": "vehicles\\warthog\\mp_warthog"
+    },
+    "rhog1": {
+      "seat": 0,
+      "vehicle": "vehicles\\rwarthog\\rwarthog"
+    },
+    "rhog2": {
+      "seat": 7,
+      "vehicle": "vehicles\\rwarthog\\rwarthog"
+    }
+  },
+  "murena": {
+    "hog1": {
+      "seat": 0,
+      "vehicle": "vehicles\\warthog\\mp_warthog"
+    },
+    "hog2": {
+      "seat": 7,
+      "vehicle": "vehicles\\warthog\\mp_warthog"
+    },
+    "rhog1": {
+      "seat": 0,
+      "vehicle": "vehicles\\rwarthog\\rwarthog"
+    },
+    "rhog2": {
+      "seat": 7,
+      "vehicle": "vehicles\\rwarthog\\rwarthog"
+    }
+  },
+  "mute_city": {
+    "pan1": {
+      "seat": 0,
+      "vehicle": "vehicles\\gp\\green_panther"
+    },
+    "pan2": {
+      "seat": 7,
+      "vehicle": "vehicles\\gp\\green_panther"
+    },
+    "gaz1": {
+      "seat": 0,
+      "vehicle": "vehicles\\red_gazelle\\red_gazelle"
+    },
+    "gaz2": {
+      "seat": 7,
+      "vehicle": "vehicles\\red_gazelle\\red_gazelle"
+    }
+  },
+  "mute_city_beta_2": {
+    "pan1": {
+      "seat": 0,
+      "vehicle": "vehicles\\gp\\green_panther"
+    },
+    "pan2": {
+      "seat": 7,
+      "vehicle": "vehicles\\gp\\green_panther"
+    },
+    "gaz1": {
+      "seat": 0,
+      "vehicle": "vehicles\\red_gazelle\\red_gazelle"
+    },
+    "gaz2": {
+      "seat": 7,
+      "vehicle": "vehicles\\red_gazelle\\red_gazelle"
+    }
+  },
+  "my": {
+    "hog1": {
+      "seat": 0,
+      "vehicle": "vehicles\\warthog\\mp_warthog"
+    },
+    "hog2": {
+      "seat": 7,
+      "vehicle": "vehicles\\warthog\\mp_warthog"
+    },
+    "rhog1": {
+      "seat": 0,
+      "vehicle": "vehicles\\rwarthog\\rwarthog"
+    },
+    "rhog2": {
+      "seat": 7,
+      "vehicle": "vehicles\\rwarthog\\rwarthog"
+    }
+  },
+  "mystic": {
+    "hog1": {
+      "seat": 0,
+      "vehicle": "vehicles\\warthog\\mp_warthog"
+    },
+    "hog2": {
+      "seat": 7,
+      "vehicle": "vehicles\\warthog\\mp_warthog"
+    },
+    "rhog1": {
+      "seat": 0,
+      "vehicle": "vehicles\\rwarthog\\rwarthog"
+    },
+    "rhog2": {
+      "seat": 7,
+      "vehicle": "vehicles\\rwarthog\\rwarthog"
+    }
+  },
+  "mystic_mod": {
+    "puma1": {
+      "seat": 0,
+      "vehicle": "vehicles\\puma\\puma_lt"
+    },
+    "puma2": {
+      "seat": 7,
+      "vehicle": "vehicles\\puma\\puma_lt"
+    },
+    "puma3": {
+      "seat": 0,
+      "vehicle": "vehicles\\puma\\rpuma_lt"
+    },
+    "puma4": {
+      "seat": 7,
+      "vehicle": "vehicles\\puma\\rpuma_lt"
+    }
+  },
+  "naval": {
+    "boat1": {
+      "seat": 0,
+      "vehicle": "vehicles\\boat\\boat"
+    },
+    "boat2": {
+      "seat": 7,
+      "vehicle": "vehicles\\boat\\boat"
+    },
+    "rhog1": {
+      "seat": 0,
+      "vehicle": "vehicles\\rwarthog\\rwarthog"
+    },
+    "rhog2": {
+      "seat": 7,
+      "vehicle": "vehicles\\rwarthog\\rwarthog"
+    }
+  },
+  "navy's_playground": {
+    "hog1": {
+      "seat": 0,
+      "vehicle": "vehicles\\bm_warthog\\bm_warthog"
+    },
+    "hog2": {
+      "seat": 7,
+      "vehicle": "vehicles\\bm_warthog\\bm_warthog"
+    },
+    "rhog1": {
+      "seat": 0,
+      "vehicle": "vehicles\\rwarthog\\rwarthog"
+    },
+    "rhog2": {
+      "seat": 7,
+      "vehicle": "vehicles\\rwarthog\\rwarthog"
+    }
+  },
+  "ndugu": {
+    "hog1": {
+      "seat": 0,
+      "vehicle": "vehicles\\warthog\\mp_warthog"
+    },
+    "hog2": {
+      "seat": 7,
+      "vehicle": "vehicles\\warthog\\mp_warthog"
+    },
+    "rhog1": {
+      "seat": 0,
+      "vehicle": "vehicles\\rwarthog\\rwarthog"
+    },
+    "rhog2": {
+      "seat": 7,
+      "vehicle": "vehicles\\rwarthog\\rwarthog"
+    }
+  },
+  "needleosity": {
+    "hog1": {
+      "seat": 0,
+      "vehicle": "vehicles\\warthog\\mp_warthog"
+    },
+    "hog2": {
+      "seat": 7,
+      "vehicle": "vehicles\\warthog\\mp_warthog"
+    },
+    "rhog1": {
+      "seat": 0,
+      "vehicle": "vehicles\\rwarthog\\rwarthog"
+    },
+    "rhog2": {
+      "seat": 7,
+      "vehicle": "vehicles\\rwarthog\\rwarthog"
+    }
+  },
+  "nekari": {
+    "hog1": {
+      "seat": 0,
+      "vehicle": "vehicles\\warthog\\mp_warthog"
+    },
+    "hog2": {
+      "seat": 7,
+      "vehicle": "vehicles\\warthog\\mp_warthog"
+    },
+    "rhog1": {
+      "seat": 0,
+      "vehicle": "vehicles\\rwarthog\\rwarthog"
+    },
+    "rhog2": {
+      "seat": 7,
+      "vehicle": "vehicles\\rwarthog\\rwarthog"
+    }
+  },
+  "nemesis": {
+    "hog1": {
+      "seat": 0,
+      "vehicle": "vehicles\\warthog\\mp_warthog"
+    },
+    "hog2": {
+      "seat": 7,
+      "vehicle": "vehicles\\warthog\\mp_warthog"
+    },
+    "rhog1": {
+      "seat": 0,
+      "vehicle": "vehicles\\rwarthog\\rwarthog"
+    },
+    "rhog2": {
+      "seat": 7,
+      "vehicle": "vehicles\\rwarthog\\rwarthog"
+    }
+  },
+  "neophobia_beta": {
+    "hog1": {
+      "seat": 0,
+      "vehicle": "vehicles\\warthog\\mp_warthog"
+    },
+    "hog2": {
+      "seat": 7,
+      "vehicle": "vehicles\\warthog\\mp_warthog"
+    },
+    "rhog1": {
+      "seat": 0,
+      "vehicle": "vehicles\\rwarthog\\rwarthog"
+    },
+    "rhog2": {
+      "seat": 7,
+      "vehicle": "vehicles\\rwarthog\\rwarthog"
+    }
+  },
+  "nervous_canyon_race": {
+    "hog1": {
+      "seat": 0,
+      "vehicle": "vehicles\\warthog\\mp_warthog"
+    },
+    "hog2": {
+      "seat": 7,
+      "vehicle": "vehicles\\warthog\\mp_warthog"
+    },
+    "rhog1": {
+      "seat": 0,
+      "vehicle": "vehicles\\rwarthog\\rwarthog"
+    },
+    "rhog2": {
+      "seat": 7,
+      "vehicle": "vehicles\\rwarthog\\rwarthog"
+    }
+  },
+  "nervous_king": {
+    "hog1": {
+      "seat": 0,
+      "vehicle": "vehicles\\warthog\\mp_warthog"
+    },
+    "hog2": {
+      "seat": 7,
+      "vehicle": "vehicles\\warthog\\mp_warthog"
+    },
+    "rhog1": {
+      "seat": 0,
+      "vehicle": "vehicles\\rwarthog\\rwarthog"
+    },
+    "rhog2": {
+      "seat": 7,
+      "vehicle": "vehicles\\rwarthog\\rwarthog"
+    }
+  },
+  "new": {
+    "hog1": {
+      "seat": 0,
+      "vehicle": "vehicles\\warthog\\mp_warthog"
+    },
+    "hog2": {
+      "seat": 7,
+      "vehicle": "vehicles\\warthog\\mp_warthog"
+    },
+    "rhog1": {
+      "seat": 0,
+      "vehicle": "vehicles\\rwarthog\\rwarthog"
+    },
+    "rhog2": {
+      "seat": 7,
+      "vehicle": "vehicles\\rwarthog\\rwarthog"
+    }
+  },
+  "new_mombasa_chaos": {
+    "hog1": {
+      "seat": 0,
+      "vehicle": "vehicles\\warthog\\mp_warthog"
+    },
+    "hog2": {
+      "seat": 7,
+      "vehicle": "vehicles\\warthog\\mp_warthog"
+    },
+    "rhog1": {
+      "seat": 0,
+      "vehicle": "vehicles\\rwarthog\\rwarthog"
+    },
+    "rhog2": {
+      "seat": 7,
+      "vehicle": "vehicles\\rwarthog\\rwarthog"
+    }
+  },
+  "new_mombasa_race": {
+    "hog1": {
+      "seat": 0,
+      "vehicle": "vehicles\\warthog\\mp_warthog"
+    },
+    "hog2": {
+      "seat": 7,
+      "vehicle": "vehicles\\warthog\\mp_warthog"
+    },
+    "rhog1": {
+      "seat": 0,
+      "vehicle": "vehicles\\rwarthog\\rwarthog"
+    },
+    "rhog2": {
+      "seat": 7,
+      "vehicle": "vehicles\\rwarthog\\rwarthog"
+    }
+  },
+  "new_mombasa_race_v2": {
+    "hog1": {
+      "seat": 0,
+      "vehicle": "vehicles\\warthog\\mp_warthog"
+    },
+    "hog2": {
+      "seat": 7,
+      "vehicle": "vehicles\\warthog\\mp_warthog"
+    },
+    "rhog1": {
+      "seat": 0,
+      "vehicle": "vehicles\\rwarthog\\rwarthog"
+    },
+    "rhog2": {
+      "seat": 7,
+      "vehicle": "vehicles\\rwarthog\\rwarthog"
+    }
+  },
+  "newgulch_4": {
+    "hog1": {
+      "seat": 0,
+      "vehicle": "vehicles\\coldsnap_hogs\\g_warthog"
+    },
+    "hog2": {
+      "seat": 7,
+      "vehicle": "vehicles\\coldsnap_hogs\\g_warthog"
+    },
+    "rhog1": {
+      "seat": 0,
+      "vehicle": "vehicles\\coldsnap_hogs\\mwarthog"
+    },
+    "rhog2": {
+      "seat": 7,
+      "vehicle": "vehicles\\coldsnap_hogs\\mwarthog"
+    }
+  },
+  "newgulch_5": {
+    "ghost": {
+      "seat": 0,
+      "vehicle": "vehicles\\brute_ghost\\brute_ghost"
+    },
+    "rhog1": {
+      "seat": 0,
+      "vehicle": "vehicles\\rwarthog\\rwarthog"
+    },
+    "rhog2": {
+      "seat": 7,
+      "vehicle": "vehicles\\rwarthog\\rwarthog"
+    }
+  },
+  "nightcamp_ce": {
+    "hog1": {
+      "seat": 0,
+      "vehicle": "vehicles\\warthog\\mp_warthog"
+    },
+    "hog2": {
+      "seat": 7,
+      "vehicle": "vehicles\\warthog\\mp_warthog"
+    },
+    "rhog1": {
+      "seat": 0,
+      "vehicle": "vehicles\\rwarthog\\rwarthog"
+    },
+    "rhog2": {
+      "seat": 7,
+      "vehicle": "vehicles\\rwarthog\\rwarthog"
+    }
+  },
+  "nightglow": {
+    "hog1": {
+      "seat": 0,
+      "vehicle": "vehicles\\s_warthog\\mp_warthog444"
+    },
+    "hog2": {
+      "seat": 7,
+      "vehicle": "vehicles\\s_warthog\\mp_warthog444"
+    },
+    "rhog1": {
+      "seat": 0,
+      "vehicle": "vehicles\\s_rwarthog\\rwarthog444"
+    },
+    "rhog2": {
+      "seat": 7,
+      "vehicle": "vehicles\\s_rwarthog\\rwarthog444"
+    }
+  },
+  "nightmare_arena": {
+    "hog1": {
+      "seat": 0,
+      "vehicle": "halo3\\vehicles\\warthog\\mp_warthog"
+    },
+    "hog2": {
+      "seat": 7,
+      "vehicle": "halo3\\vehicles\\warthog\\mp_warthog"
+    },
+    "rhog1": {
+      "seat": 0,
+      "vehicle": "halo3\\vehicles\\warthog\\rwarthog"
+    },
+    "rhog2": {
+      "seat": 7,
+      "vehicle": "halo3\\vehicles\\warthog\\rwarthog"
+    }
+  },
+  "nightriders": {
+    "hog1": {
+      "seat": 0,
+      "vehicle": "vehicles\\warthog\\mp_warthog"
+    },
+    "hog2": {
+      "seat": 7,
+      "vehicle": "vehicles\\warthog\\mp_warthog"
+    },
+    "rhog1": {
+      "seat": 0,
+      "vehicle": "vehicles\\rwarthog\\rwarthog"
+    },
+    "rhog2": {
+      "seat": 7,
+      "vehicle": "vehicles\\rwarthog\\rwarthog"
+    }
+  },
+  "nirvana": {
+    "hog1": {
+      "seat": 0,
+      "vehicle": "vehicles\\warthog\\mp_warthog"
+    },
+    "hog2": {
+      "seat": 7,
+      "vehicle": "vehicles\\warthog\\mp_warthog"
+    },
+    "rhog1": {
+      "seat": 0,
+      "vehicle": "vehicles\\rwarthog\\rwarthog"
+    },
+    "rhog2": {
+      "seat": 7,
+      "vehicle": "vehicles\\rwarthog\\rwarthog"
+    }
+  },
+  "nitra": {
+    "hog1": {
+      "seat": 0,
+      "vehicle": "vehicles\\warthog\\mp_warthog"
+    },
+    "hog2": {
+      "seat": 7,
+      "vehicle": "vehicles\\warthog\\mp_warthog"
+    },
+    "rhog1": {
+      "seat": 0,
+      "vehicle": "vehicles\\rwarthog\\rwarthog"
+    },
+    "rhog2": {
+      "seat": 7,
+      "vehicle": "vehicles\\rwarthog\\rwarthog"
+    }
+  },
+  "No_Remorse": {
+    "hog1": {
+      "seat": 0,
+      "vehicle": "vehicles\\warthog\\mp_warthog"
+    },
+    "hog2": {
+      "seat": 7,
+      "vehicle": "vehicles\\warthog\\mp_warthog"
+    },
+    "rhog1": {
+      "seat": 0,
+      "vehicle": "vehicles\\rwarthog\\rwarthog"
+    },
+    "rhog2": {
+      "seat": 7,
+      "vehicle": "vehicles\\rwarthog\\rwarthog"
+    }
+  },
+  "north_terrains": {
+    "hog1": {
+      "seat": 0,
+      "vehicle": "vehicles\\warthog\\mp_warthog"
+    },
+    "hog2": {
+      "seat": 7,
+      "vehicle": "vehicles\\warthog\\mp_warthog"
+    },
+    "rhog1": {
+      "seat": 0,
+      "vehicle": "vehicles\\rwarthog\\rwarthog"
+    },
+    "rhog2": {
+      "seat": 7,
+      "vehicle": "vehicles\\rwarthog\\rwarthog"
+    }
+  },
+  "novasphobia_beta": {
+    "hog1": {
+      "seat": 0,
+      "vehicle": "vehicles\\warthog\\mp_warthog"
+    },
+    "hog2": {
+      "seat": 7,
+      "vehicle": "vehicles\\warthog\\mp_warthog"
+    },
+    "rhog1": {
+      "seat": 0,
+      "vehicle": "vehicles\\rwarthog\\rwarthog"
+    },
+    "rhog2": {
+      "seat": 7,
+      "vehicle": "vehicles\\rwarthog\\rwarthog"
+    }
+  },
+  "nowayout": {
+    "hog1": {
+      "seat": 0,
+      "vehicle": "vehicles\\warthog\\mp_warthog"
+    },
+    "hog2": {
+      "seat": 7,
+      "vehicle": "vehicles\\warthog\\mp_warthog"
+    },
+    "rhog1": {
+      "seat": 0,
+      "vehicle": "vehicles\\rwarthog\\rwarthog"
+    },
+    "rhog2": {
+      "seat": 7,
+      "vehicle": "vehicles\\rwarthog\\rwarthog"
+    }
+  },
+  "null": {
+    "hog1": {
+      "san1": 0,
+      "vehicle": "vehicles\\warthog\\sandhog"
+    },
+    "san2": {
+      "seat": 7,
+      "vehicle": "vehicles\\warthog\\sandhog"
+    },
+    "mon": {
+      "seat": 0,
+      "vehicle": "vehicles\\mongoose\\atv"
+    }
+  },
+  "Nyctophobia": {
+    "hog1": {
+      "seat": 0,
+      "vehicle": "vehicles\\warthog\\mp_warthog"
+    },
+    "hog2": {
+      "seat": 7,
+      "vehicle": "vehicles\\warthog\\mp_warthog"
+    },
+    "rhog1": {
+      "seat": 0,
+      "vehicle": "vehicles\\rwarthog\\rwarthog"
+    },
+    "rhog2": {
+      "seat": 7,
+      "vehicle": "vehicles\\rwarthog\\rwarthog"
+    }
+  },
+  "oasis": {
+    "hog1": {
+      "seat": 0,
+      "vehicle": "vehicles\\warthog\\mp_warthog"
+    },
+    "hog2": {
+      "seat": 7,
+      "vehicle": "vehicles\\warthog\\mp_warthog"
+    },
+    "rhog1": {
+      "seat": 0,
+      "vehicle": "vehicles\\rwarthog\\rwarthog"
+    },
+    "rhog2": {
+      "seat": 7,
+      "vehicle": "vehicles\\rwarthog\\rwarthog"
+    }
+  },
+  "obelisk": {
+    "hog1": {
+      "seat": 0,
+      "vehicle": "vehicles\\warthog\\mp_warthog"
+    },
+    "hog2": {
+      "seat": 7,
+      "vehicle": "vehicles\\warthog\\mp_warthog"
+    },
+    "rhog1": {
+      "seat": 0,
+      "vehicle": "vehicles\\rwarthog\\rwarthog"
+    },
+    "rhog2": {
+      "seat": 7,
+      "vehicle": "vehicles\\rwarthog\\rwarthog"
+    }
+  },
+  "oblivion": {
+    "hog1": {
+      "seat": 0,
+      "vehicle": "vehicles\\warthog\\mp_warthog"
+    },
+    "hog2": {
+      "seat": 7,
+      "vehicle": "vehicles\\warthog\\mp_warthog"
+    },
+    "rhog1": {
+      "seat": 0,
+      "vehicle": "vehicles\\rwarthog\\rwarthog"
+    },
+    "rhog2": {
+      "seat": 7,
+      "vehicle": "vehicles\\rwarthog\\rwarthog"
+    }
+  },
+  "observatory": {
+    "hog1": {
+      "seat": 0,
+      "vehicle": "vehicles\\warthog\\mp_warthog"
+    },
+    "hog2": {
+      "seat": 7,
+      "vehicle": "vehicles\\warthog\\mp_warthog"
+    },
+    "rhog1": {
+      "seat": 0,
+      "vehicle": "vehicles\\rwarthog\\rwarthog"
+    },
+    "rhog2": {
+      "seat": 7,
+      "vehicle": "vehicles\\rwarthog\\rwarthog"
+    }
+  },
+  "obsolete": {
+    "civi1": {
+      "seat": 0,
+      "vehicle": "vehicles\\civihog\\mp_civihog"
+    },
+    "civi2": {
+      "seat": 7,
+      "vehicle": "vehicles\\civihog\\mp_civihog"
+    },
+    "mhog1": {
+      "seat": 0,
+      "vehicle": "vehicles\\misslehog\\misslehog"
+    },
+    "mhog2": {
+      "seat": 7,
+      "vehicle": "vehicles\\misslehog\\misslehog"
+    }
+  },
+  "obstruction_beta": {
+    "hog1": {
+      "seat": 0,
+      "vehicle": "vehicles\\warthog\\mp_warthog"
+    },
+    "hog2": {
+      "seat": 7,
+      "vehicle": "vehicles\\warthog\\mp_warthog"
+    },
+    "rhog1": {
+      "seat": 0,
+      "vehicle": "vehicles\\rwarthog\\rwarthog"
+    },
+    "rhog2": {
+      "seat": 7,
+      "vehicle": "vehicles\\rwarthog\\rwarthog"
+    }
+  },
+  "oceancrater": {
+    "ghost": {
+      "seat": 0,
+      "vehicle": "vehicles\\ghost\\ghost_mp"
+    },
+    "rhog1": {
+      "seat": 0,
+      "vehicle": "vehicles\\coldsnap_hogs\\mp_warthog"
+    },
+    "rhog2": {
+      "seat": 7,
+      "vehicle": "vehicles\\coldsnap_hogs\\mp_warthog"
+    }
+  },
+  "oceans_apart": {
+    "hog1": {
+      "seat": 0,
+      "vehicle": "vehicles\\warthog\\mp_warthog"
+    },
+    "hog2": {
+      "seat": 7,
+      "vehicle": "vehicles\\warthog\\mp_warthog"
+    },
+    "rhog1": {
+      "seat": 0,
+      "vehicle": "vehicles\\rwarthog\\rwarthog"
+    },
+    "rhog2": {
+      "seat": 7,
+      "vehicle": "vehicles\\rwarthog\\rwarthog"
+    }
+  },
+  "odd_worlds": {
+    "hog1": {
+      "seat": 0,
+      "vehicle": "vehicles\\warthog\\mp_warthog"
+    },
+    "hog2": {
+      "seat": 7,
+      "vehicle": "vehicles\\warthog\\mp_warthog"
+    },
+    "rhog1": {
+      "seat": 0,
+      "vehicle": "vehicles\\rwarthog\\rwarthog"
+    },
+    "rhog2": {
+      "seat": 7,
+      "vehicle": "vehicles\\rwarthog\\rwarthog"
+    }
+  },
+  "oil_spill_aco": {
+    "hog1": {
+      "seat": 0,
+      "vehicle": "vehicles\\warthog\\mp_warthog"
+    },
+    "hog2": {
+      "seat": 7,
+      "vehicle": "vehicles\\warthog\\mp_warthog"
+    },
+    "rhog1": {
+      "seat": 0,
+      "vehicle": "vehicles\\rwarthog\\rwarthog"
+    },
+    "rhog2": {
+      "seat": 7,
+      "vehicle": "vehicles\\rwarthog\\rwarthog"
+    }
+  },
+  "oilisle": {
+    "hog1": {
+      "seat": 0,
+      "vehicle": "vehicles\\warthog\\mp_warthog"
+    },
+    "hog2": {
+      "seat": 7,
+      "vehicle": "vehicles\\warthog\\mp_warthog"
+    },
+    "rhog1": {
+      "seat": 0,
+      "vehicle": "vehicles\\rwarthog\\rwarthog"
+    },
+    "rhog2": {
+      "seat": 7,
+      "vehicle": "vehicles\\rwarthog\\rwarthog"
+    }
+  },
+  "old_cemetery": {
+    "hog1": {
+      "seat": 0,
+      "vehicle": "vehicles\\warthog\\mp_warthog"
+    },
+    "hog2": {
+      "seat": 7,
+      "vehicle": "vehicles\\warthog\\mp_warthog"
+    },
+    "rhog1": {
+      "seat": 0,
+      "vehicle": "vehicles\\coldsnap_hogs\\g_warthog"
+    },
+    "rhog2": {
+      "seat": 7,
+      "vehicle": "vehicles\\coldsnap_hogs\\g_warthog"
+    }
+  },
+  "olympus_mons": {
+    "hog1": {
+      "seat": 0,
+      "vehicle": "vehicles\\warthog\\mp_warthog"
+    },
+    "hog2": {
+      "seat": 7,
+      "vehicle": "vehicles\\warthog\\mp_warthog"
+    },
+    "rhog1": {
+      "seat": 0,
+      "vehicle": "vehicles\\rwarthog\\rwarthog"
+    },
+    "rhog2": {
+      "seat": 7,
+      "vehicle": "vehicles\\rwarthog\\rwarthog"
+    }
+  },
+  "omega_outpost": {
+    "hog1": {
+      "seat": 0,
+      "vehicle": "vehicles\\warthog\\mp_warthog"
+    },
+    "hog2": {
+      "seat": 7,
+      "vehicle": "vehicles\\warthog\\mp_warthog"
+    },
+    "rhog1": {
+      "seat": 0,
+      "vehicle": "vehicles\\rwarthog\\rwarthog"
+    },
+    "rhog2": {
+      "seat": 7,
+      "vehicle": "vehicles\\rwarthog\\rwarthog"
+    }
+  },
+  "ominous": {
+    "hog1": {
+      "seat": 0,
+      "vehicle": "vehicles\\warthog\\mp_warthog"
+    },
+    "hog2": {
+      "seat": 7,
+      "vehicle": "vehicles\\warthog\\mp_warthog"
+    },
+    "rhog1": {
+      "seat": 0,
+      "vehicle": "vehicles\\rwarthog\\rwarthog"
+    },
+    "rhog2": {
+      "seat": 7,
+      "vehicle": "vehicles\\rwarthog\\rwarthog"
+    }
+  },
+  "ooe_big_chees": {
+    "spec": {
+      "seat": 0,
+      "vehicle": "vehicles\\spectre\\spectre"
+    }
+  },
+  "ooecookie": {
+    "hog1": {
+      "seat": 0,
+      "vehicle": "vehicles\\warthog\\mp_warthog"
+    },
+    "hog2": {
+      "seat": 7,
+      "vehicle": "vehicles\\warthog\\mp_warthog"
+    },
+    "dpv1": {
+      "seat": 0,
+      "vehicle": "vehicles\\dpv\\dpv"
+    },
+    "dpv2": {
+      "seat": 7,
+      "vehicle": "vehicles\\dpv\\dpv"
+    }
+  },
+  "openseasbeta": {
+    "hog1": {
+      "seat": 0,
+      "vehicle": "vehicles\\mwarthog\\mwarthog"
+    },
+    "hog2": {
+      "seat": 7,
+      "vehicle": "vehicles\\mwarthog\\mwarthog"
+    },
+    "rhog1": {
+      "seat": 0,
+      "vehicle": "vehicles\\coldsnap_hogs\\g_warthog"
+    },
+    "rhog2": {
+      "seat": 7,
+      "vehicle": "vehicles\\coldsnap_hogs\\g_warthog"
+    }
+  },
+  "orbital": {
+    "hog1": {
+      "seat": 0,
+      "vehicle": "vehicles\\warthog\\h2 mp_warthog"
+    },
+    "hog2": {
+      "seat": 7,
+      "vehicle": "vehicles\\warthog\\h2 mp_warthog"
+    },
+    "rhog1": {
+      "seat": 0,
+      "vehicle": "vehicles\\rwarthog\\h2 rwarthog"
+    },
+    "rhog2": {
+      "seat": 7,
+      "vehicle": "vehicles\\rwarthog\\h2 rwarthog"
+    }
+  },
+  "orion_final": {
+    "hog1": {
+      "seat": 0,
+      "vehicle": "vehicles\\warthog\\mp_warthog"
+    },
+    "hog2": {
+      "seat": 7,
+      "vehicle": "vehicles\\warthog\\mp_warthog"
+    },
+    "rhog1": {
+      "seat": 0,
+      "vehicle": "vehicles\\rwarthog\\rwarthog"
+    },
+    "rhog2": {
+      "seat": 7,
+      "vehicle": "vehicles\\rwarthog\\rwarthog"
+    }
+  },
+  "osiris": {
+    "hog1": {
+      "seat": 0,
+      "vehicle": "vehicles\\warthog\\mp_warthog"
+    },
+    "hog2": {
+      "seat": 7,
+      "vehicle": "vehicles\\warthog\\mp_warthog"
+    },
+    "rhog1": {
+      "seat": 0,
+      "vehicle": "vehicles\\rwarthog\\rwarthog"
+    },
+    "rhog2": {
+      "seat": 7,
+      "vehicle": "vehicles\\rwarthog\\rwarthog"
+    }
+  },
+  "outpost_rio_classic": {
+    "hog1": {
+      "seat": 0,
+      "vehicle": "vehicles\\warthog\\mp_warthog"
+    },
+    "hog2": {
+      "seat": 7,
+      "vehicle": "vehicles\\warthog\\mp_warthog"
+    },
+    "rhog1": {
+      "seat": 0,
+      "vehicle": "vehicles\\rwarthog\\rwarthog"
+    },
+    "rhog2": {
+      "seat": 7,
+      "vehicle": "vehicles\\rwarthog\\rwarthog"
+    }
+  },
+  "oval_track": {
+    "hog1": {
+      "seat": 0,
+      "vehicle": "vehicles\\warthog\\mp_warthog"
+    },
+    "hog2": {
+      "seat": 7,
+      "vehicle": "vehicles\\warthog\\mp_warthog"
+    },
+    "rhog1": {
+      "seat": 0,
+      "vehicle": "vehicles\\rwarthog\\rwarthog"
+    },
+    "rhog2": {
+      "seat": 7,
+      "vehicle": "vehicles\\rwarthog\\rwarthog"
+    }
+  },
+  "overflow": {
+    "hog1": {
+      "seat": 0,
+      "vehicle": "vehicles\\warthog\\mp_warthog"
+    },
+    "hog2": {
+      "seat": 7,
+      "vehicle": "vehicles\\warthog\\mp_warthog"
+    },
+    "rhog1": {
+      "seat": 0,
+      "vehicle": "vehicles\\rwarthog\\rwarthog"
+    },
+    "rhog2": {
+      "seat": 7,
+      "vehicle": "vehicles\\rwarthog\\rwarthog"
+    }
+  },
+  "OverGrown": {
+    "hog1": {
+      "seat": 0,
+      "vehicle": "vehicles\\warthog\\mp_warthog"
+    },
+    "hog2": {
+      "seat": 7,
+      "vehicle": "vehicles\\warthog\\mp_warthog"
+    },
+    "rhog1": {
+      "seat": 0,
+      "vehicle": "vehicles\\rwarthog\\rwarthog"
+    },
+    "rhog2": {
+      "seat": 7,
+      "vehicle": "vehicles\\rwarthog\\rwarthog"
+    }
+  },
+  "pac-man": {
+    "hog1": {
+      "seat": 0,
+      "vehicle": "vehicles\\warthog\\mp_warthog"
+    },
+    "hog2": {
+      "seat": 7,
+      "vehicle": "vehicles\\warthog\\mp_warthog"
+    },
+    "rhog1": {
+      "seat": 0,
+      "vehicle": "vehicles\\rwarthog\\rwarthog"
+    },
+    "rhog2": {
+      "seat": 7,
+      "vehicle": "vehicles\\rwarthog\\rwarthog"
+    }
+  },
+  "pacman": {
+    "hog1": {
+      "seat": 0,
+      "vehicle": "vehicles\\warthog\\mp_warthog"
+    },
+    "hog2": {
+      "seat": 7,
+      "vehicle": "vehicles\\warthog\\mp_warthog"
+    },
+    "rhog1": {
+      "seat": 0,
+      "vehicle": "vehicles\\rwarthog\\rwarthog"
+    },
+    "rhog2": {
+      "seat": 7,
+      "vehicle": "vehicles\\rwarthog\\rwarthog"
+    }
+  },
+  "paint forestv1": {
+    "hog1": {
+      "seat": 0,
+      "vehicle": "vehicles\\warthog\\mp_warthog"
+    },
+    "hog2": {
+      "seat": 7,
+      "vehicle": "vehicles\\warthog\\mp_warthog"
+    },
+    "rboat1": {
+      "seat": 0,
+      "vehicle": "vehicles\\boathog\\rboathog"
+    },
+    "rboat2": {
+      "seat": 7,
+      "vehicle": "vehicles\\boathog\\rboathog"
+    }
+  },
+  "paintball-bk": {
+    "hog1": {
+      "seat": 0,
+      "vehicle": "vehicles\\warthog\\mp_warthog"
+    },
+    "hog2": {
+      "seat": 7,
+      "vehicle": "vehicles\\warthog\\mp_warthog"
+    },
+    "rhog1": {
+      "seat": 0,
+      "vehicle": "vehicles\\rwarthog\\rwarthog"
+    },
+    "rhog2": {
+      "seat": 7,
+      "vehicle": "vehicles\\rwarthog\\rwarthog"
+    }
+  },
+  "pandora_swamp": {
+    "mon": {
+      "seat": 0,
+      "vehicle": "h3_mongoose\\h3_mongoose"
+    },
+    "rhog1": {
+      "seat": 0,
+      "vehicle": "halo3\\vehicles\\warthog\\rwarthog"
+    },
+    "rhog2": {
+      "seat": 7,
+      "vehicle": "halo3\\vehicles\\warthog\\rwarthog"
+    }
+  },
+  "paradoxical": {
+    "hog1": {
+      "seat": 0,
+      "vehicle": "vehicles\\warthog\\mp_warthog"
+    },
+    "hog2": {
+      "seat": 7,
+      "vehicle": "vehicles\\warthog\\mp_warthog"
+    },
+    "rhog1": {
+      "seat": 0,
+      "vehicle": "vehicles\\rwarthog\\rwarthog"
+    },
+    "rhog2": {
+      "seat": 7,
+      "vehicle": "vehicles\\rwarthog\\rwarthog"
+    }
+  },
+  "paranoia": {
+    "hog1": {
+      "seat": 0,
+      "vehicle": "vehicles\\warthog\\mp_warthog"
+    },
+    "hog2": {
+      "seat": 7,
+      "vehicle": "vehicles\\warthog\\mp_warthog"
+    },
+    "rhog1": {
+      "seat": 0,
+      "vehicle": "vehicles\\rwarthog\\rwarthog"
+    },
+    "rhog2": {
+      "seat": 7,
+      "vehicle": "vehicles\\rwarthog\\rwarthog"
+    }
+  },
+  "peakofdespair0.8": {
+    "hog1": {
+      "seat": 0,
+      "vehicle": "vehicles\\warthog\\mp_warthog"
+    },
+    "hog2": {
+      "seat": 7,
+      "vehicle": "vehicles\\warthog\\mp_warthog"
+    },
+    "rhog1": {
+      "seat": 0,
+      "vehicle": "vehicles\\rwarthog\\rwarthog"
+    },
+    "rhog2": {
+      "seat": 7,
+      "vehicle": "vehicles\\rwarthog\\rwarthog"
+    }
+  },
+  "pegasus": {
+    "fork": {
+      "seat": 0,
+      "vehicle": "halo3\\vehicles\\forklift\\forklift"
+    }
+  },
+  "pegasus_classic": {
+    "hog1": {
+      "seat": 0,
+      "vehicle": "vehicles\\warthog\\mp_warthog"
+    },
+    "hog2": {
+      "seat": 7,
+      "vehicle": "vehicles\\warthog\\mp_warthog"
+    },
+    "rhog1": {
+      "seat": 0,
+      "vehicle": "vehicles\\rwarthog\\rwarthog"
+    },
+    "rhog2": {
+      "seat": 7,
+      "vehicle": "vehicles\\rwarthog\\rwarthog"
+    }
+  },
+  "peril": {
+    "hog1": {
+      "seat": 0,
+      "vehicle": "vehicles\\warthog\\mp_warthog"
+    },
+    "hog2": {
+      "seat": 7,
+      "vehicle": "vehicles\\warthog\\mp_warthog"
+    },
+    "rhog1": {
+      "seat": 0,
+      "vehicle": "vehicles\\rwarthog\\rwarthog"
+    },
+    "rhog2": {
+      "seat": 7,
+      "vehicle": "vehicles\\rwarthog\\rwarthog"
+    }
+  },
+  "peril_redux_alpha_pb1": {
+    "hog1": {
+      "seat": 0,
+      "vehicle": "vehicles\\warthog\\mp_warthog"
+    },
+    "hog2": {
+      "seat": 7,
+      "vehicle": "vehicles\\warthog\\mp_warthog"
+    },
+    "rhog1": {
+      "seat": 0,
+      "vehicle": "vehicles\\rwarthog\\rwarthog"
+    },
+    "rhog2": {
+      "seat": 7,
+      "vehicle": "vehicles\\rwarthog\\rwarthog"
+    }
+  },
+  "phantom": {
+    "hog1": {
+      "seat": 0,
+      "vehicle": "vehicles\\warthog\\mp_warthog"
+    },
+    "hog2": {
+      "seat": 7,
+      "vehicle": "vehicles\\warthog\\mp_warthog"
+    },
+    "rhog1": {
+      "seat": 0,
+      "vehicle": "vehicles\\rwarthog\\rwarthog"
+    },
+    "rhog2": {
+      "seat": 7,
+      "vehicle": "vehicles\\rwarthog\\rwarthog"
+    }
+  },
+  "phoenix": {
+    "hog1": {
+      "seat": 0,
+      "vehicle": "vehicles\\warthog\\mp_warthog"
+    },
+    "hog2": {
+      "seat": 7,
+      "vehicle": "vehicles\\warthog\\mp_warthog"
+    },
+    "rhog1": {
+      "seat": 0,
+      "vehicle": "vehicles\\rwarthog\\rwarthog"
+    },
+    "rhog2": {
+      "seat": 7,
+      "vehicle": "vehicles\\rwarthog\\rwarthog"
+    }
+  },
+  "pillars_v2": {
+    "hog1": {
+      "seat": 0,
+      "vehicle": "vehicles\\warthog\\mp_warthog"
+    },
+    "hog2": {
+      "seat": 7,
+      "vehicle": "vehicles\\warthog\\mp_warthog"
+    },
+    "rhog1": {
+      "seat": 0,
+      "vehicle": "vehicles\\rwarthog\\rwarthog"
+    },
+    "rhog2": {
+      "seat": 7,
+      "vehicle": "vehicles\\rwarthog\\rwarthog"
+    }
+  },
+  "pimp hogs 2": {
+    "ghost": {
+      "seat": 0,
+      "vehicle": "vehicles\\h2_ghost\\h2_ghost"
+    },
+    "lhog1": {
+      "seat": 0,
+      "vehicle": "vehicles\\warthog2\\laag_hog"
+    },
+    "lhog2": {
+      "seat": 7,
+      "vehicle": "vehicles\\warthog2\\laag_hog"
+    }
+  },
+  "pinch": {
+    "hog1": {
+      "seat": 0,
+      "vehicle": "vehicles\\warthog\\mp_warthog"
+    },
+    "hog2": {
+      "seat": 7,
+      "vehicle": "vehicles\\warthog\\mp_warthog"
+    },
+    "rhog1": {
+      "seat": 0,
+      "vehicle": "vehicles\\rwarthog\\rwarthog"
+    },
+    "rhog2": {
+      "seat": 7,
+      "vehicle": "vehicles\\rwarthog\\rwarthog"
+    }
+  },
+  "pipedream": {
+    "hog1": {
+      "seat": 0,
+      "vehicle": "UNKNOWN_TAG_ADDRESS"
+    },
+    "hog2": {
+      "seat": 7,
+      "vehicle": "UNKNOWN_TAG_ADDRESS"
+    },
+    "rhog1": {
+      "seat": 0,
+      "vehicle": "UNKNOWN_TAG_ADDRESS"
+    },
+    "rhog2": {
+      "seat": 7,
+      "vehicle": "UNKNOWN_TAG_ADDRESS"
+    }
+  },
+  "pipeline": {
+    "hog1": {
+      "seat": 0,
+      "vehicle": "vehicles\\warthog\\mp_warthog"
+    },
+    "hog2": {
+      "seat": 7,
+      "vehicle": "vehicles\\warthog\\mp_warthog"
+    },
+    "rhog1": {
+      "seat": 0,
+      "vehicle": "vehicles\\rwarthog\\rwarthog"
+    },
+    "rhog2": {
+      "seat": 7,
+      "vehicle": "vehicles\\rwarthog\\rwarthog"
+    }
+  },
+  "pit_v2": {
+    "hog1": {
+      "seat": 0,
+      "vehicle": "h2\\vehicles\\hogs\\warthog\\warthog"
+    },
+    "hog2": {
+      "seat": 7,
+      "vehicle": "h2\\vehicles\\hogs\\warthog\\warthog"
+    },
+    "mon": {
+      "seat": 0,
+      "vehicle": "h3_mongoose\\h3_mongoose"
+    }
+  },
+  "pit_v2_top_race": {
+    "hog1": {
+      "seat": 0,
+      "vehicle": "h2\\vehicles\\hogs\\warthog\\warthog"
+    },
+    "hog2": {
+      "seat": 7,
+      "vehicle": "h2\\vehicles\\hogs\\warthog\\warthog"
+    },
+    "mon": {
+      "seat": 0,
+      "vehicle": "h3_mongoose\\h3_mongoose"
+    }
+  },
+  "plasma_facility": {
+    "hog1": {
+      "seat": 0,
+      "vehicle": "vehicles\\warthog\\mp_warthog"
+    },
+    "hog2": {
+      "seat": 7,
+      "vehicle": "vehicles\\warthog\\mp_warthog"
+    },
+    "rhog1": {
+      "seat": 0,
+      "vehicle": "vehicles\\rwarthog\\rwarthog"
+    },
+    "rhog2": {
+      "seat": 7,
+      "vehicle": "vehicles\\rwarthog\\rwarthog"
+    }
+  },
+  "poopoo": {
+    "hog1": {
+      "seat": 0,
+      "vehicle": "vehicles\\warthog\\mp_warthog"
+    },
+    "hog2": {
+      "seat": 7,
+      "vehicle": "vehicles\\warthog\\mp_warthog"
+    },
+    "rhog1": {
+      "seat": 0,
+      "vehicle": "vehicles\\rwarthog\\rwarthog"
+    },
+    "rhog2": {
+      "seat": 7,
+      "vehicle": "vehicles\\rwarthog\\rwarthog"
+    }
+  },
+  "poq_presidio_mod2": {
+    "hog1": {
+      "seat": 0,
+      "vehicle": "bourrin\\halo reach\\vehicles\\warthog\\h2 mp_warthog"
+    },
+    "hog2": {
+      "seat": 7,
+      "vehicle": "bourrin\\halo reach\\vehicles\\warthog\\h2 mp_warthog"
+    },
+    "mon": {
+      "seat": 0,
+      "vehicle": "altis\\vehicles\\mongoose\\mongoose"
+    }
+  },
+  "port": {
+    "hog1": {
+      "seat": 0,
+      "vehicle": "vehicles\\warthog\\mp_warthog"
+    },
+    "hog2": {
+      "seat": 7,
+      "vehicle": "vehicles\\warthog\\mp_warthog"
+    },
+    "rhog1": {
+      "seat": 0,
+      "vehicle": "vehicles\\rwarthog\\rwarthog"
+    },
+    "rhog2": {
+      "seat": 7,
+      "vehicle": "vehicles\\rwarthog\\rwarthog"
+    }
+  },
+  "portent": {
+    "hog1": {
+      "seat": 0,
+      "vehicle": "vehicles\\warthog\\mp_warthog"
+    },
+    "hog2": {
+      "seat": 7,
+      "vehicle": "vehicles\\warthog\\mp_warthog"
+    },
+    "rhog1": {
+      "seat": 0,
+      "vehicle": "vehicles\\rwarthog\\rwarthog"
+    },
+    "rhog2": {
+      "seat": 7,
+      "vehicle": "vehicles\\rwarthog\\rwarthog"
+    }
+  },
+  "porter_creek": {
+    "lav1": {
+      "seat": 0,
+      "vehicle": "vehicles\\lav_25\\lav 25 apc"
+    },
+    "lav2": {
+      "seat": 7,
+      "vehicle": "vehicles\\lav_25\\lav 25 apc"
+    },
+    "mesa1": {
+      "seat": 0,
+      "vehicle": "vehicles\\mesa\\mesa"
+    },
+    "mesa2": {
+      "seat": 7,
+      "vehicle": "vehicles\\mesa\\mesa"
+    }
+  },
+  "power": {
+    "hog1": {
+      "seat": 0,
+      "vehicle": "vehicles\\warthog\\mp_warthog"
+    },
+    "hog2": {
+      "seat": 7,
+      "vehicle": "vehicles\\warthog\\mp_warthog"
+    },
+    "rhog1": {
+      "seat": 0,
+      "vehicle": "vehicles\\rwarthog\\rwarthog"
+    },
+    "rhog2": {
+      "seat": 7,
+      "vehicle": "vehicles\\rwarthog\\rwarthog"
+    }
+  },
+  "Powerhouse": {
+    "hog1": {
+      "seat": 0,
+      "vehicle": "vehicles\\warthog\\mp_warthog"
+    },
+    "hog2": {
+      "seat": 7,
+      "vehicle": "vehicles\\warthog\\mp_warthog"
+    },
+    "rhog1": {
+      "seat": 0,
+      "vehicle": "vehicles\\rwarthog\\rwarthog"
+    },
+    "rhog2": {
+      "seat": 7,
+      "vehicle": "vehicles\\rwarthog\\rwarthog"
+    }
+  },
+  "Prime_C3": {
+    "hog1": {
+      "seat": 0,
+      "vehicle": "vehicles\\warthog\\mp_warthog"
+    },
+    "hog2": {
+      "seat": 7,
+      "vehicle": "vehicles\\warthog\\mp_warthog"
+    },
+    "rhog1": {
+      "seat": 0,
+      "vehicle": "vehicles\\rwarthog\\rwarthog"
+    },
+    "rhog2": {
+      "seat": 7,
+      "vehicle": "vehicles\\rwarthog\\rwarthog"
+    }
+  },
+  "prime_c3_race": {
+    "hog1": {
+      "seat": 0,
+      "vehicle": "vehicles\\warthog\\mp_warthog"
+    },
+    "hog2": {
+      "seat": 7,
+      "vehicle": "vehicles\\warthog\\mp_warthog"
+    },
+    "rhog1": {
+      "seat": 0,
+      "vehicle": "vehicles\\rwarthog\\rwarthog"
+    },
+    "rhog2": {
+      "seat": 7,
+      "vehicle": "vehicles\\rwarthog\\rwarthog"
+    }
+  },
+  "prisoner": {
+    "hog1": {
+      "seat": 0,
+      "vehicle": "vehicles\\warthog\\mp_warthog"
+    },
+    "hog2": {
+      "seat": 7,
+      "vehicle": "vehicles\\warthog\\mp_warthog"
+    },
+    "rhog1": {
+      "seat": 0,
+      "vehicle": "vehicles\\rwarthog\\rwarthog"
+    },
+    "rhog2": {
+      "seat": 7,
+      "vehicle": "vehicles\\rwarthog\\rwarthog"
+    }
+  },
+  "prisoner_race": {
+    "hog1": {
+      "seat": 0,
+      "vehicle": "vehicles\\warthog\\mp_warthog"
+    },
+    "hog2": {
+      "seat": 7,
+      "vehicle": "vehicles\\warthog\\mp_warthog"
+    },
+    "rhog1": {
+      "seat": 0,
+      "vehicle": "vehicles\\rwarthog\\rwarthog"
+    },
+    "rhog2": {
+      "seat": 7,
+      "vehicle": "vehicles\\rwarthog\\rwarthog"
+    }
+  },
+  "prisoner_ts2_robot_factory": {
+    "hog1": {
+      "seat": 0,
+      "vehicle": "vehicles\\warthog\\mp_warthog"
+    },
+    "hog2": {
+      "seat": 7,
+      "vehicle": "vehicles\\warthog\\mp_warthog"
+    },
+    "rhog1": {
+      "seat": 0,
+      "vehicle": "vehicles\\rwarthog\\rwarthog"
+    },
+    "rhog2": {
+      "seat": 7,
+      "vehicle": "vehicles\\rwarthog\\rwarthog"
+    }
+  },
+  "prodigy": {
+    "hog1": {
+      "seat": 0,
+      "vehicle": "vehicles\\warthog\\mp_warthog"
+    },
+    "hog2": {
+      "seat": 7,
+      "vehicle": "vehicles\\warthog\\mp_warthog"
+    },
+    "rhog1": {
+      "seat": 0,
+      "vehicle": "vehicles\\rwarthog\\rwarthog"
+    },
+    "rhog2": {
+      "seat": 7,
+      "vehicle": "vehicles\\rwarthog\\rwarthog"
+    }
+  },
+  "promises": {
+    "hog1": {
+      "seat": 0,
+      "vehicle": "vehicles\\spectre\\spectre"
+    },
+    "hog2": {
+      "seat": 7,
+      "vehicle": "vehicles\\spectre\\spectre"
+    },
+    "rhog1": {
+      "seat": 0,
+      "vehicle": "vehicles\\spectre\\spectre"
+    },
+    "rhog2": {
+      "seat": 7,
+      "vehicle": "vehicles\\spectre\\spectre"
+    }
+  },
+  "prudhoebeta1.0": {
+    "hog1": {
+      "seat": 0,
+      "vehicle": "vehicles\\warthog\\mp_warthog"
+    },
+    "hog2": {
+      "seat": 7,
+      "vehicle": "vehicles\\warthog\\mp_warthog"
+    },
+    "rhog1": {
+      "seat": 0,
+      "vehicle": "vehicles\\rwarthog\\rwarthog"
+    },
+    "rhog2": {
+      "seat": 7,
+      "vehicle": "vehicles\\rwarthog\\rwarthog"
+    }
+  },
+  "ps_rainbow_road": {
+    "hog1": {
+      "seat": 0,
+      "vehicle": "vehicles\\warthog\\mp_warthog"
+    },
+    "hog2": {
+      "seat": 7,
+      "vehicle": "vehicles\\warthog\\mp_warthog"
+    },
+    "rhog1": {
+      "seat": 0,
+      "vehicle": "vehicles\\rwarthog\\rwarthog"
+    },
+    "rhog2": {
+      "seat": 7,
+      "vehicle": "vehicles\\rwarthog\\rwarthog"
+    }
+  },
+  "pso_da": {
+    "hog1": {
+      "seat": 0,
+      "vehicle": "vehicles\\warthog\\mp_warthog"
+    },
+    "hog2": {
+      "seat": 7,
+      "vehicle": "vehicles\\warthog\\mp_warthog"
+    },
+    "rhog1": {
+      "seat": 0,
+      "vehicle": "vehicles\\rwarthog\\rwarthog"
+    },
+    "rhog2": {
+      "seat": 7,
+      "vehicle": "vehicles\\rwarthog\\rwarthog"
+    }
+  },
+  "purity": {
+    "ghost": {
+      "seat": 0,
+      "vehicle": "vehicles\\h2_ghost\\h2_ghost"
+    },
+    "hog1": {
+      "seat": 0,
+      "vehicle": "vehicles\\warthog\\mp_warthog"
+    },
+    "hog2": {
+      "seat": 7,
+      "vehicle": "vehicles\\warthog\\mp_warthog"
+    }
+  },
+  "putput": {
+    "hog1": {
+      "seat": 0,
+      "vehicle": "vehicles\\warthog\\mp_warthog"
+    },
+    "hog2": {
+      "seat": 7,
+      "vehicle": "vehicles\\warthog\\mp_warthog"
+    },
+    "rhog1": {
+      "seat": 0,
+      "vehicle": "vehicles\\rwarthog\\rwarthog"
+    },
+    "rhog2": {
+      "seat": 7,
+      "vehicle": "vehicles\\rwarthog\\rwarthog"
+    }
+  },
+  "pyramid": {
+    "hog1": {
+      "seat": 0,
+      "vehicle": "vehicles\\warthog\\mp_warthog"
+    },
+    "hog2": {
+      "seat": 7,
+      "vehicle": "vehicles\\warthog\\mp_warthog"
+    },
+    "rhog1": {
+      "seat": 0,
+      "vehicle": "vehicles\\rwarthog\\rwarthog"
+    },
+    "rhog2": {
+      "seat": 7,
+      "vehicle": "vehicles\\rwarthog\\rwarthog"
+    }
+  },
+  "quagmire_daylight": {
+    "hog1": {
+      "seat": 0,
+      "vehicle": "vehicles\\warthog\\mp_warthog"
+    },
+    "hog2": {
+      "seat": 7,
+      "vehicle": "vehicles\\warthog\\mp_warthog"
+    },
+    "rhog1": {
+      "seat": 0,
+      "vehicle": "vehicles\\rwarthog\\rwarthog"
+    },
+    "rhog2": {
+      "seat": 7,
+      "vehicle": "vehicles\\rwarthog\\rwarthog"
+    }
+  },
+  "race-track-#1": {
+    "hog1": {
+      "seat": 0,
+      "vehicle": "vehicles\\warthog\\mp_warthog.speed"
+    },
+    "hog2": {
+      "seat": 7,
+      "vehicle": "vehicles\\warthog\\mp_warthog.speed"
+    },
+    "rhog1": {
+      "seat": 0,
+      "vehicle": "vehicles\\rwarthog\\rwarthog"
+    },
+    "rhog2": {
+      "seat": 7,
+      "vehicle": "vehicles\\rwarthog\\rwarthog"
+    }
+  },
+  "race_warofhog": {
+    "hog1": {
+      "seat": 0,
+      "vehicle": "vehicles\\warthog\\mp_warthog"
+    },
+    "hog2": {
+      "seat": 7,
+      "vehicle": "vehicles\\warthog\\mp_warthog"
+    },
+    "rhog1": {
+      "seat": 0,
+      "vehicle": "vehicles\\rwarthog\\rwarthog"
+    },
+    "rhog2": {
+      "seat": 7,
+      "vehicle": "vehicles\\rwarthog\\rwarthog"
+    }
+  },
+  "racetime": {
+    "hog1": {
+      "seat": 0,
+      "vehicle": "UNKNOWN_TAG_ADDRESS"
+    },
+    "hog2": {
+      "seat": 7,
+      "vehicle": "UNKNOWN_TAG_ADDRESS"
+    },
+    "rhog1": {
+      "seat": 0,
+      "vehicle": "UNKNOWN_TAG_ADDRESS"
+    },
+    "rhog2": {
+      "seat": 7,
+      "vehicle": "UNKNOWN_TAG_ADDRESS"
+    }
+  },
+  "racist": {
+    "hog1": {
+      "seat": 0,
+      "vehicle": "vehicles\\warthog\\mp_warthog"
+    },
+    "hog2": {
+      "seat": 7,
+      "vehicle": "vehicles\\warthog\\mp_warthog"
+    },
+    "rhog1": {
+      "seat": 0,
+      "vehicle": "vehicles\\rwarthog\\rwarthog"
+    },
+    "rhog2": {
+      "seat": 7,
+      "vehicle": "vehicles\\rwarthog\\rwarthog"
+    }
+  },
+  "rainbow-road-v2": {
+    "hog1": {
+      "seat": 0,
+      "vehicle": "UNKNOWN_TAG_ADDRESS"
+    },
+    "hog2": {
+      "seat": 7,
+      "vehicle": "UNKNOWN_TAG_ADDRESS"
+    },
+    "rhog1": {
+      "seat": 0,
+      "vehicle": "UNKNOWN_TAG_ADDRESS"
+    },
+    "rhog2": {
+      "seat": 7,
+      "vehicle": "UNKNOWN_TAG_ADDRESS"
+    }
+  },
+  "rainbow-road-v5": {
+    "hog1": {
+      "seat": 0,
+      "vehicle": "vehicles\\warthog\\mp_warthog"
+    },
+    "hog2": {
+      "seat": 7,
+      "vehicle": "vehicles\\warthog\\mp_warthog"
+    },
+    "rhog1": {
+      "seat": 0,
+      "vehicle": "vehicles\\rwarthog\\rwarthog"
+    },
+    "rhog2": {
+      "seat": 7,
+      "vehicle": "vehicles\\rwarthog\\rwarthog"
+    }
+  },
+  "rainwash0.5": {
+    "hog1": {
+      "seat": 0,
+      "vehicle": "vehicles\\warthog\\mp_warthog"
+    },
+    "hog2": {
+      "seat": 7,
+      "vehicle": "vehicles\\warthog\\mp_warthog"
+    },
+    "rhog1": {
+      "seat": 0,
+      "vehicle": "vehicles\\rwarthog\\rwarthog"
+    },
+    "rhog2": {
+      "seat": 7,
+      "vehicle": "vehicles\\rwarthog\\rwarthog"
+    }
+  },
+  "rampin": {
+    "jeep1": {
+      "seat": 0,
+      "vehicle": "vehicles\\jeep\\jeep"
+    },
+    "jeep2": {
+      "seat": 7,
+      "vehicle": "vehicles\\jeep\\jeep"
+    },
+    "lav1": {
+      "seat": 0,
+      "vehicle": "vehicles\\lav_25\\lav 25 apc"
+    },
+    "lav2": {
+      "seat": 7,
+      "vehicle": "vehicles\\lav_25\\lav 25 apc"
+    }
+  },
+  "rankin2_multiplayer": {
+    "hog1": {
+      "seat": 0,
+      "vehicle": "vehicles\\warthog\\mp_warthog"
+    },
+    "hog2": {
+      "seat": 7,
+      "vehicle": "vehicles\\warthog\\mp_warthog"
+    },
+    "rhog1": {
+      "seat": 0,
+      "vehicle": "vehicles\\rwarthog\\rwarthog"
+    },
+    "rhog2": {
+      "seat": 7,
+      "vehicle": "vehicles\\rwarthog\\rwarthog"
+    }
+  },
+  "ratrace": {
+    "hog1": {
+      "seat": 0,
+      "vehicle": "vehicles\\warthog\\mp_warthog"
+    },
+    "hog2": {
+      "seat": 7,
+      "vehicle": "vehicles\\warthog\\mp_warthog"
+    },
+    "rhog1": {
+      "seat": 0,
+      "vehicle": "vehicles\\rwarthog\\rwarthog"
+    },
+    "rhog2": {
+      "seat": 7,
+      "vehicle": "vehicles\\rwarthog\\rwarthog"
+    }
+  },
+  "ratrace2507": {
+    "hog1": {
+      "seat": 0,
+      "vehicle": "vehicles\\warthog\\mp_warthog"
+    },
+    "hog2": {
+      "seat": 7,
+      "vehicle": "vehicles\\warthog\\mp_warthog"
+    },
+    "rhog1": {
+      "seat": 0,
+      "vehicle": "vehicles\\rwarthog\\rwarthog"
+    },
+    "rhog2": {
+      "seat": 7,
+      "vehicle": "vehicles\\rwarthog\\rwarthog"
+    }
+  },
+  "reach_city": {
+    "hog1": {
+      "seat": 0,
+      "vehicle": "vehicles\\g_warthog\\g_warthog"
+    },
+    "hog2": {
+      "seat": 7,
+      "vehicle": "vehicles\\g_warthog\\g_warthog"
+    },
+    "civi1": {
+      "seat": 0,
+      "vehicle": "vehicles\\civvi\\civvi"
+    },
+    "civi2": {
+      "seat": 7,
+      "vehicle": "vehicles\\civvi\\civvi"
+    }
+  },
+  "red_feather_ranch": {
+    "hog1": {
+      "seat": 0,
+      "vehicle": "vehicles\\warthog\\mp_warthog"
+    },
+    "hog2": {
+      "seat": 7,
+      "vehicle": "vehicles\\warthog\\mp_warthog"
+    },
+    "rhog1": {
+      "seat": 0,
+      "vehicle": "vehicles\\rwarthog\\rwarthog"
+    },
+    "rhog2": {
+      "seat": 7,
+      "vehicle": "vehicles\\rwarthog\\rwarthog"
+    }
+  },
+  "remains": {
+    "hog1": {
+      "seat": 0,
+      "vehicle": "vehicles\\warthog\\mp_warthog"
+    },
+    "hog2": {
+      "seat": 7,
+      "vehicle": "vehicles\\warthog\\mp_warthog"
+    },
+    "rhog1": {
+      "seat": 0,
+      "vehicle": "vehicles\\rwarthog\\rwarthog"
+    },
+    "rhog2": {
+      "seat": 7,
+      "vehicle": "vehicles\\rwarthog\\rwarthog"
+    }
+  },
+  "remnants": {
+    "ghost": {
+      "seat": 0,
+      "vehicle": "vehicles\\h2_ghost\\h2_ghost"
+    },
+    "hog1": {
+      "seat": 0,
+      "vehicle": "vehicles\\warthog\\mp_warthog"
+    },
+    "hog2": {
+      "seat": 7,
+      "vehicle": "vehicles\\warthog\\mp_warthog"
+    }
+  },
+  "requiem": {
+    "hog1": {
+      "seat": 0,
+      "vehicle": "vehicles\\warthog\\mp_warthog"
+    },
+    "hog2": {
+      "seat": 7,
+      "vehicle": "vehicles\\warthog\\mp_warthog"
+    },
+    "rhog1": {
+      "seat": 0,
+      "vehicle": "vehicles\\rwarthog\\rwarthog"
+    },
+    "rhog2": {
+      "seat": 7,
+      "vehicle": "vehicles\\rwarthog\\rwarthog"
+    }
+  },
+  "reserection": {
+    "hog1": {
+      "seat": 0,
+      "vehicle": "vehicles\\bm_warthog\\bm_warthog"
+    },
+    "hog2": {
+      "seat": 7,
+      "vehicle": "vehicles\\bm_warthog\\bm_warthog"
+    },
+    "civi1": {
+      "seat": 0,
+      "vehicle": "vehicles\\civvi\\civvi"
+    },
+    "civi2": {
+      "seat": 7,
+      "vehicle": "vehicles\\civvi\\civvi"
+    }
+  },
+  "restless": {
+    "hog1": {
+      "seat": 0,
+      "vehicle": "vehicles\\warthog\\mp_warthog"
+    },
+    "hog2": {
+      "seat": 7,
+      "vehicle": "vehicles\\warthog\\mp_warthog"
+    },
+    "rhog1": {
+      "seat": 0,
+      "vehicle": "vehicles\\g_warthog\\g_warthog"
+    },
+    "rhog2": {
+      "seat": 7,
+      "vehicle": "vehicles\\g_warthog\\g_warthog"
+    }
+  },
+  "rev_beavercreek_cavebeta": {
+    "ghost": {
+      "seat": 0,
+      "vehicle": "revolution\\vehicles\\ghost\\ghost"
+    }
+  },
+  "rev_damnation_delta_cavebeta": {
+    "hog1": {
+      "seat": 0,
+      "vehicle": "revolution\\vehicles\\rocket_hog\\rocket warthog"
+    },
+    "hog2": {
+      "seat": 7,
+      "vehicle": "revolution\\vehicles\\rocket_hog\\rocket warthog"
+    },
+    "rhog1": {
+      "seat": 0,
+      "vehicle": "revolution\\vehicles\\rocket_hog\\rocket warthog"
+    },
+    "rhog2": {
+      "seat": 7,
+      "vehicle": "revolution\\vehicles\\rocket_hog\\rocket warthog"
+    }
+  },
+  "rev_delta_station_cavebeta": {
+    "hog1": {
+      "seat": 0,
+      "vehicle": "revolution\\vehicles\\hog\\chainhog"
+    },
+    "hog2": {
+      "seat": 7,
+      "vehicle": "revolution\\vehicles\\hog\\chainhog"
+    },
+    "rhog1": {
+      "seat": 0,
+      "vehicle": "revolution\\vehicles\\rocket_hog\\rocket warthog"
+    },
+    "rhog2": {
+      "seat": 7,
+      "vehicle": "revolution\\vehicles\\rocket_hog\\rocket warthog"
+    }
+  },
+  "rev_deltaruins_cavebeta": {
+    "hog1": {
+      "seat": 0,
+      "vehicle": "vehicles\\warthog\\mp_warthog"
+    },
+    "hog2": {
+      "seat": 7,
+      "vehicle": "vehicles\\warthog\\mp_warthog"
+    },
+    "rhog1": {
+      "seat": 0,
+      "vehicle": "revolution\\vehicles\\rocket_hog\\rocket warthog"
+    },
+    "rhog2": {
+      "seat": 7,
+      "vehicle": "revolution\\vehicles\\rocket_hog\\rocket warthog"
+    }
+  },
+  "rev_dichotomy_cavebeta": {
+    "hog1": {
+      "seat": 0,
+      "vehicle": "revolution\\vehicles\\hog\\chainhog"
+    },
+    "hog2": {
+      "seat": 7,
+      "vehicle": "revolution\\vehicles\\hog\\chainhog"
+    },
+    "rhog1": {
+      "seat": 0,
+      "vehicle": "revolution\\vehicles\\rocket_hog\\rocket warthog"
+    },
+    "rhog2": {
+      "seat": 7,
+      "vehicle": "revolution\\vehicles\\rocket_hog\\rocket warthog"
+    }
+  },
+  "rev_downrush_cavebeta": {
+    "hog1": {
+      "seat": 0,
+      "vehicle": "revolution\\vehicles\\hog\\chainhog"
+    },
+    "hog2": {
+      "seat": 7,
+      "vehicle": "revolution\\vehicles\\hog\\chainhog"
+    },
+    "rhog1": {
+      "seat": 0,
+      "vehicle": "revolution\\vehicles\\rocket_hog\\rocket warthog"
+    },
+    "rhog2": {
+      "seat": 7,
+      "vehicle": "revolution\\vehicles\\rocket_hog\\rocket warthog"
+    }
+  },
+  "rev_fortress_cavebeta": {
+    "hog1": {
+      "seat": 0,
+      "vehicle": "revolution\\vehicles\\hog\\chainhog"
+    },
+    "hog2": {
+      "seat": 7,
+      "vehicle": "revolution\\vehicles\\hog\\chainhog"
+    },
+    "rhog1": {
+      "seat": 0,
+      "vehicle": "revolution\\vehicles\\rocket_hog\\rocket warthog"
+    },
+    "rhog2": {
+      "seat": 7,
+      "vehicle": "revolution\\vehicles\\rocket_hog\\rocket warthog"
+    }
+  },
+  "rev_gridiron_cavebeta": {
+    "hog1": {
+      "seat": 0,
+      "vehicle": "revolution\\vehicles\\hog\\chainhog"
+    },
+    "hog2": {
+      "seat": 7,
+      "vehicle": "revolution\\vehicles\\hog\\chainhog"
+    },
+    "rhog1": {
+      "seat": 0,
+      "vehicle": "revolution\\vehicles\\rocket_hog\\rocket warthog"
+    },
+    "rhog2": {
+      "seat": 7,
+      "vehicle": "revolution\\vehicles\\rocket_hog\\rocket warthog"
+    }
+  },
+  "rev_hangemhigh_cavebeta": {
+    "ghost": {
+      "seat": 0,
+      "vehicle": "vehicles\\ghost\\ghost_mp"
+    }
+  },
+  "rev_lockout_cavebeta": {
+    "hog1": {
+      "seat": 0,
+      "vehicle": "revolution\\vehicles\\hog\\chainhog"
+    },
+    "hog2": {
+      "seat": 7,
+      "vehicle": "revolution\\vehicles\\hog\\chainhog"
+    },
+    "rhog1": {
+      "seat": 0,
+      "vehicle": "revolution\\vehicles\\rocket_hog\\rocket warthog"
+    },
+    "rhog2": {
+      "seat": 7,
+      "vehicle": "revolution\\vehicles\\rocket_hog\\rocket warthog"
+    }
+  },
+  "rev_midship_beta": {
+    "hog1": {
+      "seat": 0,
+      "vehicle": "revolution\\vehicles\\hog\\chainhog"
+    },
+    "hog2": {
+      "seat": 7,
+      "vehicle": "revolution\\vehicles\\hog\\chainhog"
+    },
+    "rhog1": {
+      "seat": 0,
+      "vehicle": "revolution\\vehicles\\rocket_hog\\rocket warthog"
+    },
+    "rhog2": {
+      "seat": 7,
+      "vehicle": "revolution\\vehicles\\rocket_hog\\rocket warthog"
+    }
+  },
+  "rev_midship_cavebeta": {
+    "hog1": {
+      "seat": 0,
+      "vehicle": "revolution\\vehicles\\hog\\chainhog"
+    },
+    "hog2": {
+      "seat": 7,
+      "vehicle": "revolution\\vehicles\\hog\\chainhog"
+    },
+    "rhog1": {
+      "seat": 0,
+      "vehicle": "revolution\\vehicles\\rocket_hog\\rocket warthog"
+    },
+    "rhog2": {
+      "seat": 7,
+      "vehicle": "revolution\\vehicles\\rocket_hog\\rocket warthog"
+    }
+  },
+  "rev_paradox_cavebeta": {
+    "hog1": {
+      "seat": 0,
+      "vehicle": "revolution\\vehicles\\hog\\chainhog"
+    },
+    "hog2": {
+      "seat": 7,
+      "vehicle": "revolution\\vehicles\\hog\\chainhog"
+    },
+    "rhog1": {
+      "seat": 0,
+      "vehicle": "revolution\\vehicles\\rocket_hog\\rocket warthog"
+    },
+    "rhog2": {
+      "seat": 7,
+      "vehicle": "revolution\\vehicles\\rocket_hog\\rocket warthog"
+    }
+  },
+  "rev_portent_cavebeta": {
+    "hog1": {
+      "seat": 0,
+      "vehicle": "revolution\\vehicles\\hog\\chainhog"
+    },
+    "hog2": {
+      "seat": 7,
+      "vehicle": "revolution\\vehicles\\hog\\chainhog"
+    },
+    "rhog1": {
+      "seat": 0,
+      "vehicle": "revolution\\vehicles\\rocket_hog\\rocket warthog"
+    },
+    "rhog2": {
+      "seat": 7,
+      "vehicle": "revolution\\vehicles\\rocket_hog\\rocket warthog"
+    }
+  },
+  "rev_prisoner_cavebeta": {
+    "hog1": {
+      "seat": 0,
+      "vehicle": "revolution\\vehicles\\hog\\chainhog"
+    },
+    "hog2": {
+      "seat": 7,
+      "vehicle": "revolution\\vehicles\\hog\\chainhog"
+    },
+    "rhog1": {
+      "seat": 0,
+      "vehicle": "revolution\\vehicles\\rocket_hog\\rocket warthog"
+    },
+    "rhog2": {
+      "seat": 7,
+      "vehicle": "revolution\\vehicles\\rocket_hog\\rocket warthog"
+    }
+  },
+  "rev_ratrace_cavebeta": {
+    "hog1": {
+      "seat": 0,
+      "vehicle": "revolution\\vehicles\\hog\\chainhog"
+    },
+    "hog2": {
+      "seat": 7,
+      "vehicle": "revolution\\vehicles\\hog\\chainhog"
+    },
+    "rhog1": {
+      "seat": 0,
+      "vehicle": "revolution\\vehicles\\rocket_hog\\rocket warthog"
+    },
+    "rhog2": {
+      "seat": 7,
+      "vehicle": "revolution\\vehicles\\rocket_hog\\rocket warthog"
+    }
+  },
+  "rev_sanctuary_cavebeta": {
+    "hog1": {
+      "seat": 0,
+      "vehicle": "revolution\\vehicles\\hog\\chainhog"
+    },
+    "hog2": {
+      "seat": 7,
+      "vehicle": "revolution\\vehicles\\hog\\chainhog"
+    },
+    "rhog1": {
+      "seat": 0,
+      "vehicle": "revolution\\vehicles\\rocket_hog\\rocket warthog"
+    },
+    "rhog2": {
+      "seat": 7,
+      "vehicle": "revolution\\vehicles\\rocket_hog\\rocket warthog"
+    }
+  },
+  "rev_savior_cave_prerelease": {
+    "hog1": {
+      "seat": 0,
+      "vehicle": "revolution\\vehicles\\hog\\chainhog"
+    },
+    "hog2": {
+      "seat": 7,
+      "vehicle": "revolution\\vehicles\\hog\\chainhog"
+    },
+    "rhog1": {
+      "seat": 0,
+      "vehicle": "revolution\\vehicles\\rocket_hog\\rocket warthog"
+    },
+    "rhog2": {
+      "seat": 7,
+      "vehicle": "revolution\\vehicles\\rocket_hog\\rocket warthog"
+    }
+  },
+  "rev_shockwave_cavebeta": {
+    "hog1": {
+      "seat": 0,
+      "vehicle": "revolution\\vehicles\\hog\\chainhog"
+    },
+    "hog2": {
+      "seat": 7,
+      "vehicle": "revolution\\vehicles\\hog\\chainhog"
+    },
+    "rhog1": {
+      "seat": 0,
+      "vehicle": "revolution\\vehicles\\rocket_hog\\rocket warthog"
+    },
+    "rhog2": {
+      "seat": 7,
+      "vehicle": "revolution\\vehicles\\rocket_hog\\rocket warthog"
+    }
+  },
+  "rev_snowcast_cavebeta": {
+    "hog1": {
+      "seat": 0,
+      "vehicle": "revolution\\vehicles\\hog\\chainhog"
+    },
+    "hog2": {
+      "seat": 7,
+      "vehicle": "revolution\\vehicles\\hog\\chainhog"
+    },
+    "rhog1": {
+      "seat": 0,
+      "vehicle": "revolution\\vehicles\\rocket_hog\\rocket warthog"
+    },
+    "rhog2": {
+      "seat": 7,
+      "vehicle": "revolution\\vehicles\\rocket_hog\\rocket warthog"
+    }
+  },
+  "rev_snowed_in_cavebeta": {
+    "hog1": {
+      "seat": 0,
+      "vehicle": "revolution\\vehicles\\hog\\chainhog"
+    },
+    "hog2": {
+      "seat": 7,
+      "vehicle": "revolution\\vehicles\\hog\\chainhog"
+    },
+    "rhog1": {
+      "seat": 0,
+      "vehicle": "revolution\\vehicles\\rocket_hog\\rocket warthog"
+    },
+    "rhog2": {
+      "seat": 7,
+      "vehicle": "revolution\\vehicles\\rocket_hog\\rocket warthog"
+    }
+  },
+  "rev_tensity_cavebeta": {
+    "hog1": {
+      "seat": 0,
+      "vehicle": "revolution\\vehicles\\hog\\chainhog"
+    },
+    "hog2": {
+      "seat": 7,
+      "vehicle": "revolution\\vehicles\\hog\\chainhog"
+    },
+    "rhog1": {
+      "seat": 0,
+      "vehicle": "revolution\\vehicles\\rocket_hog\\rocket warthog"
+    },
+    "rhog2": {
+      "seat": 7,
+      "vehicle": "revolution\\vehicles\\rocket_hog\\rocket warthog"
+    }
+  },
+  "rev_trench_cavebeta": {
+    "hog1": {
+      "seat": 0,
+      "vehicle": "revolution\\vehicles\\hog\\chainhog"
+    },
+    "hog2": {
+      "seat": 7,
+      "vehicle": "revolution\\vehicles\\hog\\chainhog"
+    },
+    "rhog1": {
+      "seat": 0,
+      "vehicle": "revolution\\vehicles\\rocket_hog\\rocket warthog"
+    },
+    "rhog2": {
+      "seat": 7,
+      "vehicle": "revolution\\vehicles\\rocket_hog\\rocket warthog"
+    }
+  },
+  "rev_valhalla_cavebeta": {
+    "hog1": {
+      "seat": 0,
+      "vehicle": "revolution\\vehicles\\ghost\\ghost"
+    },
+    "rhog1": {
+      "seat": 0,
+      "vehicle": "revolution\\vehicles\\hog\\chainhog"
+    },
+    "rhog2": {
+      "seat": 7,
+      "vehicle": "revolution\\vehicles\\hog\\chainhog"
+    }
+  },
+  "rev_wizard_cavebeta": {
+    "hog1": {
+      "seat": 0,
+      "vehicle": "revolution\\vehicles\\hog\\chainhog"
+    },
+    "hog2": {
+      "seat": 7,
+      "vehicle": "revolution\\vehicles\\hog\\chainhog"
+    },
+    "rhog1": {
+      "seat": 0,
+      "vehicle": "revolution\\vehicles\\rocket_hog\\rocket warthog"
+    },
+    "rhog2": {
+      "seat": 7,
+      "vehicle": "revolution\\vehicles\\rocket_hog\\rocket warthog"
+    }
+  },
+  "revelations": {
+    "hog1": {
+      "seat": 0,
+      "vehicle": "UNKNOWN_TAG_ADDRESS"
+    },
+    "hog2": {
+      "seat": 7,
+      "vehicle": "UNKNOWN_TAG_ADDRESS"
+    },
+    "rhog1": {
+      "seat": 0,
+      "vehicle": "UNKNOWN_TAG_ADDRESS"
+    },
+    "rhog2": {
+      "seat": 7,
+      "vehicle": "UNKNOWN_TAG_ADDRESS"
+    }
+  },
+  "revolucion_mexicana": {
+    "hog1": {
+      "seat": 0,
+      "vehicle": "vehicles\\yohog\\yohog"
+    },
+    "rhog1": {
+      "seat": 0,
+      "vehicle": "haloceripper.webs.com\\zteam\\vehicles\\hogs\\warthog\\warthog"
+    },
+    "rhog2": {
+      "seat": 7,
+      "vehicle": "haloceripper.webs.com\\zteam\\vehicles\\hogs\\warthog\\warthog"
+    }
+  },
+  "revolutions": {
+    "hog1": {
+      "seat": 0,
+      "vehicle": "vehicles\\warthog\\mp_warthog"
+    },
+    "hog2": {
+      "seat": 7,
+      "vehicle": "vehicles\\warthog\\mp_warthog"
+    },
+    "rhog1": {
+      "seat": 0,
+      "vehicle": "vehicles\\rwarthog\\rwarthog"
+    },
+    "rhog2": {
+      "seat": 7,
+      "vehicle": "vehicles\\rwarthog\\rwarthog"
+    }
+  },
+  "rez": {
+    "hog1": {
+      "seat": 0,
+      "vehicle": "vehicles\\warthog\\mp_warthog"
+    },
+    "hog2": {
+      "seat": 7,
+      "vehicle": "vehicles\\warthog\\mp_warthog"
+    },
+    "rhog1": {
+      "seat": 0,
+      "vehicle": "vehicles\\rwarthog\\rwarthog"
+    },
+    "rhog2": {
+      "seat": 7,
+      "vehicle": "vehicles\\rwarthog\\rwarthog"
+    }
+  },
+  "rg_double_gulch2": {
+    "mon": {
+      "seat": 0,
+      "vehicle": "altis\\vehicles\\mortargoose\\mortargoose"
+    },
+    "rhog1": {
+      "seat": 0,
+      "vehicle": "cmt\\vehicles\\evolved_h1-spirit\\warthog\\_warthog_rocket\\warthog_rocket"
+    },
+    "rhog2": {
+      "seat": 7,
+      "vehicle": "cmt\\vehicles\\evolved_h1-spirit\\warthog\\_warthog_rocket\\warthog_rocket"
+    }
+  },
+  "river": {
+    "hog1": {
+      "seat": 0,
+      "vehicle": "vehicles\\warthog\\mp_warthog"
+    },
+    "hog2": {
+      "seat": 7,
+      "vehicle": "vehicles\\warthog\\mp_warthog"
+    },
+    "rhog1": {
+      "seat": 0,
+      "vehicle": "vehicles\\rwarthog\\rwarthog"
+    },
+    "rhog2": {
+      "seat": 7,
+      "vehicle": "vehicles\\rwarthog\\rwarthog"
+    }
+  },
+  "RM_vengeance": {
+    "hog1": {
+      "seat": 0,
+      "vehicle": "vehicles\\warthog\\mp_warthog"
+    },
+    "hog2": {
+      "seat": 7,
+      "vehicle": "vehicles\\warthog\\mp_warthog"
+    },
+    "rhog1": {
+      "seat": 0,
+      "vehicle": "vehicles\\rwarthog\\rwarthog"
+    },
+    "rhog2": {
+      "seat": 7,
+      "vehicle": "vehicles\\rwarthog\\rwarthog"
+    }
+  },
+  "rmt_hog_run_beta": {
+    "hog1": {
+      "seat": 0,
+      "vehicle": "vehicles\\warthog\\mp_warthog"
+    },
+    "hog2": {
+      "seat": 7,
+      "vehicle": "vehicles\\warthog\\mp_warthog"
+    },
+    "rhog1": {
+      "seat": 0,
+      "vehicle": "vehicles\\rwarthog\\rwarthog"
+    },
+    "rhog2": {
+      "seat": 7,
+      "vehicle": "vehicles\\rwarthog\\rwarthog"
+    }
+  },
+  "rndm_lockdown": {
+    "hog1": {
+      "seat": 0,
+      "vehicle": "vehicles\\warthog\\mp_warthog"
+    },
+    "hog2": {
+      "seat": 7,
+      "vehicle": "vehicles\\warthog\\mp_warthog"
+    },
+    "rhog1": {
+      "seat": 0,
+      "vehicle": "vehicles\\rwarthog\\rwarthog"
+    },
+    "rhog2": {
+      "seat": 7,
+      "vehicle": "vehicles\\rwarthog\\rwarthog"
+    }
+  },
+  "rocky": {
+    "hog1": {
+      "seat": 0,
+      "vehicle": "vehicles\\warthog\\mp_warthog"
+    },
+    "hog2": {
+      "seat": 7,
+      "vehicle": "vehicles\\warthog\\mp_warthog"
+    },
+    "rhog1": {
+      "seat": 0,
+      "vehicle": "vehicles\\rwarthog\\rwarthog"
+    },
+    "rhog2": {
+      "seat": 7,
+      "vehicle": "vehicles\\rwarthog\\rwarthog"
+    }
+  },
+  "rollingonwards": {
+    "hog1": {
+      "seat": 0,
+      "vehicle": "vehicles\\warthog\\mp_warthog"
+    },
+    "hog2": {
+      "seat": 7,
+      "vehicle": "vehicles\\warthog\\mp_warthog"
+    },
+    "rhog1": {
+      "seat": 0,
+      "vehicle": "vehicles\\rwarthog\\rwarthog"
+    },
+    "rhog2": {
+      "seat": 7,
+      "vehicle": "vehicles\\rwarthog\\rwarthog"
+    }
+  },
+  "room_final": {
+    "hog1": {
+      "seat": 0,
+      "vehicle": "vehicles\\warthog\\mp_warthog"
+    },
+    "hog2": {
+      "seat": 7,
+      "vehicle": "vehicles\\warthog\\mp_warthog"
+    },
+    "rhog1": {
+      "seat": 0,
+      "vehicle": "vehicles\\rwarthog\\rwarthog"
+    },
+    "rhog2": {
+      "seat": 7,
+      "vehicle": "vehicles\\rwarthog\\rwarthog"
+    }
+  },
+  "rpg_vally_alpha_1": {
+    "hog1": {
+      "seat": 0,
+      "vehicle": "vehicles\\warthog\\mp_warthog"
+    },
+    "hog2": {
+      "seat": 7,
+      "vehicle": "vehicles\\warthog\\mp_warthog"
+    },
+    "rhog1": {
+      "seat": 0,
+      "vehicle": "vehicles\\rwarthog\\rwarthog"
+    },
+    "rhog2": {
+      "seat": 7,
+      "vehicle": "vehicles\\rwarthog\\rwarthog"
+    }
+  },
+  "rsfg": {
+    "ghost": {
+      "seat": 0,
+      "vehicle": "vehicles\\ghost_needler\\ghost needler_mp"
+    },
+    "rhog1": {
+      "seat": 0,
+      "vehicle": "vehicles\\rwarthog\\h2 rwarthog"
+    },
+    "rhog2": {
+      "seat": 7,
+      "vehicle": "vehicles\\rwarthog\\h2 rwarthog"
+    }
+  },
+  "rt_coliseo": {
+    "hog1": {
+      "seat": 0,
+      "vehicle": "vehicles\\warthog\\mp_warthog"
+    },
+    "hog2": {
+      "seat": 7,
+      "vehicle": "vehicles\\warthog\\mp_warthog"
+    },
+    "rhog1": {
+      "seat": 0,
+      "vehicle": "vehicles\\rwarthog\\rwarthog"
+    },
+    "rhog2": {
+      "seat": 7,
+      "vehicle": "vehicles\\rwarthog\\rwarthog"
+    }
+  },
+  "ruin": {
+    "hog1": {
+      "seat": 0,
+      "vehicle": "vehicles\\warthog\\mp_warthog"
+    },
+    "hog2": {
+      "seat": 7,
+      "vehicle": "vehicles\\warthog\\mp_warthog"
+    },
+    "rhog1": {
+      "seat": 0,
+      "vehicle": "vehicles\\rwarthog\\rwarthog"
+    },
+    "rhog2": {
+      "seat": 7,
+      "vehicle": "vehicles\\rwarthog\\rwarthog"
+    }
+  },
+  "sciophobia": {
+    "hog1": {
+      "seat": 0,
+      "vehicle": "vehicles\\warthog\\mp_warthog"
+    },
+    "hog2": {
+      "seat": 7,
+      "vehicle": "vehicles\\warthog\\mp_warthog"
+    },
+    "rhog1": {
+      "seat": 0,
+      "vehicle": "vehicles\\rwarthog\\rwarthog"
+    },
+    "rhog2": {
+      "seat": 7,
+      "vehicle": "vehicles\\rwarthog\\rwarthog"
+    }
+  },
+  "sciophobiav2": {
+    "hog1": {
+      "seat": 0,
+      "vehicle": "vehicles\\warthog\\mp_warthog"
+    },
+    "hog2": {
+      "seat": 7,
+      "vehicle": "vehicles\\warthog\\mp_warthog"
+    },
+    "rhog1": {
+      "seat": 0,
+      "vehicle": "vehicles\\rwarthog\\rwarthog"
+    },
+    "rhog2": {
+      "seat": 7,
+      "vehicle": "vehicles\\rwarthog\\rwarthog"
+    }
+  },
+  "seclusion_redux": {
+    "hog1": {
+      "seat": 0,
+      "vehicle": "vehicles\\warthog\\mp_warthog"
+    },
+    "hog2": {
+      "seat": 7,
+      "vehicle": "vehicles\\warthog\\mp_warthog"
+    },
+    "rhog1": {
+      "seat": 0,
+      "vehicle": "vehicles\\rwarthog\\rwarthog"
+    },
+    "rhog2": {
+      "seat": 7,
+      "vehicle": "vehicles\\rwarthog\\rwarthog"
+    }
+  },
+  "secrets_of_egypt": {
+    "hog1": {
+      "seat": 0,
+      "vehicle": "vehicles\\warthog\\mp_warthog"
+    },
+    "hog2": {
+      "seat": 7,
+      "vehicle": "vehicles\\warthog\\mp_warthog"
+    },
+    "rhog1": {
+      "seat": 0,
+      "vehicle": "vehicles\\rwarthog\\rwarthog"
+    },
+    "rhog2": {
+      "seat": 7,
+      "vehicle": "vehicles\\rwarthog\\rwarthog"
+    }
+  },
+  "sentinel_beta": {
+    "hog1": {
+      "seat": 0,
+      "vehicle": "vehicles\\warthog\\mp_warthog"
+    },
+    "hog2": {
+      "seat": 7,
+      "vehicle": "vehicles\\warthog\\mp_warthog"
+    },
+    "rhog1": {
+      "seat": 0,
+      "vehicle": "vehicles\\rwarthog\\rwarthog"
+    },
+    "rhog2": {
+      "seat": 7,
+      "vehicle": "vehicles\\rwarthog\\rwarthog"
+    }
+  },
+  "separated": {
+    "hog1": {
+      "seat": 0,
+      "vehicle": "vehicles\\warthog\\mp_warthog"
+    },
+    "hog2": {
+      "seat": 7,
+      "vehicle": "vehicles\\warthog\\mp_warthog"
+    },
+    "rhog1": {
+      "seat": 0,
+      "vehicle": "vehicles\\mwarthog\\mwarthog"
+    },
+    "rhog2": {
+      "seat": 7,
+      "vehicle": "vehicles\\mwarthog\\mwarthog"
+    }
+  },
+  "septic_exodus": {
+    "hog1": {
+      "seat": 0,
+      "vehicle": "vehicles\\warthog\\mp_warthog"
+    },
+    "hog2": {
+      "seat": 7,
+      "vehicle": "vehicles\\warthog\\mp_warthog"
+    },
+    "rhog1": {
+      "seat": 0,
+      "vehicle": "vehicles\\rwarthog\\rwarthog"
+    },
+    "rhog2": {
+      "seat": 7,
+      "vehicle": "vehicles\\rwarthog\\rwarthog"
+    }
+  },
+  "serenity(adb)": {
+    "hog1": {
+      "seat": 0,
+      "vehicle": "vehicles\\warthog\\mp_warthog"
+    },
+    "hog2": {
+      "seat": 7,
+      "vehicle": "vehicles\\warthog\\mp_warthog"
+    },
+    "rhog1": {
+      "seat": 0,
+      "vehicle": "vehicles\\rwarthog\\rwarthog"
+    },
+    "rhog2": {
+      "seat": 7,
+      "vehicle": "vehicles\\rwarthog\\rwarthog"
+    }
+  },
+  "sereny": {
+    "hog1": {
+      "seat": 0,
+      "vehicle": "vehicles\\warthog\\mp_warthog"
+    },
+    "hog2": {
+      "seat": 7,
+      "vehicle": "vehicles\\warthog\\mp_warthog"
+    },
+    "rhog1": {
+      "seat": 0,
+      "vehicle": "vehicles\\rwarthog\\rwarthog"
+    },
+    "rhog2": {
+      "seat": 7,
+      "vehicle": "vehicles\\rwarthog\\rwarthog"
+    }
+  },
+  "sewage-facility": {
+    "hog1": {
+      "seat": 0,
+      "vehicle": "vehicles\\warthog\\mp_warthog"
+    },
+    "hog2": {
+      "seat": 7,
+      "vehicle": "vehicles\\warthog\\mp_warthog"
+    },
+    "rhog1": {
+      "seat": 0,
+      "vehicle": "vehicles\\rwarthog\\rwarthog"
+    },
+    "rhog2": {
+      "seat": 7,
+      "vehicle": "vehicles\\rwarthog\\rwarthog"
+    }
+  },
+  "sh_bh_danger_canyon_mod": {
+    "hog1": {
+      "seat": 0,
+      "vehicle": "vehicles\\warthog\\mp_warthog"
+    },
+    "hog2": {
+      "seat": 7,
+      "vehicle": "vehicles\\warthog\\mp_warthog"
+    },
+    "rhog1": {
+      "seat": 0,
+      "vehicle": "vehicles\\g_warthog\\g_warthog"
+    },
+    "rhog2": {
+      "seat": 7,
+      "vehicle": "vehicles\\g_warthog\\g_warthog"
+    }
+  },
+  "shakuras": {
+    "hog1": {
+      "seat": 0,
+      "vehicle": "UNKNOWN_TAG_ADDRESS"
+    },
+    "hog2": {
+      "seat": 7,
+      "vehicle": "UNKNOWN_TAG_ADDRESS"
+    },
+    "rhog1": {
+      "seat": 0,
+      "vehicle": "UNKNOWN_TAG_ADDRESS"
+    },
+    "rhog2": {
+      "seat": 7,
+      "vehicle": "UNKNOWN_TAG_ADDRESS"
+    }
+  },
+  "sheer_cold": {
+    "hog1": {
+      "seat": 0,
+      "vehicle": "UNKNOWN_TAG_ADDRESS"
+    },
+    "hog2": {
+      "seat": 7,
+      "vehicle": "UNKNOWN_TAG_ADDRESS"
+    },
+    "rhog1": {
+      "seat": 0,
+      "vehicle": "UNKNOWN_TAG_ADDRESS"
+    },
+    "rhog2": {
+      "seat": 7,
+      "vehicle": "UNKNOWN_TAG_ADDRESS"
+    }
+  },
+  "shellshock_alpha": {
+    "hog1": {
+      "seat": 0,
+      "vehicle": "vehicles\\warthog\\mp_warthog"
+    },
+    "hog2": {
+      "seat": 7,
+      "vehicle": "vehicles\\warthog\\mp_warthog"
+    },
+    "rhog1": {
+      "seat": 0,
+      "vehicle": "vehicles\\rwarthog\\rwarthog"
+    },
+    "rhog2": {
+      "seat": 7,
+      "vehicle": "vehicles\\rwarthog\\rwarthog"
+    }
+  },
+  "shnoogins": {
+    "hog1": {
+      "seat": 0,
+      "vehicle": "vehicles\\warthog\\mp_warthog"
+    },
+    "hog2": {
+      "seat": 7,
+      "vehicle": "vehicles\\warthog\\mp_warthog"
+    },
+    "rhog1": {
+      "seat": 0,
+      "vehicle": "vehicles\\rwarthog\\rwarthog"
+    },
+    "rhog2": {
+      "seat": 7,
+      "vehicle": "vehicles\\rwarthog\\rwarthog"
+    }
+  },
+  "shrooms_pb1": {
+    "ghost": {
+      "seat": 0,
+      "vehicle": "vehicles\\h2_ghost\\h2_ghost"
+    },
+    "shog1": {
+      "seat": 0,
+      "vehicle": "vehicles\\snow hog\\snow hog"
+    },
+    "shog2": {
+      "seat": 7,
+      "vehicle": "vehicles\\snow hog\\snow hog"
+    }
+  },
+  "shut_down": {
+    "hog1": {
+      "seat": 0,
+      "vehicle": "vehicles\\warthog\\mp_warthog"
+    },
+    "hog2": {
+      "seat": 7,
+      "vehicle": "vehicles\\warthog\\mp_warthog"
+    },
+    "rhog1": {
+      "seat": 0,
+      "vehicle": "vehicles\\bm_warthog\\bm_warthog"
+    },
+    "rhog2": {
+      "seat": 7,
+      "vehicle": "vehicles\\bm_warthog\\bm_warthog"
+    }
+  },
+  "sidewinder": {
+    "hog1": {
+      "seat": 0,
+      "vehicle": "vehicles\\warthog\\mp_warthog"
+    },
+    "hog2": {
+      "seat": 7,
+      "vehicle": "vehicles\\warthog\\mp_warthog"
+    },
+    "rhog1": {
+      "seat": 0,
+      "vehicle": "vehicles\\rwarthog\\rwarthog"
+    },
+    "rhog2": {
+      "seat": 7,
+      "vehicle": "vehicles\\rwarthog\\rwarthog"
+    }
+  },
+  "sidewinder_v2": {
+    "fhog1": {
+      "seat": 0,
+      "vehicle": "vehicles\\fwarthog\\mp_fwarthog"
+    },
+    "fhog2": {
+      "seat": 7,
+      "vehicle": "vehicles\\fwarthog\\mp_fwarthog"
+    },
+    "lambo1": {
+      "seat": 0,
+      "vehicle": "vehicles\\lambo\\lambo"
+    }
+  },
+  "siege": {
+    "hog1": {
+      "seat": 0,
+      "vehicle": "vehicles\\warthog\\mp_warthog"
+    },
+    "hog2": {
+      "seat": 7,
+      "vehicle": "vehicles\\warthog\\mp_warthog"
+    },
+    "rhog1": {
+      "seat": 0,
+      "vehicle": "vehicles\\rwarthog\\rwarthog"
+    },
+    "rhog2": {
+      "seat": 7,
+      "vehicle": "vehicles\\rwarthog\\rwarthog"
+    }
+  },
+  "sierra": {
+    "hog1": {
+      "seat": 0,
+      "vehicle": "vehicles\\warthog\\mp_warthog"
+    },
+    "hog2": {
+      "seat": 7,
+      "vehicle": "vehicles\\warthog\\mp_warthog"
+    },
+    "rhog1": {
+      "seat": 0,
+      "vehicle": "vehicles\\rwarthog\\rwarthog"
+    },
+    "rhog2": {
+      "seat": 7,
+      "vehicle": "vehicles\\rwarthog\\rwarthog"
+    }
+  },
+  "signs": {
+    "hog1": {
+      "seat": 0,
+      "vehicle": "vehicles\\warthog\\mp_warthog"
+    },
+    "hog2": {
+      "seat": 7,
+      "vehicle": "vehicles\\warthog\\mp_warthog"
+    },
+    "rhog1": {
+      "seat": 0,
+      "vehicle": "vehicles\\rwarthog\\rwarthog"
+    },
+    "rhog2": {
+      "seat": 7,
+      "vehicle": "vehicles\\rwarthog\\rwarthog"
+    }
+  },
+  "silent_lexicon": {
+    "hog1": {
+      "seat": 0,
+      "vehicle": "vehicles\\warthog\\mp_warthog"
+    },
+    "hog2": {
+      "seat": 7,
+      "vehicle": "vehicles\\warthog\\mp_warthog"
+    },
+    "rhog1": {
+      "seat": 0,
+      "vehicle": "vehicles\\rwarthog\\rwarthog"
+    },
+    "rhog2": {
+      "seat": 7,
+      "vehicle": "vehicles\\rwarthog\\rwarthog"
+    }
+  },
+  "sinkhole_final": {
+    "hog1": {
+      "seat": 0,
+      "vehicle": "vehicles\\warthog\\mp_warthog"
+    },
+    "hog2": {
+      "seat": 7,
+      "vehicle": "vehicles\\warthog\\mp_warthog"
+    },
+    "rhog1": {
+      "seat": 0,
+      "vehicle": "vehicles\\rwarthog\\rwarthog"
+    },
+    "rhog2": {
+      "seat": 7,
+      "vehicle": "vehicles\\rwarthog\\rwarthog"
+    }
+  },
+  "six": {
+    "hog1": {
+      "seat": 0,
+      "vehicle": "vehicles\\warthog\\mp_warthog"
+    },
+    "hog2": {
+      "seat": 7,
+      "vehicle": "vehicles\\warthog\\mp_warthog"
+    },
+    "rhog1": {
+      "seat": 0,
+      "vehicle": "vehicles\\rwarthog\\rwarthog"
+    },
+    "rhog2": {
+      "seat": 7,
+      "vehicle": "vehicles\\rwarthog\\rwarthog"
+    }
+  },
+  "skarn": {
+    "hog1": {
+      "seat": 0,
+      "vehicle": "vehicles\\warthog\\mp_warthog"
+    },
+    "hog2": {
+      "seat": 7,
+      "vehicle": "vehicles\\warthog\\mp_warthog"
+    },
+    "rhog1": {
+      "seat": 0,
+      "vehicle": "vehicles\\rwarthog\\rwarthog"
+    },
+    "rhog2": {
+      "seat": 7,
+      "vehicle": "vehicles\\rwarthog\\rwarthog"
+    }
+  },
+  "skyhigh": {
+    "ghost": {
+      "seat": 0,
+      "vehicle": "vehicles\\ghost\\ghost_mp"
+    },
+    "hog1": {
+      "seat": 0,
+      "vehicle": "vehicles\\warthog\\mp_warthog"
+    },
+    "hog2": {
+      "seat": 7,
+      "vehicle": "vehicles\\warthog\\mp_warthog"
+    }
+  },
+  "slaughterhouse_5": {
+    "jeep1": {
+      "seat": 0,
+      "vehicle": "vehicles\\jeep\\jeep"
+    },
+    "jeep2": {
+      "seat": 7,
+      "vehicle": "vehicles\\jeep\\jeep"
+    },
+    "fork": {
+      "seat": 0,
+      "vehicle": "altis\\vehicles\\forklift\\forklift"
+    }
+  },
+  "sleden": {
+    "ghost": {
+      "seat": 0,
+      "vehicle": "vehicles\\ghost\\ghost_mp"
+    },
+    "hog1": {
+      "seat": 0,
+      "vehicle": "vehicles\\warthog\\mp_warthog"
+    },
+    "hog2": {
+      "seat": 7,
+      "vehicle": "vehicles\\warthog\\mp_warthog"
+    }
+  },
+  "small_battle_fields": {
+    "hog1": {
+      "seat": 0,
+      "vehicle": "vehicles\\warthog\\mp_warthog"
+    },
+    "hog2": {
+      "seat": 7,
+      "vehicle": "vehicles\\warthog\\mp_warthog"
+    },
+    "rhog1": {
+      "seat": 0,
+      "vehicle": "vehicles\\rwarthog\\rwarthog"
+    },
+    "rhog2": {
+      "seat": 7,
+      "vehicle": "vehicles\\rwarthog\\rwarthog"
+    }
+  },
+  "smallprawn": {
+    "cart1": {
+      "seat": 0,
+      "vehicle": "vehicles\\cart\\cart"
+    },
+    "cart2": {
+      "seat": 7,
+      "vehicle": "vehicles\\cart\\cart"
+    },
+    "rhog1": {
+      "seat": 0,
+      "vehicle": "vehicles\\rwarthog\\rwarthog"
+    },
+    "rhog2": {
+      "seat": 7,
+      "vehicle": "vehicles\\rwarthog\\rwarthog"
+    }
+  },
+  "sneak": {
+    "hog1": {
+      "seat": 0,
+      "vehicle": "vehicles\\warthog\\mp_warthog"
+    },
+    "hog2": {
+      "seat": 7,
+      "vehicle": "vehicles\\warthog\\mp_warthog"
+    },
+    "rhog1": {
+      "seat": 0,
+      "vehicle": "vehicles\\rwarthog\\rwarthog"
+    },
+    "rhog2": {
+      "seat": 7,
+      "vehicle": "vehicles\\rwarthog\\rwarthog"
+    }
+  },
+  "sniper_training": {
+    "hog1": {
+      "seat": 0,
+      "vehicle": "vehicles\\warthog\\mp_warthog"
+    },
+    "hog2": {
+      "seat": 7,
+      "vehicle": "vehicles\\warthog\\mp_warthog"
+    },
+    "rhog1": {
+      "seat": 0,
+      "vehicle": "vehicles\\rwarthog\\rwarthog"
+    },
+    "rhog2": {
+      "seat": 7,
+      "vehicle": "vehicles\\rwarthog\\rwarthog"
+    }
+  },
+  "sniperbluff": {
+    "hog1": {
+      "seat": 0,
+      "vehicle": "vehicles\\warthog\\mp_warthog"
+    },
+    "hog2": {
+      "seat": 7,
+      "vehicle": "vehicles\\warthog\\mp_warthog"
+    },
+    "rhog1": {
+      "seat": 0,
+      "vehicle": "vehicles\\rwarthog\\rwarthog"
+    },
+    "rhog2": {
+      "seat": 7,
+      "vehicle": "vehicles\\rwarthog\\rwarthog"
+    }
+  },
+  "snipercanyonredux": {
+    "hog1": {
+      "seat": 0,
+      "vehicle": "vehicles\\warthog\\mp_warthog"
+    },
+    "hog2": {
+      "seat": 7,
+      "vehicle": "vehicles\\warthog\\mp_warthog"
+    },
+    "rhog1": {
+      "seat": 0,
+      "vehicle": "vehicles\\rwarthog\\rwarthog"
+    },
+    "rhog2": {
+      "seat": 7,
+      "vehicle": "vehicles\\rwarthog\\rwarthog"
+    }
+  },
+  "snow_rush": {
+    "ghost": {
+      "seat": 0,
+      "vehicle": "vehicles\\h2_ghost\\h2_ghost"
+    },
+    "shog1": {
+      "seat": 0,
+      "vehicle": "vehicles\\snow hog\\snow hog"
+    },
+    "shog2": {
+      "seat": 7,
+      "vehicle": "vehicles\\snow hog\\snow hog"
+    }
+  },
+  "snowcast": {
+    "hog1": {
+      "seat": 0,
+      "vehicle": "vehicles\\warthog\\mp_warthog"
+    },
+    "hog2": {
+      "seat": 7,
+      "vehicle": "vehicles\\warthog\\mp_warthog"
+    },
+    "rhog1": {
+      "seat": 0,
+      "vehicle": "vehicles\\rwarthog\\rwarthog"
+    },
+    "rhog2": {
+      "seat": 7,
+      "vehicle": "vehicles\\rwarthog\\rwarthog"
+    }
+  },
+  "snowdrop": {
+    "hog1": {
+      "seat": 0,
+      "vehicle": "vehicles\\newhog\\newhog mp_warthog"
+    },
+    "rhog1": {
+      "seat": 0,
+      "vehicle": "h3r\\vehicles\\mogoose\\c gun turret_mp"
+    }
+  },
+  "snowed_in": {
+    "hog1": {
+      "seat": 0,
+      "vehicle": "vehicles\\warthog\\mp_warthog"
+    },
+    "hog2": {
+      "seat": 7,
+      "vehicle": "vehicles\\warthog\\mp_warthog"
+    },
+    "rhog1": {
+      "seat": 0,
+      "vehicle": "vehicles\\rwarthog\\rwarthog"
+    },
+    "rhog2": {
+      "seat": 7,
+      "vehicle": "vehicles\\rwarthog\\rwarthog"
+    }
+  },
+  "snowtorn_cove": {
+    "hog1": {
+      "seat": 0,
+      "vehicle": "vehicles\\warthog\\art_cwarthog"
+    },
+    "hog2": {
+      "seat": 7,
+      "vehicle": "vehicles\\warthog\\art_cwarthog"
+    },
+    "rhog1": {
+      "seat": 0,
+      "vehicle": "vehicles\\rwarthog\\art_rwarthog"
+    },
+    "rhog2": {
+      "seat": 7,
+      "vehicle": "vehicles\\rwarthog\\art_rwarthog"
+    }
+  },
+  "snowvalley": {
+    "hog1": {
+      "seat": 0,
+      "vehicle": "vehicles\\warthog\\mp_warthog"
+    },
+    "hog2": {
+      "seat": 7,
+      "vehicle": "vehicles\\warthog\\mp_warthog"
+    },
+    "rhog1": {
+      "seat": 0,
+      "vehicle": "vehicles\\rwarthog\\rwarthog"
+    },
+    "rhog2": {
+      "seat": 7,
+      "vehicle": "vehicles\\rwarthog\\rwarthog"
+    }
+  },
+  "sofoc_desert": {
+    "hog1": {
+      "seat": 0,
+      "vehicle": "vehicles\\warthog\\mp_warthog"
+    },
+    "hog2": {
+      "seat": 7,
+      "vehicle": "vehicles\\warthog\\mp_warthog"
+    },
+    "rhog1": {
+      "seat": 0,
+      "vehicle": "vehicles\\rwarthog\\rwarthog"
+    },
+    "rhog2": {
+      "seat": 7,
+      "vehicle": "vehicles\\rwarthog\\rwarthog"
+    }
+  },
+  "soldier_road": {
+    "hog1": {
+      "seat": 0,
+      "vehicle": "vehicles\\warthog\\mp_warthog"
+    },
+    "hog2": {
+      "seat": 7,
+      "vehicle": "vehicles\\warthog\\mp_warthog"
+    },
+    "rhog1": {
+      "seat": 0,
+      "vehicle": "vehicles\\rwarthog\\rwarthog"
+    },
+    "rhog2": {
+      "seat": 7,
+      "vehicle": "vehicles\\rwarthog\\rwarthog"
+    }
+  },
+  "solitude": {
+    "hog1": {
+      "seat": 0,
+      "vehicle": "vehicles\\warthog\\mp_warthog"
+    },
+    "hog2": {
+      "seat": 7,
+      "vehicle": "vehicles\\warthog\\mp_warthog"
+    },
+    "rhog1": {
+      "seat": 0,
+      "vehicle": "vehicles\\rwarthog\\rwarthog"
+    },
+    "rhog2": {
+      "seat": 7,
+      "vehicle": "vehicles\\rwarthog\\rwarthog"
+    }
+  },
+  "space_seed": {
+    "hog1": {
+      "seat": 0,
+      "vehicle": "vehicles\\warthog\\mp_warthog"
+    },
+    "hog2": {
+      "seat": 7,
+      "vehicle": "vehicles\\warthog\\mp_warthog"
+    },
+    "rhog1": {
+      "seat": 0,
+      "vehicle": "vehicles\\rwarthog\\rwarthog"
+    },
+    "rhog2": {
+      "seat": 7,
+      "vehicle": "vehicles\\rwarthog\\rwarthog"
+    }
+  },
+  "spaceneedle_outpost": {
+    "hog1": {
+      "seat": 0,
+      "vehicle": "vehicles\\warthog\\mp_warthog"
+    },
+    "hog2": {
+      "seat": 7,
+      "vehicle": "vehicles\\warthog\\mp_warthog"
+    },
+    "rhog1": {
+      "seat": 0,
+      "vehicle": "vehicles\\rwarthog\\rwarthog"
+    },
+    "rhog2": {
+      "seat": 7,
+      "vehicle": "vehicles\\rwarthog\\rwarthog"
+    }
+  },
+  "spacexl": {
+    "hog1": {
+      "seat": 0,
+      "vehicle": "vehicles\\warthog\\mp_warthog"
+    },
+    "hog2": {
+      "seat": 7,
+      "vehicle": "vehicles\\warthog\\mp_warthog"
+    },
+    "rhog1": {
+      "seat": 0,
+      "vehicle": "vehicles\\rwarthog\\rwarthog"
+    },
+    "rhog2": {
+      "seat": 7,
+      "vehicle": "vehicles\\rwarthog\\rwarthog"
+    }
+  },
+  "spiral_mountian_beta": {
+    "hog1": {
+      "seat": 0,
+      "vehicle": "vehicles\\warthog\\mp_warthog"
+    },
+    "hog2": {
+      "seat": 7,
+      "vehicle": "vehicles\\warthog\\mp_warthog"
+    },
+    "rhog1": {
+      "seat": 0,
+      "vehicle": "vehicles\\rwarthog\\rwarthog"
+    },
+    "rhog2": {
+      "seat": 7,
+      "vehicle": "vehicles\\rwarthog\\rwarthog"
+    }
+  },
+  "spiral_mountian_v2": {
+    "hog1": {
+      "seat": 0,
+      "vehicle": "vehicles\\warthog\\mp_warthog"
+    },
+    "hog2": {
+      "seat": 7,
+      "vehicle": "vehicles\\warthog\\mp_warthog"
+    },
+    "rhog1": {
+      "seat": 0,
+      "vehicle": "vehicles\\rwarthog\\rwarthog"
+    },
+    "rhog2": {
+      "seat": 7,
+      "vehicle": "vehicles\\rwarthog\\rwarthog"
+    }
+  },
+  "splitter": {
+    "hog1": {
+      "seat": 0,
+      "vehicle": "vehicles\\warthog\\mp_warthog"
+    },
+    "hog2": {
+      "seat": 7,
+      "vehicle": "vehicles\\warthog\\mp_warthog"
+    },
+    "rhog1": {
+      "seat": 0,
+      "vehicle": "vehicles\\rwarthog\\rwarthog"
+    },
+    "rhog2": {
+      "seat": 7,
+      "vehicle": "vehicles\\rwarthog\\rwarthog"
+    }
+  },
+  "spring_gulch": {
+    "hog1": {
+      "seat": 0,
+      "vehicle": "vehicles\\warthog\\mp_warthog"
+    },
+    "hog2": {
+      "seat": 7,
+      "vehicle": "vehicles\\warthog\\mp_warthog"
+    },
+    "rhog1": {
+      "seat": 0,
+      "vehicle": "vehicles\\rwarthog\\rwarthog"
+    },
+    "rhog2": {
+      "seat": 7,
+      "vehicle": "vehicles\\rwarthog\\rwarthog"
+    }
+  },
+  "stack": {
+    "hog1": {
+      "seat": 0,
+      "vehicle": "vehicles\\warthog\\mp_warthog"
+    },
+    "hog2": {
+      "seat": 7,
+      "vehicle": "vehicles\\warthog\\mp_warthog"
+    },
+    "rhog1": {
+      "seat": 0,
+      "vehicle": "vehicles\\rwarthog\\rwarthog"
+    },
+    "rhog2": {
+      "seat": 7,
+      "vehicle": "vehicles\\rwarthog\\rwarthog"
+    }
+  },
+  "starcanyon": {
+    "hog1": {
+      "seat": 0,
+      "vehicle": "vehicles\\warthog\\mp_warthog"
+    },
+    "hog2": {
+      "seat": 7,
+      "vehicle": "vehicles\\warthog\\mp_warthog"
+    },
+    "rhog1": {
+      "seat": 0,
+      "vehicle": "vehicles\\rwarthog\\rwarthog"
+    },
+    "rhog2": {
+      "seat": 7,
+      "vehicle": "vehicles\\rwarthog\\rwarthog"
+    }
+  },
+  "steep_holm": {
+    "ghost": {
+      "seat": 0,
+      "vehicle": "vehicles\\ghost\\ghost_mp"
+    },
+    "hog1": {
+      "seat": 0,
+      "vehicle": "vehicles\\warthog\\mp_warthog"
+    },
+    "hog2": {
+      "seat": 7,
+      "vehicle": "vehicles\\warthog\\mp_warthog"
+    }
+  },
+  "stinger_v2": {
+    "hog1": {
+      "seat": 0,
+      "vehicle": "vehicles\\warthog\\mp_warthog"
+    },
+    "hog2": {
+      "seat": 7,
+      "vehicle": "vehicles\\warthog\\mp_warthog"
+    },
+    "rhog1": {
+      "seat": 0,
+      "vehicle": "vehicles\\rwarthog\\rwarthog"
+    },
+    "rhog2": {
+      "seat": 7,
+      "vehicle": "vehicles\\rwarthog\\rwarthog"
+    }
+  },
+  "summerwinder": {
+    "hog1": {
+      "seat": 0,
+      "vehicle": "vehicles\\warthog\\mp_warthog"
+    },
+    "hog2": {
+      "seat": 7,
+      "vehicle": "vehicles\\warthog\\mp_warthog"
+    },
+    "rhog1": {
+      "seat": 0,
+      "vehicle": "vehicles\\rwarthog\\rwarthog"
+    },
+    "rhog2": {
+      "seat": 7,
+      "vehicle": "vehicles\\rwarthog\\rwarthog"
+    }
+  },
+  "summit": {
+    "hog1": {
+      "seat": 0,
+      "vehicle": "vehicles\\warthog\\mp_warthog"
+    },
+    "hog2": {
+      "seat": 7,
+      "vehicle": "vehicles\\warthog\\mp_warthog"
+    },
+    "rhog1": {
+      "seat": 0,
+      "vehicle": "vehicles\\rwarthog\\rwarthog"
+    },
+    "rhog2": {
+      "seat": 7,
+      "vehicle": "vehicles\\rwarthog\\rwarthog"
+    }
+  },
+  "super_stunt_track": {
+    "hog1": {
+      "seat": 0,
+      "vehicle": "vehicles\\warthog\\mp_warthog"
+    },
+    "hog2": {
+      "seat": 7,
+      "vehicle": "vehicles\\warthog\\mp_warthog"
+    },
+    "rhog1": {
+      "seat": 0,
+      "vehicle": "vehicles\\rwarthog\\rwarthog"
+    },
+    "rhog2": {
+      "seat": 7,
+      "vehicle": "vehicles\\rwarthog\\rwarthog"
+    }
+  },
+  "supermariocebetav2": {
+    "hog1": {
+      "seat": 0,
+      "vehicle": "vehicles\\c gun turret\\c gun turret_mp"
+    },
+    "hog2": {
+      "seat": 7,
+      "vehicle": "vehicles\\c gun turret\\c gun turret_mp"
+    },
+    "rhog1": {
+      "seat": 0,
+      "vehicle": "vehicles\\flamehog\\flamehog\\rwarthog"
+    },
+    "rhog2": {
+      "seat": 7,
+      "vehicle": "vehicles\\flamehog\\flamehog\\rwarthog"
+    }
+  },
+  "supertoygulch": {
+    "hog1": {
+      "seat": 0,
+      "vehicle": "vehicles\\warthog\\mp_warthog"
+    },
+    "hog2": {
+      "seat": 7,
+      "vehicle": "vehicles\\warthog\\mp_warthog"
+    },
+    "rhog1": {
+      "seat": 0,
+      "vehicle": "vehicles\\rwarthog\\rwarthog"
+    },
+    "rhog2": {
+      "seat": 7,
+      "vehicle": "vehicles\\rwarthog\\rwarthog"
+    }
+  },
+  "supremacy": {
+    "hog1": {
+      "seat": 0,
+      "vehicle": "vehicles\\warthog\\mp_warthog"
+    },
+    "hog2": {
+      "seat": 7,
+      "vehicle": "vehicles\\warthog\\mp_warthog"
+    },
+    "rhog1": {
+      "seat": 0,
+      "vehicle": "vehicles\\rwarthog\\rwarthog"
+    },
+    "rhog2": {
+      "seat": 7,
+      "vehicle": "vehicles\\rwarthog\\rwarthog"
+    }
+  },
+  "sympathy_mp": {
+    "hog1": {
+      "seat": 0,
+      "vehicle": "vehicles\\warthog\\mp_warthog"
+    },
+    "hog2": {
+      "seat": 7,
+      "vehicle": "vehicles\\warthog\\mp_warthog"
+    },
+    "rhog1": {
+      "seat": 0,
+      "vehicle": "vehicles\\rwarthog\\rwarthog"
+    },
+    "rhog2": {
+      "seat": 7,
+      "vehicle": "vehicles\\rwarthog\\rwarthog"
+    }
+  },
+  "t_canyon": {
+    "hog1": {
+      "seat": 0,
+      "vehicle": "vehicles\\warthog\\mp_warthog"
+    },
+    "hog2": {
+      "seat": 7,
+      "vehicle": "vehicles\\warthog\\mp_warthog"
+    },
+    "rhog1": {
+      "seat": 0,
+      "vehicle": "vehicles\\rwarthog\\rwarthog"
+    },
+    "rhog2": {
+      "seat": 7,
+      "vehicle": "vehicles\\rwarthog\\rwarthog"
+    }
+  },
+  "tche": {
+    "hog1": {
+      "seat": 0,
+      "vehicle": "vehicles\\warthog\\mp_warthog"
+    },
+    "hog2": {
+      "seat": 7,
+      "vehicle": "vehicles\\warthog\\mp_warthog"
+    },
+    "mon": {
+      "seat": 0,
+      "vehicle": "vehicles\\mongoose\\mongoose"
+    }
+  },
+  "Teh_path_beta": {
+    "hog1": {
+      "seat": 0,
+      "vehicle": "vehicles\\warthog\\mp_warthog"
+    },
+    "hog2": {
+      "seat": 7,
+      "vehicle": "vehicles\\warthog\\mp_warthog"
+    },
+    "rhog1": {
+      "seat": 0,
+      "vehicle": "vehicles\\rwarthog\\rwarthog"
+    },
+    "rhog2": {
+      "seat": 7,
+      "vehicle": "vehicles\\rwarthog\\rwarthog"
+    }
+  },
+  "temperate": {
+    "hog1": {
+      "seat": 0,
+      "vehicle": "vehicles\\warthog\\mp_warthog"
+    },
+    "hog2": {
+      "seat": 7,
+      "vehicle": "vehicles\\warthog\\mp_warthog"
+    },
+    "rhog1": {
+      "seat": 0,
+      "vehicle": "vehicles\\rwarthog\\rwarthog"
+    },
+    "rhog2": {
+      "seat": 7,
+      "vehicle": "vehicles\\rwarthog\\rwarthog"
+    }
+  },
+  "tempo": {
+    "hog1": {
+      "seat": 0,
+      "vehicle": "vehicles\\warthog\\art_cwarthog"
+    },
+    "hog2": {
+      "seat": 7,
+      "vehicle": "vehicles\\warthog\\art_cwarthog"
+    },
+    "rhog1": {
+      "seat": 0,
+      "vehicle": "vehicles\\rwarthog\\art_rwarthog_shiny"
+    },
+    "rhog2": {
+      "seat": 7,
+      "vehicle": "vehicles\\rwarthog\\art_rwarthog_shiny"
+    }
+  },
+  "tension": {
+    "hog1": {
+      "seat": 0,
+      "vehicle": "vehicles\\warthog\\mp_warthog"
+    },
+    "hog2": {
+      "seat": 7,
+      "vehicle": "vehicles\\warthog\\mp_warthog"
+    },
+    "rhog1": {
+      "seat": 0,
+      "vehicle": "vehicles\\rwarthog\\rwarthog"
+    },
+    "rhog2": {
+      "seat": 7,
+      "vehicle": "vehicles\\rwarthog\\rwarthog"
+    }
+  },
+  "terminus": {
+    "hog1": {
+      "seat": 0,
+      "vehicle": "vehicles\\warthog\\mp_warthog"
+    },
+    "hog2": {
+      "seat": 7,
+      "vehicle": "vehicles\\warthog\\mp_warthog"
+    },
+    "rhog1": {
+      "seat": 0,
+      "vehicle": "vehicles\\rwarthog\\rwarthog"
+    },
+    "rhog2": {
+      "seat": 7,
+      "vehicle": "vehicles\\rwarthog\\rwarthog"
+    }
+  },
+  "terralan": {
+    "hog1": {
+      "seat": 0,
+      "vehicle": "vehicles\\warthog\\mp_warthog"
+    },
+    "hog2": {
+      "seat": 7,
+      "vehicle": "vehicles\\warthog\\mp_warthog"
+    },
+    "rhog1": {
+      "seat": 0,
+      "vehicle": "vehicles\\rwarthog\\rwarthog"
+    },
+    "rhog2": {
+      "seat": 7,
+      "vehicle": "vehicles\\rwarthog\\rwarthog"
+    }
+  },
+  "test2": {
+    "hog1": {
+      "seat": 0,
+      "vehicle": "vehicles\\warthog\\mp_warthog"
+    },
+    "hog2": {
+      "seat": 7,
+      "vehicle": "vehicles\\warthog\\mp_warthog"
+    },
+    "rhog1": {
+      "seat": 0,
+      "vehicle": "vehicles\\rwarthog\\rwarthog"
+    },
+    "rhog2": {
+      "seat": 7,
+      "vehicle": "vehicles\\rwarthog\\rwarthog"
+    }
+  },
+  "testingmap": {
+    "hog1": {
+      "seat": 0,
+      "vehicle": "vehicles\\warthog\\mp_warthog"
+    },
+    "hog2": {
+      "seat": 7,
+      "vehicle": "vehicles\\warthog\\mp_warthog"
+    },
+    "rhog1": {
+      "seat": 0,
+      "vehicle": "vehicles\\rwarthog\\rwarthog"
+    },
+    "rhog2": {
+      "seat": 7,
+      "vehicle": "vehicles\\rwarthog\\rwarthog"
+    }
+  },
+  "the war of three": {
+    "hog1": {
+      "seat": 0,
+      "vehicle": "vehicles\\warthog\\mp_warthog"
+    },
+    "hog2": {
+      "seat": 7,
+      "vehicle": "vehicles\\warthog\\mp_warthog"
+    },
+    "rhog1": {
+      "seat": 0,
+      "vehicle": "vehicles\\rwarthog\\rwarthog"
+    },
+    "rhog2": {
+      "seat": 7,
+      "vehicle": "vehicles\\rwarthog\\rwarthog"
+    }
+  },
+  "the-great-valley": {
+    "hog1": {
+      "seat": 0,
+      "vehicle": "vehicles\\warthog\\mp_warthog"
+    },
+    "hog2": {
+      "seat": 7,
+      "vehicle": "vehicles\\warthog\\mp_warthog"
+    },
+    "rhog1": {
+      "seat": 0,
+      "vehicle": "vehicles\\rwarthog\\rwarthog"
+    },
+    "rhog2": {
+      "seat": 7,
+      "vehicle": "vehicles\\rwarthog\\rwarthog"
+    }
+  },
+  "the-quick-the-dead": {
+    "hog1": {
+      "seat": 0,
+      "vehicle": "vehicles\\bm_warthog\\bm_warthog"
+    },
+    "hog2": {
+      "seat": 7,
+      "vehicle": "vehicles\\bm_warthog\\bm_warthog"
+    },
+    "rhog1": {
+      "seat": 0,
+      "vehicle": "vehicles\\rwarthog\\rwarthog"
+    },
+    "rhog2": {
+      "seat": 7,
+      "vehicle": "vehicles\\rwarthog\\rwarthog"
+    }
+  },
+  "The_BloodGulch": {
+    "hog1": {
+      "seat": 0,
+      "vehicle": "vehicles\\warthog\\mp_warthog"
+    },
+    "hog2": {
+      "seat": 7,
+      "vehicle": "vehicles\\warthog\\mp_warthog"
+    },
+    "rhog1": {
+      "seat": 0,
+      "vehicle": "vehicles\\rwarthog\\rwarthog"
+    },
+    "rhog2": {
+      "seat": 7,
+      "vehicle": "vehicles\\rwarthog\\rwarthog"
+    }
+  },
+  "the_devil_fight": {
+    "hog1": {
+      "seat": 0,
+      "vehicle": "vehicles\\warthog\\mp_warthog"
+    },
+    "hog2": {
+      "seat": 7,
+      "vehicle": "vehicles\\warthog\\mp_warthog"
+    },
+    "rhog1": {
+      "seat": 0,
+      "vehicle": "vehicles\\rwarthog\\rwarthog"
+    },
+    "rhog2": {
+      "seat": 7,
+      "vehicle": "vehicles\\rwarthog\\rwarthog"
+    }
+  },
+  "the_halo_hq": {
+    "hog1": {
+      "seat": 0,
+      "vehicle": "vehicles\\warthog\\mp_warthog"
+    },
+    "hog2": {
+      "seat": 7,
+      "vehicle": "vehicles\\warthog\\mp_warthog"
+    },
+    "rhog1": {
+      "seat": 0,
+      "vehicle": "vehicles\\rwarthog\\rwarthog"
+    },
+    "rhog2": {
+      "seat": 7,
+      "vehicle": "vehicles\\rwarthog\\rwarthog"
+    }
+  },
+  "the_land_of_hyrule_v0.2": {
+    "epo1": {
+      "seat": 0,
+      "vehicle": "vehicles\\epona\\epona"
+    },
+    "horse1": {
+      "seat": 0,
+      "vehicle": "vehicles\\zeldas_horse\\zeldas horse"
+    }
+  },
+  "the_mummy_7": {
+    "hog1": {
+      "seat": 0,
+      "vehicle": "vehicles\\warthog\\mp_warthog"
+    },
+    "hog2": {
+      "seat": 7,
+      "vehicle": "vehicles\\warthog\\mp_warthog"
+    },
+    "rhog1": {
+      "seat": 0,
+      "vehicle": "vehicles\\rwarthog\\rwarthog"
+    },
+    "rhog2": {
+      "seat": 7,
+      "vehicle": "vehicles\\rwarthog\\rwarthog"
+    }
+  },
+  "the_narrows": {
+    "hog1": {
+      "seat": 0,
+      "vehicle": "vehicles\\warthog\\mp_warthog"
+    },
+    "hog2": {
+      "seat": 7,
+      "vehicle": "vehicles\\warthog\\mp_warthog"
+    },
+    "rhog1": {
+      "seat": 0,
+      "vehicle": "vehicles\\rwarthog\\rwarthog"
+    },
+    "rhog2": {
+      "seat": 7,
+      "vehicle": "vehicles\\rwarthog\\rwarthog"
+    }
+  },
+  "thefacility": {
+    "hog1": {
+      "seat": 0,
+      "vehicle": "vehicles\\warthog\\mp_warthog"
+    },
+    "hog2": {
+      "seat": 7,
+      "vehicle": "vehicles\\warthog\\mp_warthog"
+    },
+    "rhog1": {
+      "seat": 0,
+      "vehicle": "vehicles\\rwarthog\\rwarthog"
+    },
+    "rhog2": {
+      "seat": 7,
+      "vehicle": "vehicles\\rwarthog\\rwarthog"
+    }
+  },
+  "theisland": {
+    "hog1": {
+      "seat": 0,
+      "vehicle": "vehicles\\warthog\\mp_warthog"
+    },
+    "hog2": {
+      "seat": 7,
+      "vehicle": "vehicles\\warthog\\mp_warthog"
+    },
+    "rhog1": {
+      "seat": 0,
+      "vehicle": "vehicles\\rwarthog\\rwarthog"
+    },
+    "rhog2": {
+      "seat": 7,
+      "vehicle": "vehicles\\rwarthog\\rwarthog"
+    }
+  },
+  "thevalley": {
+    "hog1": {
+      "seat": 0,
+      "vehicle": "vehicles\\warthog\\mp_warthog"
+    },
+    "hog2": {
+      "seat": 7,
+      "vehicle": "vehicles\\warthog\\mp_warthog"
+    },
+    "rhog1": {
+      "seat": 0,
+      "vehicle": "vehicles\\rwarthog\\rwarthog"
+    },
+    "rhog2": {
+      "seat": 7,
+      "vehicle": "vehicles\\rwarthog\\rwarthog"
+    }
+  },
+  "timberland": {
+    "hog1": {
+      "seat": 0,
+      "vehicle": "vehicles\\warthog\\mp_warthog"
+    },
+    "hog2": {
+      "seat": 7,
+      "vehicle": "vehicles\\warthog\\mp_warthog"
+    },
+    "rhog1": {
+      "seat": 0,
+      "vehicle": "vehicles\\rwarthog\\rwarthog"
+    },
+    "rhog2": {
+      "seat": 7,
+      "vehicle": "vehicles\\rwarthog\\rwarthog"
+    }
+  },
+  "timbernight": {
+    "hog1": {
+      "seat": 0,
+      "vehicle": "vehicles\\warthog\\mp_warthog"
+    },
+    "hog2": {
+      "seat": 7,
+      "vehicle": "vehicles\\warthog\\mp_warthog"
+    },
+    "rhog1": {
+      "seat": 0,
+      "vehicle": "vehicles\\rwarthog\\rwarthog"
+    },
+    "rhog2": {
+      "seat": 7,
+      "vehicle": "vehicles\\rwarthog\\rwarthog"
+    }
+  },
+  "tlsstronghold": {
+    "hog1": {
+      "seat": 0,
+      "vehicle": "vehicles\\warthog\\mp_warthog"
+    },
+    "hog2": {
+      "seat": 7,
+      "vehicle": "vehicles\\warthog\\mp_warthog"
+    },
+    "rhog1": {
+      "seat": 0,
+      "vehicle": "vehicles\\rwarthog\\rwarthog"
+    },
+    "rhog2": {
+      "seat": 7,
+      "vehicle": "vehicles\\rwarthog\\rwarthog"
+    }
+  },
+  "tm_immolate": {
+    "hog1": {
+      "seat": 0,
+      "vehicle": "vehicles\\warthog\\mp_warthog"
+    },
+    "hog2": {
+      "seat": 7,
+      "vehicle": "vehicles\\warthog\\mp_warthog"
+    },
+    "rhog1": {
+      "seat": 0,
+      "vehicle": "vehicles\\rwarthog\\rwarthog"
+    },
+    "rhog2": {
+      "seat": 7,
+      "vehicle": "vehicles\\rwarthog\\rwarthog"
+    }
+  },
+  "topv2": {
+    "hog1": {
+      "seat": 0,
+      "vehicle": "vehicles\\warthog\\mp_warthog"
+    },
+    "hog2": {
+      "seat": 7,
+      "vehicle": "vehicles\\warthog\\mp_warthog"
+    },
+    "rhog1": {
+      "seat": 0,
+      "vehicle": "vehicles\\rwarthog\\rwarthog"
+    },
+    "rhog2": {
+      "seat": 7,
+      "vehicle": "vehicles\\rwarthog\\rwarthog"
+    }
+  },
+  "tormentx": {
+    "hog1": {
+      "seat": 0,
+      "vehicle": "vehicles\\g_warthog\\g_warthog"
+    },
+    "hog2": {
+      "seat": 7,
+      "vehicle": "vehicles\\g_warthog\\g_warthog"
+    },
+    "rhog1": {
+      "seat": 0,
+      "vehicle": "vehicles\\mwarthog\\mwarthog"
+    },
+    "rhog2": {
+      "seat": 7,
+      "vehicle": "vehicles\\mwarthog\\mwarthog"
+    }
+  },
+  "tower": {
+    "hog1": {
+      "seat": 0,
+      "vehicle": "vehicles\\warthog\\warthog"
+    },
+    "hog2": {
+      "seat": 7,
+      "vehicle": "vehicles\\warthog\\warthog"
+    },
+    "rhog1": {
+      "seat": 0,
+      "vehicle": "vehicles\\rwarthog\\rwarthog"
+    },
+    "rhog2": {
+      "seat": 7,
+      "vehicle": "vehicles\\rwarthog\\rwarthog"
+    }
+  },
+  "toys_in_the_warehouse": {
+    "hog1": {
+      "seat": 0,
+      "vehicle": "vehicles\\warthog\\mp_warthog"
+    },
+    "hog2": {
+      "seat": 7,
+      "vehicle": "vehicles\\warthog\\mp_warthog"
+    },
+    "rhog1": {
+      "seat": 0,
+      "vehicle": "vehicles\\rwarthog\\rwarthog"
+    },
+    "rhog2": {
+      "seat": 7,
+      "vehicle": "vehicles\\rwarthog\\rwarthog"
+    }
+  },
+  "Train.Station": {
+    "hog1": {
+      "seat": 0,
+      "vehicle": "vehicles\\warthog\\mp_warthog"
+    },
+    "hog2": {
+      "seat": 7,
+      "vehicle": "vehicles\\warthog\\mp_warthog"
+    },
+    "rhog1": {
+      "seat": 0,
+      "vehicle": "vehicles\\rwarthog\\rwarthog"
+    },
+    "rhog2": {
+      "seat": 7,
+      "vehicle": "vehicles\\rwarthog\\rwarthog"
+    }
+  },
+  "training_ground_zero": {
+    "hog1": {
+      "seat": 0,
+      "vehicle": "vehicles\\warthog\\mp_warthog"
+    },
+    "hog2": {
+      "seat": 7,
+      "vehicle": "vehicles\\warthog\\mp_warthog"
+    },
+    "rhog1": {
+      "seat": 0,
+      "vehicle": "vehicles\\rwarthog\\rwarthog"
+    },
+    "rhog2": {
+      "seat": 7,
+      "vehicle": "vehicles\\rwarthog\\rwarthog"
+    }
+  },
+  "TrainingDay": {
+    "hog1": {
+      "seat": 0,
+      "vehicle": "vehicles\\warthog\\mp_warthog"
+    },
+    "hog2": {
+      "seat": 7,
+      "vehicle": "vehicles\\warthog\\mp_warthog"
+    },
+    "rhog1": {
+      "seat": 0,
+      "vehicle": "vehicles\\rwarthog\\rwarthog"
+    },
+    "rhog2": {
+      "seat": 7,
+      "vehicle": "vehicles\\rwarthog\\rwarthog"
+    }
+  },
+  "transfer": {
+    "hog1": {
+      "seat": 0,
+      "vehicle": "vehicles\\warthog\\mp_warthog"
+    },
+    "hog2": {
+      "seat": 7,
+      "vehicle": "vehicles\\warthog\\mp_warthog"
+    },
+    "rhog1": {
+      "seat": 0,
+      "vehicle": "vehicles\\rwarthog\\rwarthog"
+    },
+    "rhog2": {
+      "seat": 7,
+      "vehicle": "vehicles\\rwarthog\\rwarthog"
+    }
+  },
+  "treehouse": {
+    "hog1": {
+      "seat": 0,
+      "vehicle": "vehicles\\warthog\\mp_warthog"
+    },
+    "hog2": {
+      "seat": 7,
+      "vehicle": "vehicles\\warthog\\mp_warthog"
+    },
+    "rhog1": {
+      "seat": 0,
+      "vehicle": "vehicles\\rwarthog\\rwarthog"
+    },
+    "rhog2": {
+      "seat": 7,
+      "vehicle": "vehicles\\rwarthog\\rwarthog"
+    }
+  },
+  "trench_wars_maxed-colin_m_blood": {
+    "hog1": {
+      "seat": 0,
+      "vehicle": "vehicles\\warthog\\mp_warthog"
+    },
+    "hog2": {
+      "seat": 7,
+      "vehicle": "vehicles\\warthog\\mp_warthog"
+    },
+    "rhog1": {
+      "seat": 0,
+      "vehicle": "vehicles\\rwarthog\\rwarthog"
+    },
+    "rhog2": {
+      "seat": 7,
+      "vehicle": "vehicles\\rwarthog\\rwarthog"
+    }
+  },
+  "Tributary_of_Lost_Souls": {
+    "hog1": {
+      "seat": 0,
+      "vehicle": "vehicles\\warthog\\mp_warthog"
+    },
+    "hog2": {
+      "seat": 7,
+      "vehicle": "vehicles\\warthog\\mp_warthog"
+    },
+    "rhog1": {
+      "seat": 0,
+      "vehicle": "vehicles\\rwarthog\\rwarthog"
+    },
+    "rhog2": {
+      "seat": 7,
+      "vehicle": "vehicles\\rwarthog\\rwarthog"
+    }
+  },
+  "triduct": {
+    "hog1": {
+      "seat": 0,
+      "vehicle": "vehicles\\warthog\\mp_warthog"
+    },
+    "hog2": {
+      "seat": 7,
+      "vehicle": "vehicles\\warthog\\mp_warthog"
+    },
+    "rhog1": {
+      "seat": 0,
+      "vehicle": "vehicles\\rwarthog\\rwarthog"
+    },
+    "rhog2": {
+      "seat": 7,
+      "vehicle": "vehicles\\rwarthog\\rwarthog"
+    }
+  },
+  "triskelion": {
+    "hog1": {
+      "seat": 0,
+      "vehicle": "cmt\\vehicles\\evolved_h1-spirit\\warthog\\_warthog_mp\\warthog_mp"
+    },
+    "hog2": {
+      "seat": 7,
+      "vehicle": "cmt\\vehicles\\evolved_h1-spirit\\warthog\\_warthog_mp\\warthog_mp"
+    },
+    "rhog1": {
+      "seat": 0,
+      "vehicle": "cmt\\vehicles\\evolved_h1-spirit\\warthog\\_warthog_rocket\\warthog_rocket"
+    },
+    "rhog2": {
+      "seat": 7,
+      "vehicle": "cmt\\vehicles\\evolved_h1-spirit\\warthog\\_warthog_rocket\\warthog_rocket"
+    }
+  },
+  "truthandreconciliation": {
+    "hog1": {
+      "seat": 0,
+      "vehicle": "vehicles\\warthog\\mp_warthog"
+    },
+    "hog2": {
+      "seat": 7,
+      "vehicle": "vehicles\\warthog\\mp_warthog"
+    },
+    "rhog1": {
+      "seat": 0,
+      "vehicle": "vehicles\\rwarthog\\rwarthog"
+    },
+    "rhog2": {
+      "seat": 7,
+      "vehicle": "vehicles\\rwarthog\\rwarthog"
+    }
+  },
+  "tsce_multiplayerv1": {
+    "hog1": {
+      "seat": 0,
+      "vehicle": "cmt\\vehicles\\evolved_h1-spirit\\warthog\\_warthog_mp\\warthog_mp"
+    },
+    "hog2": {
+      "seat": 7,
+      "vehicle": "cmt\\vehicles\\evolved_h1-spirit\\warthog\\_warthog_mp\\warthog_mp"
+    },
+    "rhog1": {
+      "seat": 0,
+      "vehicle": "cmt\\vehicles\\evolved_h1-spirit\\warthog\\_warthog_rocket\\warthog_rocket"
+    },
+    "rhog2": {
+      "seat": 7,
+      "vehicle": "cmt\\vehicles\\evolved_h1-spirit\\warthog\\_warthog_rocket\\warthog_rocket"
+    }
+  },
+  "tunnel": {
+    "hog1": {
+      "seat": 0,
+      "vehicle": "vehicles\\warthog\\mp_warthog"
+    },
+    "hog2": {
+      "seat": 7,
+      "vehicle": "vehicles\\warthog\\mp_warthog"
+    },
+    "rhog1": {
+      "seat": 0,
+      "vehicle": "vehicles\\rwarthog\\rwarthog"
+    },
+    "rhog2": {
+      "seat": 7,
+      "vehicle": "vehicles\\rwarthog\\rwarthog"
+    }
+  },
+  "turf_zambies0,3": {
+    "hog1": {
+      "seat": 0,
+      "vehicle": "UNKNOWN_TAG_ADDRESS"
+    },
+    "hog2": {
+      "seat": 7,
+      "vehicle": "UNKNOWN_TAG_ADDRESS"
+    },
+    "rhog1": {
+      "seat": 0,
+      "vehicle": "UNKNOWN_TAG_ADDRESS"
+    },
+    "rhog2": {
+      "seat": 7,
+      "vehicle": "UNKNOWN_TAG_ADDRESS"
+    }
+  },
+  "tusken_raid": {
+    "aat1": {
+      "seat": 0,
+      "vehicle": "vehicles\\aat\\aat"
+    },
+    "aat1": {
+      "seat": 7,
+      "vehicle": "vehicles\\aat\\aat"
+    },
+    "sf1": {
+      "seat": 0,
+      "vehicle": "vehicles\\starfighter\\starfighter_mp"
+    },
+    "sf1": {
+      "seat": 7,
+      "vehicle": "vehicles\\starfighter\\starfighter_mp"
+    }
+  },
+  "twist_beta": {
+    "hog1": {
+      "seat": 0,
+      "vehicle": "vehicles\\warthog\\art_cwarthog"
+    },
+    "hog2": {
+      "seat": 7,
+      "vehicle": "vehicles\\warthog\\art_cwarthog"
+    },
+    "rhog1": {
+      "seat": 0,
+      "vehicle": "vehicles\\rwarthog\\art_rwarthog_shiny"
+    },
+    "rhog2": {
+      "seat": 7,
+      "vehicle": "vehicles\\rwarthog\\art_rwarthog_shiny"
+    }
+  },
+  "u_turn": {
+    "hog1": {
+      "seat": 0,
+      "vehicle": "vehicles\\warthog\\mp_warthog"
+    },
+    "hog2": {
+      "seat": 7,
+      "vehicle": "vehicles\\warthog\\mp_warthog"
+    },
+    "rhog1": {
+      "seat": 0,
+      "vehicle": "vehicles\\rwarthog\\rwarthog"
+    },
+    "rhog2": {
+      "seat": 7,
+      "vehicle": "vehicles\\rwarthog\\rwarthog"
+    }
+  },
+  "uc_hq": {
+    "hog1": {
+      "seat": 0,
+      "vehicle": "vehicles\\warthog\\mp_warthog"
+    },
+    "hog2": {
+      "seat": 7,
+      "vehicle": "vehicles\\warthog\\mp_warthog"
+    },
+    "rhog1": {
+      "seat": 0,
+      "vehicle": "vehicles\\rwarthog\\rwarthog"
+    },
+    "rhog2": {
+      "seat": 7,
+      "vehicle": "vehicles\\rwarthog\\rwarthog"
+    }
+  },
+  "ump-advantage": {
+    "hog1": {
+      "seat": 0,
+      "vehicle": "elefant\\innie\\vehicles\\innie warthog\\chaingun\\innie_warthog_chaingun_mp"
+    },
+    "hog2": {
+      "seat": 7,
+      "vehicle": "elefant\\innie\\vehicles\\innie warthog\\chaingun\\innie_warthog_chaingun_mp"
+    },
+    "rhog1": {
+      "seat": 0,
+      "vehicle": "elefant\\innie\\vehicles\\innie warthog\\grenadier\\innie_warthog_grenadier_mp"
+    },
+    "rhog2": {
+      "seat": 7,
+      "vehicle": "elefant\\innie\\vehicles\\innie warthog\\grenadier\\innie_warthog_grenadier_mp"
+    }
+  },
+  "ump-divide": {
+    "hog1": {
+      "seat": 0,
+      "vehicle": "elefant\\innie\\vehicles\\innie warthog\\chaingun\\innie_warthog_chaingun_mp"
+    },
+    "hog2": {
+      "seat": 7,
+      "vehicle": "elefant\\innie\\vehicles\\innie warthog\\chaingun\\innie_warthog_chaingun_mp"
+    },
+    "rhog1": {
+      "seat": 0,
+      "vehicle": "elefant\\innie\\vehicles\\innie warthog\\grenadier\\innie_warthog_grenadier_mp"
+    },
+    "rhog2": {
+      "seat": 7,
+      "vehicle": "elefant\\innie\\vehicles\\innie warthog\\grenadier\\innie_warthog_grenadier_mp"
+    }
+  },
+  "ump-mirror": {
+    "hog1": {
+      "seat": 0,
+      "vehicle": "elefant\\innie\\vehicles\\innie warthog\\chaingun\\innie_warthog_chaingun_mp"
+    },
+    "hog2": {
+      "seat": 7,
+      "vehicle": "elefant\\innie\\vehicles\\innie warthog\\chaingun\\innie_warthog_chaingun_mp"
+    },
+    "rhog1": {
+      "seat": 0,
+      "vehicle": "elefant\\innie\\vehicles\\innie warthog\\grenadier\\innie_warthog_grenadier_mp"
+    },
+    "rhog2": {
+      "seat": 7,
+      "vehicle": "elefant\\innie\\vehicles\\innie warthog\\grenadier\\innie_warthog_grenadier_mp"
+    }
+  },
+  "ump-purity": {
+    "hog1": {
+      "seat": 0,
+      "vehicle": "elefant\\innie\\vehicles\\innie warthog\\chaingun\\innie_warthog_chaingun_mp"
+    },
+    "hog2": {
+      "seat": 7,
+      "vehicle": "elefant\\innie\\vehicles\\innie warthog\\chaingun\\innie_warthog_chaingun_mp"
+    },
+    "rhog1": {
+      "seat": 0,
+      "vehicle": "elefant\\innie\\vehicles\\innie warthog\\grenadier\\innie_warthog_grenadier_mp"
+    },
+    "rhog2": {
+      "seat": 7,
+      "vehicle": "elefant\\innie\\vehicles\\innie warthog\\grenadier\\innie_warthog_grenadier_mp"
+    }
+  },
+  "ump-sanctity": {
+    "hog1": {
+      "seat": 0,
+      "vehicle": "elefant\\innie\\vehicles\\innie warthog\\chaingun\\innie_warthog_chaingun_mp"
+    },
+    "hog2": {
+      "seat": 7,
+      "vehicle": "elefant\\innie\\vehicles\\innie warthog\\chaingun\\innie_warthog_chaingun_mp"
+    },
+    "rhog1": {
+      "seat": 0,
+      "vehicle": "elefant\\innie\\vehicles\\innie warthog\\grenadier\\innie_warthog_grenadier_mp"
+    },
+    "rhog2": {
+      "seat": 7,
+      "vehicle": "elefant\\innie\\vehicles\\innie warthog\\grenadier\\innie_warthog_grenadier_mp"
+    }
+  },
+  "unsc": {
+    "hog1": {
+      "seat": 0,
+      "vehicle": "vehicles\\warthog\\mp_warthog"
+    },
+    "hog2": {
+      "seat": 7,
+      "vehicle": "vehicles\\warthog\\mp_warthog"
+    },
+    "rhog1": {
+      "seat": 0,
+      "vehicle": "vehicles\\rwarthog\\rwarthog"
+    },
+    "rhog2": {
+      "seat": 7,
+      "vehicle": "vehicles\\rwarthog\\rwarthog"
+    }
+  },
+  "uppon-a-slinky": {
+    "hog1": {
+      "seat": 0,
+      "vehicle": "vehicles\\warthog\\mp_warthog"
+    },
+    "hog2": {
+      "seat": 7,
+      "vehicle": "vehicles\\warthog\\mp_warthog"
+    },
+    "rhog1": {
+      "seat": 0,
+      "vehicle": "vehicles\\rwarthog\\rwarthog"
+    },
+    "rhog2": {
+      "seat": 7,
+      "vehicle": "vehicles\\rwarthog\\rwarthog"
+    }
+  },
+  "urban_warfare_beta": {
+    "hog1": {
+      "seat": 0,
+      "vehicle": "vehicles\\warthog\\mp_warthog"
+    },
+    "hog2": {
+      "seat": 7,
+      "vehicle": "vehicles\\warthog\\mp_warthog"
+    },
+    "rhog1": {
+      "seat": 0,
+      "vehicle": "vehicles\\rwarthog\\rwarthog"
+    },
+    "rhog2": {
+      "seat": 7,
+      "vehicle": "vehicles\\rwarthog\\rwarthog"
+    }
+  },
+  "urbanchaos": {
+    "hog1": {
+      "seat": 0,
+      "vehicle": "vehicles\\warthog\\mp_warthog"
+    },
+    "hog2": {
+      "seat": 7,
+      "vehicle": "vehicles\\warthog\\mp_warthog"
+    },
+    "rhog1": {
+      "seat": 0,
+      "vehicle": "vehicles\\rwarthog\\rwarthog"
+    },
+    "rhog2": {
+      "seat": 7,
+      "vehicle": "vehicles\\rwarthog\\rwarthog"
+    }
+  },
+  "ut2k4_deck": {
+    "hog1": {
+      "seat": 0,
+      "vehicle": "vehicles\\warthog\\mp_warthog"
+    },
+    "hog2": {
+      "seat": 7,
+      "vehicle": "vehicles\\warthog\\mp_warthog"
+    },
+    "rhog1": {
+      "seat": 0,
+      "vehicle": "vehicles\\rwarthog\\rwarthog"
+    },
+    "rhog2": {
+      "seat": 7,
+      "vehicle": "vehicles\\rwarthog\\rwarthog"
+    }
+  },
+  "ut2k4_infinity": {
+    "hog1": {
+      "seat": 0,
+      "vehicle": "vehicles\\warthog\\mp_warthog"
+    },
+    "hog2": {
+      "seat": 7,
+      "vehicle": "vehicles\\warthog\\mp_warthog"
+    },
+    "rhog1": {
+      "seat": 0,
+      "vehicle": "vehicles\\rwarthog\\rwarthog"
+    },
+    "rhog2": {
+      "seat": 7,
+      "vehicle": "vehicles\\rwarthog\\rwarthog"
+    }
+  },
+  "valhalla": {
+    "hog1": {
+      "seat": 0,
+      "vehicle": "vehicles\\g_warthog\\g_warthog"
+    },
+    "hog2": {
+      "seat": 7,
+      "vehicle": "vehicles\\g_warthog\\g_warthog"
+    },
+    "mon": {
+      "seat": 0,
+      "vehicle": "vehicles\\mongoose\\atv"
+    }
+  },
+  "VALIS": {
+    "hog1": {
+      "seat": 0,
+      "vehicle": "vehicles\\warthog\\mp_warthog"
+    },
+    "hog2": {
+      "seat": 7,
+      "vehicle": "vehicles\\warthog\\mp_warthog"
+    },
+    "rhog1": {
+      "seat": 0,
+      "vehicle": "vehicles\\rwarthog\\rwarthog"
+    },
+    "rhog2": {
+      "seat": 7,
+      "vehicle": "vehicles\\rwarthog\\rwarthog"
+    }
+  },
+  "valley_alpha": {
+    "hog1": {
+      "seat": 0,
+      "vehicle": "vehicles\\warthog\\mp_warthog"
+    },
+    "hog2": {
+      "seat": 7,
+      "vehicle": "vehicles\\warthog\\mp_warthog"
+    },
+    "rhog1": {
+      "seat": 0,
+      "vehicle": "vehicles\\rwarthog\\rwarthog"
+    },
+    "rhog2": {
+      "seat": 7,
+      "vehicle": "vehicles\\rwarthog\\rwarthog"
+    }
+  },
+  "varjatopetlart": {
+    "hog1": {
+      "seat": 0,
+      "vehicle": "vehicles\\warthog\\mp_warthog"
+    },
+    "hog2": {
+      "seat": 7,
+      "vehicle": "vehicles\\warthog\\mp_warthog"
+    },
+    "rhog1": {
+      "seat": 0,
+      "vehicle": "vehicles\\rwarthog\\rwarthog"
+    },
+    "rhog2": {
+      "seat": 7,
+      "vehicle": "vehicles\\rwarthog\\rwarthog"
+    }
+  },
+  "vastland": {
+    "hog1": {
+      "seat": 0,
+      "vehicle": "UNKNOWN_TAG_ADDRESS"
+    },
+    "hog2": {
+      "seat": 7,
+      "vehicle": "UNKNOWN_TAG_ADDRESS"
+    },
+    "rhog1": {
+      "seat": 0,
+      "vehicle": "UNKNOWN_TAG_ADDRESS"
+    },
+    "rhog2": {
+      "seat": 7,
+      "vehicle": "UNKNOWN_TAG_ADDRESS"
+    }
+  },
+  "vehemoth_valley_beta": {
+    "hog1": {
+      "seat": 0,
+      "vehicle": "vehicles\\warthog\\mp_warthog"
+    },
+    "hog2": {
+      "seat": 7,
+      "vehicle": "vehicles\\warthog\\mp_warthog"
+    },
+    "rhog1": {
+      "seat": 0,
+      "vehicle": "vehicles\\rwarthog\\rwarthog"
+    },
+    "rhog2": {
+      "seat": 7,
+      "vehicle": "vehicles\\rwarthog\\rwarthog"
+    }
+  },
+  "vendetta": {
+    "hog1": {
+      "seat": 0,
+      "vehicle": "vehicles\\warthog\\mp_warthog"
+    },
+    "hog2": {
+      "seat": 7,
+      "vehicle": "vehicles\\warthog\\mp_warthog"
+    },
+    "rhog1": {
+      "seat": 0,
+      "vehicle": "vehicles\\rwarthog\\rwarthog"
+    },
+    "rhog2": {
+      "seat": 7,
+      "vehicle": "vehicles\\rwarthog\\rwarthog"
+    }
+  },
+  "vertigo": {
+    "hog1": {
+      "seat": 0,
+      "vehicle": "vehicles\\warthog\\mp_warthog"
+    },
+    "hog2": {
+      "seat": 7,
+      "vehicle": "vehicles\\warthog\\mp_warthog"
+    },
+    "rhog1": {
+      "seat": 0,
+      "vehicle": "vehicles\\rwarthog\\rwarthog"
+    },
+    "rhog2": {
+      "seat": 7,
+      "vehicle": "vehicles\\rwarthog\\rwarthog"
+    }
+  },
+  "vestige": {
+    "hog1": {
+      "seat": 0,
+      "vehicle": "vehicles\\warthog\\art_cwarthog"
+    },
+    "hog2": {
+      "seat": 7,
+      "vehicle": "vehicles\\warthog\\art_cwarthog"
+    },
+    "rhog1": {
+      "seat": 0,
+      "vehicle": "vehicles\\rwarthog\\art_rwarthog_shiny"
+    },
+    "rhog2": {
+      "seat": 7,
+      "vehicle": "vehicles\\rwarthog\\art_rwarthog_shiny"
+    }
+  },
+  "victory_island": {
+    "hog1": {
+      "seat": 0,
+      "vehicle": "vehicles\\warthog\\mp_warthog"
+    },
+    "hog2": {
+      "seat": 7,
+      "vehicle": "vehicles\\warthog\\mp_warthog"
+    },
+    "rhog1": {
+      "seat": 0,
+      "vehicle": "vehicles\\rwarthog\\rwarthog"
+    },
+    "rhog2": {
+      "seat": 7,
+      "vehicle": "vehicles\\rwarthog\\rwarthog"
+    }
+  },
+  "vietnam": {
+    "hog1": {
+      "seat": 0,
+      "vehicle": "vehicles\\warthog\\mp_warthog"
+    },
+    "hog2": {
+      "seat": 7,
+      "vehicle": "vehicles\\warthog\\mp_warthog"
+    },
+    "rhog1": {
+      "seat": 0,
+      "vehicle": "vehicles\\rwarthog\\rwarthog"
+    },
+    "rhog2": {
+      "seat": 7,
+      "vehicle": "vehicles\\rwarthog\\rwarthog"
+    }
+  },
+  "volcano_enhanced": {
+    "hog1": {
+      "seat": 0,
+      "vehicle": "vehicles\\warthog\\mp_warthog"
+    },
+    "hog2": {
+      "seat": 7,
+      "vehicle": "vehicles\\warthog\\mp_warthog"
+    },
+    "rhog1": {
+      "seat": 0,
+      "vehicle": "vehicles\\rwarthog\\rwarthog"
+    },
+    "rhog2": {
+      "seat": 7,
+      "vehicle": "vehicles\\rwarthog\\rwarthog"
+    }
+  },
+  "vxa30_mp": {
+    "hog1": {
+      "seat": 0,
+      "vehicle": "UNKNOWN_TAG_ADDRESS"
+    },
+    "hog2": {
+      "seat": 7,
+      "vehicle": "UNKNOWN_TAG_ADDRESS"
+    },
+    "rhog1": {
+      "seat": 0,
+      "vehicle": "UNKNOWN_TAG_ADDRESS"
+    },
+    "rhog2": {
+      "seat": 7,
+      "vehicle": "UNKNOWN_TAG_ADDRESS"
+    }
+  },
+  "w4rtorn_cove": {
+    "hog1": {
+      "seat": 0,
+      "vehicle": "vehicles\\warthog\\mp_warthog"
+    },
+    "hog2": {
+      "seat": 7,
+      "vehicle": "vehicles\\warthog\\mp_warthog"
+    },
+    "rhog1": {
+      "seat": 0,
+      "vehicle": "vehicles\\rwarthog\\rwarthog"
+    },
+    "rhog2": {
+      "seat": 7,
+      "vehicle": "vehicles\\rwarthog\\rwarthog"
+    }
+  },
+  "war_ahead": {
+    "hog1": {
+      "seat": 0,
+      "vehicle": "vehicles\\warthog\\mp_warthog"
+    },
+    "hog2": {
+      "seat": 7,
+      "vehicle": "vehicles\\warthog\\mp_warthog"
+    },
+    "rhog1": {
+      "seat": 0,
+      "vehicle": "vehicles\\rwarthog\\rwarthog"
+    },
+    "rhog2": {
+      "seat": 7,
+      "vehicle": "vehicles\\rwarthog\\rwarthog"
+    }
+  },
+  "war_of_ice": {
+    "hog1": {
+      "seat": 0,
+      "vehicle": "vehicles\\warthog\\mp_warthog"
+    },
+    "hog2": {
+      "seat": 7,
+      "vehicle": "vehicles\\warthog\\mp_warthog"
+    },
+    "rhog1": {
+      "seat": 0,
+      "vehicle": "vehicles\\rwarthog\\rwarthog"
+    },
+    "rhog2": {
+      "seat": 7,
+      "vehicle": "vehicles\\rwarthog\\rwarthog"
+    }
+  },
+  "war_of_sidewinder_v2_beta": {
+    "hog1": {
+      "seat": 0,
+      "vehicle": "vehicles\\warthog\\mp_warthog"
+    },
+    "hog2": {
+      "seat": 7,
+      "vehicle": "vehicles\\warthog\\mp_warthog"
+    },
+    "rhog1": {
+      "seat": 0,
+      "vehicle": "vehicles\\rwarthog\\rwarthog"
+    },
+    "rhog2": {
+      "seat": 7,
+      "vehicle": "vehicles\\rwarthog\\rwarthog"
+    }
+  },
+  "warfront_day": {
+    "hog1": {
+      "seat": 0,
+      "vehicle": "vehicles\\warthog\\mp_warthog"
+    },
+    "hog2": {
+      "seat": 7,
+      "vehicle": "vehicles\\warthog\\mp_warthog"
+    },
+    "rhog1": {
+      "seat": 0,
+      "vehicle": "vehicles\\rwarthog\\rwarthog"
+    },
+    "rhog2": {
+      "seat": 7,
+      "vehicle": "vehicles\\rwarthog\\rwarthog"
+    }
+  },
+  "wargrounds_v4": {
+    "hog1": {
+      "seat": 0,
+      "vehicle": "vehicles\\warthog\\mp_warthog"
+    },
+    "hog2": {
+      "seat": 7,
+      "vehicle": "vehicles\\warthog\\mp_warthog"
+    },
+    "rhog1": {
+      "seat": 0,
+      "vehicle": "vehicles\\rwarthog\\rwarthog"
+    },
+    "rhog2": {
+      "seat": 7,
+      "vehicle": "vehicles\\rwarthog\\rwarthog"
+    }
+  },
+  "warriors-fight": {
+    "hog1": {
+      "seat": 0,
+      "vehicle": "vehicles\\warthog\\mp_warthog"
+    },
+    "hog2": {
+      "seat": 7,
+      "vehicle": "vehicles\\warthog\\mp_warthog"
+    },
+    "rhog1": {
+      "seat": 0,
+      "vehicle": "vehicles\\rwarthog\\rwarthog"
+    },
+    "rhog2": {
+      "seat": 7,
+      "vehicle": "vehicles\\rwarthog\\rwarthog"
+    }
+  },
+  "warstation": {
+    "hog1": {
+      "seat": 0,
+      "vehicle": "vehicles\\warthog\\mp_warthog"
+    },
+    "hog2": {
+      "seat": 7,
+      "vehicle": "vehicles\\warthog\\mp_warthog"
+    },
+    "rhog1": {
+      "seat": 0,
+      "vehicle": "vehicles\\rwarthog\\rwarthog"
+    },
+    "rhog2": {
+      "seat": 7,
+      "vehicle": "vehicles\\rwarthog\\rwarthog"
+    }
+  },
+  "warthog_race": {
+    "hog1": {
+      "seat": 0,
+      "vehicle": "vehicles\\g_warthog\\g_warthog"
+    },
+    "hog2": {
+      "seat": 7,
+      "vehicle": "vehicles\\g_warthog\\g_warthog"
+    },
+    "rhog1": {
+      "seat": 0,
+      "vehicle": "vehicles\\tachikoma\\tachikoma"
+    },
+    "rhog2": {
+      "seat": 7,
+      "vehicle": "vehicles\\tachikoma\\tachikoma"
+    }
+  },
+  "warthog_run": {
+    "hog1": {
+      "seat": 0,
+      "vehicle": "vehicles\\warthog\\mp_warthog"
+    },
+    "hog2": {
+      "seat": 7,
+      "vehicle": "vehicles\\warthog\\mp_warthog"
+    },
+    "rhog1": {
+      "seat": 0,
+      "vehicle": "vehicles\\rwarthog\\rwarthog"
+    },
+    "rhog2": {
+      "seat": 7,
+      "vehicle": "vehicles\\rwarthog\\rwarthog"
+    }
+  },
+  "warthogexplore": {
+    "hog1": {
+      "seat": 0,
+      "vehicle": "vehicles\\warthog\\mp_warthog"
+    },
+    "hog2": {
+      "seat": 7,
+      "vehicle": "vehicles\\warthog\\mp_warthog"
+    },
+    "rhog1": {
+      "seat": 0,
+      "vehicle": "vehicles\\rwarthog\\rwarthog"
+    },
+    "rhog2": {
+      "seat": 7,
+      "vehicle": "vehicles\\rwarthog\\rwarthog"
+    }
+  },
+  "warthogrumble": {
+    "hog1": {
+      "seat": 0,
+      "vehicle": "vehicles\\warthog\\mp_warthog"
+    },
+    "hog2": {
+      "seat": 7,
+      "vehicle": "vehicles\\warthog\\mp_warthog"
+    },
+    "rhog1": {
+      "seat": 0,
+      "vehicle": "vehicles\\rwarthog\\rwarthog"
+    },
+    "rhog2": {
+      "seat": 7,
+      "vehicle": "vehicles\\rwarthog\\rwarthog"
+    }
+  },
+  "wartorncove": {
+    "hog1": {
+      "seat": 0,
+      "vehicle": "vehicles\\warthog\\mp_warthog"
+    },
+    "hog2": {
+      "seat": 7,
+      "vehicle": "vehicles\\warthog\\mp_warthog"
+    },
+    "rhog1": {
+      "seat": 0,
+      "vehicle": "vehicles\\rwarthog\\rwarthog"
+    },
+    "rhog2": {
+      "seat": 7,
+      "vehicle": "vehicles\\rwarthog\\rwarthog"
+    }
+  },
+  "waspmania": {
+    "hog1": {
+      "seat": 0,
+      "vehicle": "vehicles\\warthog\\mp_warthog"
+    },
+    "hog2": {
+      "seat": 7,
+      "vehicle": "vehicles\\warthog\\mp_warthog"
+    },
+    "rhog1": {
+      "seat": 0,
+      "vehicle": "vehicles\\warthog\\mp_warthog"
+    },
+    "rhog2": {
+      "seat": 7,
+      "vehicle": "vehicles\\warthog\\mp_warthog"
+    }
+  },
+  "waste": {
+    "hog1": {
+      "seat": 0,
+      "vehicle": "vehicles\\warthog\\mp_warthog"
+    },
+    "hog2": {
+      "seat": 7,
+      "vehicle": "vehicles\\warthog\\mp_warthog"
+    },
+    "rhog1": {
+      "seat": 0,
+      "vehicle": "vehicles\\rwarthog\\rwarthog"
+    },
+    "rhog2": {
+      "seat": 7,
+      "vehicle": "vehicles\\rwarthog\\rwarthog"
+    }
+  },
+  "water_in-a_well": {
+    "hog1": {
+      "seat": 0,
+      "vehicle": "vehicles\\warthog\\mp_warthog"
+    },
+    "hog2": {
+      "seat": 7,
+      "vehicle": "vehicles\\warthog\\mp_warthog"
+    },
+    "rhog1": {
+      "seat": 0,
+      "vehicle": "vehicles\\rwarthog\\rwarthog"
+    },
+    "rhog2": {
+      "seat": 7,
+      "vehicle": "vehicles\\rwarthog\\rwarthog"
+    }
+  },
+  "waterloo_waterpark": {
+    "hog1": {
+      "seat": 0,
+      "vehicle": "vehicles\\warthog\\mp_warthog"
+    },
+    "hog2": {
+      "seat": 7,
+      "vehicle": "vehicles\\warthog\\mp_warthog"
+    },
+    "rhog1": {
+      "seat": 0,
+      "vehicle": "vehicles\\rwarthog\\rwarthog"
+    },
+    "rhog2": {
+      "seat": 7,
+      "vehicle": "vehicles\\rwarthog\\rwarthog"
+    }
+  },
+  "weld": {
+    "ghost": {
+      "seat": 0,
+      "vehicle": "vehicles\\ghost\\rustghost_mp"
+    },
+    "mon": {
+      "seat": 0,
+      "vehicle": "vehicles\\mongoose\\atv"
+    }
+  },
+  "whenhootersfly2": {
+    "hog1": {
+      "seat": 0,
+      "vehicle": "vehicles\\warthog\\mp_warthog"
+    },
+    "hog2": {
+      "seat": 7,
+      "vehicle": "vehicles\\warthog\\mp_warthog"
+    },
+    "rhog1": {
+      "seat": 0,
+      "vehicle": "vehicles\\rwarthog\\rwarthog"
+    },
+    "rhog2": {
+      "seat": 7,
+      "vehicle": "vehicles\\rwarthog\\rwarthog"
+    }
+  },
+  "winder_pass": {
+    "hog1": {
+      "seat": 0,
+      "vehicle": "vehicles\\g_warthog\\g_warthog"
+    },
+    "hog2": {
+      "seat": 7,
+      "vehicle": "vehicles\\g_warthog\\g_warthog"
+    },
+    "rhog1": {
+      "seat": 0,
+      "vehicle": "vehicles\\bm_warthog\\bm_warthog"
+    },
+    "rhog2": {
+      "seat": 7,
+      "vehicle": "vehicles\\bm_warthog\\bm_warthog"
+    }
+  },
+  "windfall_island": {
+    "hog1": {
+      "seat": 0,
+      "vehicle": "vehicles\\warthog\\mp_warthog"
+    },
+    "hog2": {
+      "seat": 7,
+      "vehicle": "vehicles\\warthog\\mp_warthog"
+    },
+    "rhog1": {
+      "seat": 0,
+      "vehicle": "vehicles\\rwarthog\\rwarthog"
+    },
+    "rhog2": {
+      "seat": 7,
+      "vehicle": "vehicles\\rwarthog\\rwarthog"
+    }
+  },
+  "windisland-mod": {
+    "hog1": {
+      "seat": 0,
+      "vehicle": "vehicles\\warthog\\mp_warthog"
+    },
+    "hog2": {
+      "seat": 7,
+      "vehicle": "vehicles\\warthog\\mp_warthog"
+    },
+    "rhog1": {
+      "seat": 0,
+      "vehicle": "vehicles\\rwarthog\\rwarthog"
+    },
+    "rhog2": {
+      "seat": 7,
+      "vehicle": "vehicles\\rwarthog\\rwarthog"
+    }
+  },
+  "wintercanyon": {
+    "ghost": {
+      "seat": 0,
+      "vehicle": "vehicles\\ghost\\ghost_mp"
+    },
+    "rhog1": {
+      "seat": 0,
+      "vehicle": "vehicles\\rwarthog\\rwarthog"
+    },
+    "rhog2": {
+      "seat": 7,
+      "vehicle": "vehicles\\rwarthog\\rwarthog"
+    }
+  },
+  "winterfrost": {
+    "ghost": {
+      "seat": 0,
+      "vehicle": "vehicles\\ghost\\ghost_mp"
+    },
+    "rhog1": {
+      "seat": 0,
+      "vehicle": "vehicles\\rwarthog\\rwarthog"
+    },
+    "rhog2": {
+      "seat": 7,
+      "vehicle": "vehicles\\rwarthog\\rwarthog"
+    }
+  },
+  "wizard": {
+    "hog1": {
+      "seat": 0,
+      "vehicle": "vehicles\\warthog\\mp_warthog"
+    },
+    "hog2": {
+      "seat": 7,
+      "vehicle": "vehicles\\warthog\\mp_warthog"
+    },
+    "rhog1": {
+      "seat": 0,
+      "vehicle": "vehicles\\rwarthog\\rwarthog"
+    },
+    "rhog2": {
+      "seat": 7,
+      "vehicle": "vehicles\\rwarthog\\rwarthog"
+    }
+  },
+  "wmp_dismal": {
+    "hog1": {
+      "seat": 0,
+      "vehicle": "vehicles\\warthog\\mp_warthog"
+    },
+    "hog2": {
+      "seat": 7,
+      "vehicle": "vehicles\\warthog\\mp_warthog"
+    },
+    "mon": {
+      "seat": 0,
+      "vehicle": "vehicles\\mongoose\\mongoose"
+    }
+  },
+  "wonderland": {
+    "hog1": {
+      "seat": 0,
+      "vehicle": "vehicles\\warthog\\mp_warthog"
+    },
+    "hog2": {
+      "seat": 7,
+      "vehicle": "vehicles\\warthog\\mp_warthog"
+    },
+    "rhog1": {
+      "seat": 0,
+      "vehicle": "vehicles\\rwarthog\\rwarthog"
+    },
+    "rhog2": {
+      "seat": 7,
+      "vehicle": "vehicles\\rwarthog\\rwarthog"
+    }
+  },
+  "wpitest1_race": {
+    "hog1": {
+      "seat": 0,
+      "vehicle": "vehicles\\warthog\\mp_warthog"
+    },
+    "hog2": {
+      "seat": 7,
+      "vehicle": "vehicles\\warthog\\mp_warthog"
+    },
+    "rhog1": {
+      "seat": 0,
+      "vehicle": "vehicles\\rwarthog\\rwarthog"
+    },
+    "rhog2": {
+      "seat": 7,
+      "vehicle": "vehicles\\rwarthog\\rwarthog"
+    }
+  },
+  "wraths-dojo": {
+    "hog1": {
+      "seat": 0,
+      "vehicle": "vehicles\\warthog\\mp_warthog"
+    },
+    "hog2": {
+      "seat": 7,
+      "vehicle": "vehicles\\warthog\\mp_warthog"
+    },
+    "rhog1": {
+      "seat": 0,
+      "vehicle": "vehicles\\rwarthog\\rwarthog"
+    },
+    "rhog2": {
+      "seat": 7,
+      "vehicle": "vehicles\\rwarthog\\rwarthog"
+    }
+  },
+  "wreck_island": {
+    "hog1": {
+      "seat": 0,
+      "vehicle": "vehicles\\g_warthog\\g_warthog"
+    },
+    "hog2": {
+      "seat": 7,
+      "vehicle": "vehicles\\g_warthog\\g_warthog"
+    },
+    "rhog1": {
+      "seat": 0,
+      "vehicle": "vehicles\\rwarthog\\rwarthog"
+    },
+    "rhog2": {
+      "seat": 7,
+      "vehicle": "vehicles\\rwarthog\\rwarthog"
+    }
+  },
+  "wtc": {
+    "hog1": {
+      "seat": 0,
+      "vehicle": "vehicles\\warthog\\mp_warthog"
+    },
+    "hog2": {
+      "seat": 7,
+      "vehicle": "vehicles\\warthog\\mp_warthog"
+    },
+    "rhog1": {
+      "seat": 0,
+      "vehicle": "vehicles\\rwarthog\\rwarthog"
+    },
+    "rhog2": {
+      "seat": 7,
+      "vehicle": "vehicles\\rwarthog\\rwarthog"
+    }
+  },
+  "x-chromo_alpha": {
+    "hog1": {
+      "seat": 0,
+      "vehicle": "vehicles\\warthog\\mp_warthog"
+    },
+    "hog2": {
+      "seat": 7,
+      "vehicle": "vehicles\\warthog\\mp_warthog"
+    },
+    "rhog1": {
+      "seat": 0,
+      "vehicle": "vehicles\\rwarthog\\rwarthog"
+    },
+    "rhog2": {
+      "seat": 7,
+      "vehicle": "vehicles\\rwarthog\\rwarthog"
+    }
+  },
+  "x2_mudslide": {
+    "hog1": {
+      "seat": 0,
+      "vehicle": "vehicles\\warthog\\mp_warthog"
+    },
+    "hog2": {
+      "seat": 7,
+      "vehicle": "vehicles\\warthog\\mp_warthog"
+    },
+    "rhog1": {
+      "seat": 0,
+      "vehicle": "vehicles\\rwarthog\\rwarthog"
+    },
+    "rhog2": {
+      "seat": 7,
+      "vehicle": "vehicles\\rwarthog\\rwarthog"
+    }
+  },
+  "xbox_atlas": {
+    "hog1": {
+      "seat": 0,
+      "vehicle": "vehicles\\warthog\\mp_warthog"
+    },
+    "hog2": {
+      "seat": 7,
+      "vehicle": "vehicles\\warthog\\mp_warthog"
+    },
+    "rhog1": {
+      "seat": 0,
+      "vehicle": "vehicles\\rwarthog\\rwarthog"
+    },
+    "rhog2": {
+      "seat": 7,
+      "vehicle": "vehicles\\rwarthog\\rwarthog"
+    }
+  },
+  "xbox_calamity": {
+    "hog1": {
+      "seat": 0,
+      "vehicle": "vehicles\\warthog\\mp_warthog"
+    },
+    "hog2": {
+      "seat": 7,
+      "vehicle": "vehicles\\warthog\\mp_warthog"
+    },
+    "rhog1": {
+      "seat": 0,
+      "vehicle": "vehicles\\rwarthog\\rwarthog"
+    },
+    "rhog2": {
+      "seat": 7,
+      "vehicle": "vehicles\\rwarthog\\rwarthog"
+    }
+  },
+  "xbox_decidia_h1.5_rc_final": {
+    "hog1": {
+      "seat": 0,
+      "vehicle": "vehicles\\warthog\\mp_warthog"
+    },
+    "hog2": {
+      "seat": 7,
+      "vehicle": "vehicles\\warthog\\mp_warthog"
+    },
+    "rhog1": {
+      "seat": 0,
+      "vehicle": "vehicles\\rwarthog\\rwarthog"
+    },
+    "rhog2": {
+      "seat": 7,
+      "vehicle": "vehicles\\rwarthog\\rwarthog"
+    }
+  },
+  "xbox_exhibit_h1.5_rc_final": {
+    "hog1": {
+      "seat": 0,
+      "vehicle": "UNKNOWN_TAG_ADDRESS"
+    },
+    "hog2": {
+      "seat": 7,
+      "vehicle": "UNKNOWN_TAG_ADDRESS"
+    },
+    "rhog1": {
+      "seat": 0,
+      "vehicle": "UNKNOWN_TAG_ADDRESS"
+    },
+    "rhog2": {
+      "seat": 7,
+      "vehicle": "UNKNOWN_TAG_ADDRESS"
+    }
+  },
+  "xbox_hotbox_h1.5_rc_final": {
+    "hog1": {
+      "seat": 0,
+      "vehicle": "vehicles\\warthog\\mp_warthog"
+    },
+    "hog2": {
+      "seat": 7,
+      "vehicle": "vehicles\\warthog\\mp_warthog"
+    },
+    "rhog1": {
+      "seat": 0,
+      "vehicle": "vehicles\\rwarthog\\rwarthog"
+    },
+    "rhog2": {
+      "seat": 7,
+      "vehicle": "vehicles\\rwarthog\\rwarthog"
+    }
+  },
+  "xbox_imminent_h1.5_rc_final": {
+    "hog1": {
+      "seat": 0,
+      "vehicle": "vehicles\\warthog\\mp_warthog"
+    },
+    "hog2": {
+      "seat": 7,
+      "vehicle": "vehicles\\warthog\\mp_warthog"
+    },
+    "rhog1": {
+      "seat": 0,
+      "vehicle": "vehicles\\rwarthog\\rwarthog"
+    },
+    "rhog2": {
+      "seat": 7,
+      "vehicle": "vehicles\\rwarthog\\rwarthog"
+    }
+  },
+  "xbox_longest_rc_final": {
+    "hog1": {
+      "seat": 0,
+      "vehicle": "vehicles\\warthog\\mp_warthog"
+    },
+    "hog2": {
+      "seat": 7,
+      "vehicle": "vehicles\\warthog\\mp_warthog"
+    },
+    "rhog1": {
+      "seat": 0,
+      "vehicle": "vehicles\\rwarthog\\rwarthog"
+    },
+    "rhog2": {
+      "seat": 7,
+      "vehicle": "vehicles\\rwarthog\\rwarthog"
+    }
+  },
+  "xbox_prisoner": {
+    "hog1": {
+      "seat": 0,
+      "vehicle": "vehicles\\warthog\\mp_warthog"
+    },
+    "hog2": {
+      "seat": 7,
+      "vehicle": "vehicles\\warthog\\mp_warthog"
+    },
+    "rhog1": {
+      "seat": 0,
+      "vehicle": "vehicles\\rwarthog\\rwarthog"
+    },
+    "rhog2": {
+      "seat": 7,
+      "vehicle": "vehicles\\rwarthog\\rwarthog"
+    }
+  },
+  "xbox_prisoner_rc_final": {
+    "hog1": {
+      "seat": 0,
+      "vehicle": "vehicles\\warthog\\mp_warthog"
+    },
+    "hog2": {
+      "seat": 7,
+      "vehicle": "vehicles\\warthog\\mp_warthog"
+    },
+    "rhog1": {
+      "seat": 0,
+      "vehicle": "vehicles\\rwarthog\\rwarthog"
+    },
+    "rhog2": {
+      "seat": 7,
+      "vehicle": "vehicles\\rwarthog\\rwarthog"
+    }
+  },
+  "xbox_tinker": {
+    "hog1": {
+      "seat": 0,
+      "vehicle": "vehicles\\warthog\\mp_warthog"
+    },
+    "hog2": {
+      "seat": 7,
+      "vehicle": "vehicles\\warthog\\mp_warthog"
+    },
+    "rhog1": {
+      "seat": 0,
+      "vehicle": "vehicles\\rwarthog\\rwarthog"
+    },
+    "rhog2": {
+      "seat": 7,
+      "vehicle": "vehicles\\rwarthog\\rwarthog"
+    }
+  },
+  "yoyorast island v2": {
+    "hog1": {
+      "seat": 0,
+      "vehicle": "UNKNOWN_TAG_ADDRESS"
+    },
+    "hog2": {
+      "seat": 7,
+      "vehicle": "UNKNOWN_TAG_ADDRESS"
+    },
+    "rhog1": {
+      "seat": 0,
+      "vehicle": "UNKNOWN_TAG_ADDRESS"
+    },
+    "rhog2": {
+      "seat": 7,
+      "vehicle": "UNKNOWN_TAG_ADDRESS"
+    }
+  },
+  "zanzibar_INTENSE": {
+    "hog1": {
+      "seat": 0,
+      "vehicle": "vehicles\\bm_warthog\\bm_warthog"
+    },
+    "hog2": {
+      "seat": 7,
+      "vehicle": "vehicles\\bm_warthog\\bm_warthog"
+    },
+    "rhog1": {
+      "seat": 0,
+      "vehicle": "vehicles\\rwarthog\\rwarthog"
+    },
+    "rhog2": {
+      "seat": 7,
+      "vehicle": "vehicles\\rwarthog\\rwarthog"
+    }
+  },
+  "zanzibarhalo3": {
+    "hog1": {
+      "seat": 0,
+      "vehicle": "UNKNOWN_TAG_ADDRESS"
+    },
+    "hog2": {
+      "seat": 7,
+      "vehicle": "UNKNOWN_TAG_ADDRESS"
+    },
+    "rhog1": {
+      "seat": 0,
+      "vehicle": "UNKNOWN_TAG_ADDRESS"
+    },
+    "rhog2": {
+      "seat": 7,
+      "vehicle": "UNKNOWN_TAG_ADDRESS"
+    }
+  },
+  "zerohour_h1.5": {
+    "hog1": {
+      "seat": 0,
+      "vehicle": "vehicles\\warthog\\mp_warthog"
+    },
+    "hog2": {
+      "seat": 7,
+      "vehicle": "vehicles\\warthog\\mp_warthog"
+    },
+    "rhog1": {
+      "seat": 0,
+      "vehicle": "vehicles\\rwarthog\\rwarthog"
+    },
+    "rhog2": {
+      "seat": 7,
+      "vehicle": "vehicles\\rwarthog\\rwarthog"
+    }
+  },
+  "ziwill_beta": {
+    "hog1": {
+      "seat": 0,
+      "vehicle": "vehicles\\warthog\\mp_warthog"
+    },
+    "hog2": {
+      "seat": 7,
+      "vehicle": "vehicles\\warthog\\mp_warthog"
+    },
+    "rhog1": {
+      "seat": 0,
+      "vehicle": "vehicles\\rwarthog\\rwarthog"
+    },
+    "rhog2": {
+      "seat": 7,
+      "vehicle": "vehicles\\rwarthog\\rwarthog"
+    }
+  },
+  "zone-delta": {
+    "hog1": {
+      "seat": 0,
+      "vehicle": "vehicles\\warthog\\mp_warthog"
+    },
+    "hog2": {
+      "seat": 7,
+      "vehicle": "vehicles\\warthog\\mp_warthog"
+    },
+    "rhog1": {
+      "seat": 0,
+      "vehicle": "vehicles\\rwarthog\\rwarthog"
+    },
+    "rhog2": {
+      "seat": 7,
+      "vehicle": "vehicles\\rwarthog\\rwarthog"
+    }
+  },
+  "zz": {
+    "hog1": {
+      "seat": 0,
+      "vehicle": "vehicles\\warthog\\mp_warthog"
+    },
+    "hog2": {
+      "seat": 7,
+      "vehicle": "vehicles\\warthog\\mp_warthog"
+    },
+    "rhog1": {
+      "seat": 0,
+      "vehicle": "vehicles\\rwarthog\\rwarthog"
+    },
+    "rhog2": {
+      "seat": 7,
+      "vehicle": "vehicles\\rwarthog\\rwarthog"
+    }
+  },
+  "{h3}[bloodgulch]": {
+    "hog1": {
+      "seat": 0,
+      "vehicle": "UNKNOWN_TAG_ADDRESS"
+    },
+    "hog2": {
+      "seat": 7,
+      "vehicle": "UNKNOWN_TAG_ADDRESS"
+    },
+    "rhog1": {
+      "seat": 0,
+      "vehicle": "UNKNOWN_TAG_ADDRESS"
+    },
+    "rhog2": {
+      "seat": 7,
+      "vehicle": "UNKNOWN_TAG_ADDRESS"
+    }
+  }
+}