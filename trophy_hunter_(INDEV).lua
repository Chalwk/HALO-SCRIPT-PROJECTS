--[[
Script Name: Trophy Hunter (slayer), for SAPP | (PC|CE)

Description:    When you kill someone, a skull-trophy will fall at your victim's death location.
                In order to actually score, you have to retrieve the skull.
                
                -- POINTS --
                Claim your own trophy:                  +1 point
                Claim somebody else's trophy:           +1 point
                Claim someone's kill on yourself:       +1 points
                Death Penalty:                          -2 points
                Suicide Penalty:                        -2 points
                
This script is also available on my github! Check my github for regular updates on my projects, including this script.
https://github.com/Chalwk77/HALO-SCRIPT-PROJECTS

* IGN: Chalwk
* This is my extension of Kill Confirmed ~ re-written and converted for SAPP (PC|CE)
* Credits to Kennan for the original Kill Confirmed add-on for Phasor.
* Written by Jericho Crosby (Chalwk)
------------------------------------
]]--

api_version = "1.11.0.0"

--================================= CONFIGURATION STARTS =================================-- 
-- Full-Spectrum-Vision Cubes will take place of oddballs in a future update.
-- Item to drop on death
tag_item = "weapons\\ball\\ball"

-- SCORING -- 
claim_self      =   1       -- Claim your own trophy
claim_other     =   1       -- Claim somebody else's trophy
deny_self       =   1       -- Claim someone's kill on yourself
death_penalty   =   2       -- Death Penalty    - PvP
suicide_penalty =   2       -- Suicice Penalty  - Suicide

-- MISCELLANEOUS --
-- If you have issues with weapons being removed when you pick up a trophy, increase this number to between 250-300
drop_delay = 200

-- MESSAGE BOARD --
-- Messages are sent to the Console environment
message_board = {
    "Welcome to Trophy Hunter",
    "A skull-trophy will fall at your victim's death location.",
    "In order to actually score, you have to retrieve the skull.",
    "Type /info or @info for more information",
    }

info_board = {
    "|l-- POINTS -- " ,
    "|lClaim your own trophy:               |r+" .. claim_self .. " points",
    "|lClaim somebody else's trophy:        |r+" .. claim_other .. " points",
    "|lClaim someone's kill on yourself:    |r+" .. deny_self .. " points",
    "|lDeath Penalty:                       |r-" .. death_penalty .. " points",
    "|lSuicide Penalty:                     |r-" .. suicide_penalty .. " points",
    }
    
-- How long should the message be displayed on screen for? (in seconds) --
Welcome_Msg_Duration = 15
-- How long should the message be displayed on screen for? (in seconds) --
Info_Board_Msg_Duration = 15
-- Message Alignment (welcome messages):
-- Left = l,    Right = r,    Center = c,    Tab: t
Alignment = "l"
--================================= CONFIGURATION ENDS =================================-- 

-- tables --
tags = { }
players = { }
new_timer = { }
new_timer2 = { }
info_timer = { }
stored_data = { }
welcome_timer = { }

-- counts --
-- Set initial player count to 0
current_players = 0

function OnScriptLoad()
    register_callback(cb['EVENT_TICK'], "OnTick")
    register_callback(cb['EVENT_JOIN'], "OnPlayerJoin")
    register_callback(cb['EVENT_DIE'], "OnPlayerDeath")
    register_callback(cb['EVENT_GAME_END'], "OnGameEnd")
    register_callback(cb['EVENT_LEAVE'], "OnPlayerLeave")
    register_callback(cb['EVENT_GAME_START'], "OnNewGame")
    register_callback(cb['EVENT_CHAT'], "OnPlayerChat")
    register_callback(cb['EVENT_WEAPON_PICKUP'], "OnWeaponPickup")
    -- Check if valid gametype.
    if CheckType() == true then
        for i = 1, 16 do
            if player_present(i) then
                stored_data[i] = { }
                -- For all players currently connected to the server, add them to the Current Player Count.
                current_players = current_players + 1
                -- reset table elements --
                local player_id = get_var(i, "$n")
                players[player_id].new_timer = 0
                players[player_id].trophies = 0
                players[player_id].kills = 0
                players[player_id].score = 0
            end
        end
    end
end

function OnTick()
    for i = 1, 16 do
        if player_present(i) then
            if (welcome_timer[i] == true) then
                -- init new timer --
                local player_id = get_var(i, "$n")
                players[player_id].new_timer = players[player_id].new_timer + 0.030
                -- clear the player's console --
                ConsoleClear(i)
                -- print the contents of "message_board" to the player's console
                for k, v in pairs(message_board) do rprint(i, "|" .. Alignment .. " " .. v) end
                if players[player_id].new_timer >= math.floor(Welcome_Msg_Duration) then
                    -- reset welcome timer --
                    welcome_timer[i] = false
                    players[player_id].new_timer = 0
                end
            end
        end
    end
    for i = 1, 16 do
        if player_present(i) then
            if (info_timer[i] == true) then
                -- init new timer --
                local player_id = get_var(i, "$n")
                players[player_id].new_timer2 = players[player_id].new_timer2 + 0.030
                -- clear the player's console --
                ConsoleClear(i)
                -- print the contents of "message_board" to the player's console
                for k, v in pairs(info_board) do rprint(i, v) end
                if players[player_id].new_timer2 >= math.floor(Info_Board_Msg_Duration) then
                    -- reset welcome timer --
                    info_timer[i] = false
                    players[player_id].new_timer2 = 0
                end
            end
        end
    end
end

function OnNewGame()
    if CheckType() == true then
        for i = 1, 16 do
            if player_present(i) then
                stored_data[i] = { }
                -- For all players currently connected to the server, add them to the Current Player Count.
                current_players = current_players + 1
                -- reset table elements --
                local player_id = get_var(i, "$n")
                players[player_id].new_timer = 0
                players[player_id].new_timer2 = 0
                players[player_id].trophies = 0
                players[player_id].kills = 0
                players[player_id].score = 0
            end
        end
        game_over = false
<<<<<<< HEAD
<<<<<<< HEAD
        if tonumber(death_penalty) > 1 then character1 = "s" elseif tonumber(death_penalty) == 1 then character1 = "" end
        if tonumber(suicide_penalty) > 1 then character2 = "s" elseif tonumber(suicide_penalty) == 1 then character2 = "" end
=======
=======
>>>>>>> 6702f1fb
        if tonumber(claim_self) > 1 then character1 = "s" elseif tonumber(claim_self) == 1 then character1 = "" end
        if tonumber(claim_other) > 1 then character2 = "s" elseif tonumber(claim_other) == 1 then character2 = "" end
        if tonumber(deny_self) > 1 then character3 = "s" elseif tonumber(deny_self) == 1 then character3 = "" end
        if tonumber(death_penalty) > 1 then character4 = "s" elseif tonumber(death_penalty) == 1 then character4 = "" end
        if tonumber(suicide_penalty) > 1 then character5 = "s" elseif tonumber(suicide_penalty) == 1 then character5 = "" end
<<<<<<< HEAD
>>>>>>> 6702f1fb87a83ee75a37a15af2f58518cc391be8
=======
>>>>>>> 6702f1fb
    end
end

function OnGameEnd()
    for i = 1, 16 do
        if player_present(i) then
            if player_present(i) then
                -- reset welcome timer --
                welcome_timer[i] = false
                info_timer[i] = false
                -- reset table elements --
                local player_id = get_var(i, "$n")
                players[player_id].new_timer = 0
                players[player_id].new_timer2 = 0
                players[player_id].trophies = 0
                players[player_id].kills = 0
                players[player_id].score = 0
            end
        end
        game_over = true
    end
end

function OnPlayerJoin(PlayerIndex)
    -- initialize welcome timer --
    welcome_timer[PlayerIndex] = true
    info_timer[PlayerIndex] = false
    -- Add new player to Current Player Count
    current_players = current_players + 1
    
    -- assign elements to new player and set init to zero --
    local player_id = get_var(PlayerIndex, "$n")
    players[player_id] = { }
    players[player_id].trophies = 0
    players[player_id].kills = 0
    players[player_id].score = 0
    players[player_id].new_timer = 0
    players[player_id].new_timer2 = 0
    -- Set scorelimit based on total players currently connected to the server
    if current_players >= 1 and current_players <= 5 then
        scorelimit = 15
        execute_command("scorelimit " .. scorelimit)
    elseif current_players >= 5 and current_players <= 10 then
        scorelimit = 30
        execute_command("scorelimit " .. scorelimit)
    elseif current_players >= 10 and current_players <= 16 then
        scorelimit = 50
        execute_command("scorelimit " .. scorelimit)
    end
end

function OnPlayerLeave(PlayerIndex)
    -- reset welcome timer --
    welcome_timer[PlayerIndex] = false
    info_timer[PlayerIndex] = false
    -- reset table elements --
    local player_id = get_var(PlayerIndex, "$n")
    players[player_id] = { }
    players[player_id].trophies = 0
    players[player_id].kills = 0
    players[player_id].score = 0
    players[player_id].new_timer = 0
    players[player_id].new_timer2 = 0
    -- Deduct player from Current Player Count
    current_players = current_players - 1 
    -- If there are no players currently connected to the server, reset the score limit to 15
    if current_players == 0 then
        scorelimit = 15 
        execute_command("scorelimit " .. scorelimit)
    end
end

function OnPlayerDeath(PlayerIndex, KillerIndex)
    
    local Victim_ID = tonumber(PlayerIndex)
    local Killer_ID = tonumber(KillerIndex)
    
    -- Get Killer/Victim's names
    local Victim_Name = get_var(Victim_ID, "$name")
    local Killer_Name = get_var(Killer_ID, "$name")
    
    -- Get Killer/Victim's cd-hash 
    local Victim_Hash = get_var(Victim_ID, "$hash")
    local Killer_Hash = get_var(Killer_ID, "$hash")
    
    if (Killer_ID > 0) and (Victim_ID ~= Killer_ID) then
        -- Deduct 1 point off the killer's score tally. The only way to score is to pickup a trophy.
        execute_command("score " .. Killer_ID .. " -1")
        -- Keep track of the killer's kill-tally
        local player_id = get_var(KillerIndex, "$n")
        players[player_id].kills = players[player_id].kills + 1
        
        -- Retrieve XYZ coords of victim and spawn a trophy at that location.
        local player_object = get_dynamic_player(Victim_ID)
        local x, y, z = read_vector3d(player_object + 0x5C)
        local trophy = spawn_object("weap", tag_item, x, y, z + 0.3)
        
        -- Get memory address of trophy
        m_object = get_object_memory(trophy)
        trophy_object = trophy
        -- Pin data to trophy that just dropped
        tags[m_object] = Victim_Hash .. ":" .. Killer_Hash .. ":" .. Victim_ID .. ":" .. Killer_ID .. ":" .. Victim_Name .. ":" .. Killer_Name
        
        -- Store tags[m_object] data in a table to prevent undesirable behavior
        stored_data[tags] = stored_data[tags] or { }
        table.insert(stored_data[tags], tostring(tags[m_object]))
        
        -- Deduct the value of "death_penalty" from victim's score
        updatescore(PlayerIndex, tonumber(death_penalty), false)
<<<<<<< HEAD
<<<<<<< HEAD
        rprint(PlayerIndex, "Death Penalty: -" .. tostring(death_penalty) .. " point" .. tostring(character1))
=======
        rprint(PlayerIndex, "Death Penalty: -" .. tostring(death_penalty) .. " point" .. tostring(character4))
>>>>>>> 6702f1fb87a83ee75a37a15af2f58518cc391be8
=======
        rprint(PlayerIndex, "Death Penalty: -" .. tostring(death_penalty) .. " point" .. tostring(character4))
>>>>>>> 6702f1fb
        
    elseif tonumber(PlayerIndex) == tonumber(KillerIndex) then
        -- Deduct the value of "suicide_penalty" from victim's score
        updatescore(PlayerIndex, tonumber(suicide_penalty), false)
<<<<<<< HEAD
<<<<<<< HEAD
        rprint(PlayerIndex, "Suicide Penalty: -" .. tostring(suicide_penalty) .. " point" .. tostring(character2))
=======
        rprint(PlayerIndex, "Suicide Penalty: -" .. tostring(suicide_penalty) .. " point" .. tostring(character5))
>>>>>>> 6702f1fb87a83ee75a37a15af2f58518cc391be8
=======
        rprint(PlayerIndex, "Suicide Penalty: -" .. tostring(suicide_penalty) .. " point" .. tostring(character5))
>>>>>>> 6702f1fb
    end
end

        

function OnWeaponPickup(PlayerIndex, WeaponIndex, Type)
    local PlayerObj = get_dynamic_player(PlayerIndex)
    local WeaponObject = get_object_memory(read_dword(PlayerObj + 0x2F8 + (tonumber(WeaponIndex) -1) * 4))
    -- Check if weapon picked up was an oddball
    if (ObjectTagID(WeaponObject) == tag_item) then
        -- Validate table data
        if stored_data[tags] ~= nil then
            -- Check if weapon is a trophy
            if (WeaponObject == m_object) then
                local t = tokenizestring(tostring(tags[m_object]), ":")
                OnTagPickup(PlayerIndex, t[1], t[2], t[3], t[4], t[5], t[6])
                timer(drop_delay, "drop_and_destroy", PlayerIndex)
            else
                return nil
            end
        end
    end
end

function OnTagPickup(PlayerIndex, victim_hash, killer_hash, victim_id, killer_id, victim_name, killer_name)
    if (victim_hash and killer_hash) and (victim_id and killer_id) and (victim_name and killer_name) then
        -- temporarily remove server message prefix --
        execute_command("msg_prefix \"\"")
        -- Check if Player's hash matches the Killer and not Victim's hash
        if get_var(PlayerIndex, "$hash") == (killer_hash) and get_var(PlayerIndex, "$hash") ~= (victim_hash) then
            local player_id = get_var(killer_id, "$n")
            -- Update player score
            updatescore(PlayerIndex, tonumber(claim_self), true)
            -- Message Handlers
            respond(get_var(killer_id, "$name") .. " claimed " .. victim_name .. "'s  trophy!", tonumber(killer_id), tonumber(victim_id))
            say(killer_id, "You have claimed "  .. victim_name .. "'s trophy")
            say(victim_id, killer_name .. " claimed your trophy!")
        -- Check if Player's hash does not match Killer's hash or victim's hash
        elseif get_var(PlayerIndex, "$hash") ~= (killer_hash) or get_var(PlayerIndex, "$hash") ~= (victim_hash) then
            -- Check if Player's name does not match Victim's Name or Killer's name
            if get_var(PlayerIndex, "$name") ~= victim_name and get_var(PlayerIndex, "$name") ~= killer_name then
                local player_id = get_var(killer_id, "$n")
                -- Update player score
                updatescore(PlayerIndex, tonumber(claim_other), true)
                -- Message Handlers
                respond(get_var(victim_id, "$name") .. " claimed " .. killer_name .. "'s trophy-kill on " .. victim_name .. "!", tonumber(victim_id))
                say(victim_id, "You have claimed " .. killer_name .. "'s trophy-kill on " .. victim_name .. "!")
            end
        end
        -- Check if Player's hash matches Victim's hash but doesn't match killer's hash
        if get_var(PlayerIndex, "$hash") == (victim_hash) and get_var(PlayerIndex, "$hash") ~= (killer_hash) then
            local player_id = get_var(killer_id, "$n")
            -- Update player score
            updatescore(PlayerIndex, tonumber(deny_self), true)
            -- Message Handlers
            respond(get_var(victim_id, "$name") .. " denied " .. killer_name .. "'s trophy-kill on themselves!", tonumber(killer_id), tonumber(victim_id))
            say(victim_id, "You have Denied " .. killer_name .. "'s trophy-kill on yourself!")
            say(killer_id, victim_name .. " denied your trophy-kill on themselves!")
        end
        -- reset server message prefix --
        execute_command("msg_prefix \"** SERVER ** \"")
    end
end

function updatescore(PlayerIndex, number, bool)
    local m_player = get_player(PlayerIndex)
    if m_player then
        if bool ~= nil then
            if (bool == true) then
                execute_command("score " .. PlayerIndex .. " +" .. number)
                local player_id = get_var(PlayerIndex, "$n")
                players[player_id].score = tonumber(get_var(PlayerIndex, "$score"))
                if players[player_id].score >= (scorelimit + 1) then
                    game_over = true
                    OnWin("--<->--<->--<->--<->--<->--<->--<->--", PlayerIndex)
                    OnWin(get_var(PlayerIndex, "$name") .. " WON THE GAME!", PlayerIndex)
                    OnWin("--<->--<->--<->--<->--<->--<->--<->--", PlayerIndex)
                    OnWin(" ", PlayerIndex)
                    OnWin(" ", PlayerIndex)
                    OnWin(" ", PlayerIndex)
                    rprint(PlayerIndex, "|c-<->-<->-<->-<->-<->-<->-<->")
                    rprint(PlayerIndex, "|cYOU WIN!")
                    rprint(PlayerIndex, "|c-<->-<->-<->-<->-<->-<->-<->")
                    rprint(PlayerIndex, "|c ")
                    rprint(PlayerIndex, "|c ")
                    rprint(PlayerIndex, "|c ")
                    execute_command("sv_map_next")
                end
            elseif (bool == false) then
                execute_command("score " .. PlayerIndex .. " -" .. number)
            end
            if not game_over then
                rprint(PlayerIndex, "Trophy points needed to win: " .. tonumber(get_var(PlayerIndex, "$score")) .. "/" .. scorelimit)
            end
        end
    end
end

function drop_and_destroy(PlayerIndex)
    -- force player to drop the trophy --
    drop_weapon(PlayerIndex)
    -- destroy trophy --
    destroy_object(trophy_object)
end

-- Check if gametype is valid. 
-- Currently, this add-on only supports slayer gametype
function CheckType()
    local bool = nil
    if (get_var(1, "$gt") == "ctf") or (get_var(1, "$gt") == "koth") or (get_var(1, "$gt") == "oddball") or (get_var(1, "$gt") == "race") then
        unregister_callback(cb['EVENT_DIE'])
        unregister_callback(cb['EVENT_TICK'])
        unregister_callback(cb['EVENT_JOIN'])
        unregister_callback(cb['EVENT_CHAT'])
        unregister_callback(cb['EVENT_LEAVE'])
        unregister_callback(cb['EVENT_GAME_END'])
        unregister_callback(cb['EVENT_WEAPON_PICKUP'])
        cprint("Kill-Confirmed Error:", 4 + 8)
        cprint("This script doesn't support " .. get_var(1, "$gt"), 4 + 8)
        bool = false
    else
        bool = true
    end
    return bool
end

function OnPlayerChat(PlayerIndex, Message, type)
    local Message = string.lower(Message)
    if (Message == "/info") or (Message == "/info ") or (Message == "\\info") or (Message == "\\info ") or (Message == "@info") or (Message == "@info ") then
        if (tonumber(get_var(PlayerIndex,"$lvl"))) >= -1 then
            info_timer[PlayerIndex] = true
            welcome_timer[PlayerIndex] = false
            return false
        end
    end
end

function respond(Message, killer_id, victim_id)
    for i = 1, 16 do
        if player_present(i) then
            if (i ~= killer_id and i ~= victim_id) then
                execute_command("msg_prefix \"\"")
                say(i, " " .. Message)
                execute_command("msg_prefix \"** SERVER ** \"")
            end
        end
    end
end

function OnWin(Message, PlayerIndex)
    for i = 1, 16 do
        if player_present(i) then
            if i ~= PlayerIndex then
                rprint(i, "|c" .. Message)
            end
        end
    end
end

function tokenizestring(inputstr, sep)
    if sep == nil then
        sep = "%s"
    end
    local t = { }; i = 1
    for str in string.gmatch(inputstr, "([^" .. sep .. "]+)") do
        t[i] = str
        i = i + 1
    end
    return t
end

function read_widestring(address, length)
    local count = 0
    local byte_table = { }
    for i = 1, length do
        if read_byte(address + count) ~= 0 then
            byte_table[i] = string.char(read_byte(address + count))
        end
        count = count + 2
    end
    return table.concat(byte_table)
end

-- clear the player's console --
function ConsoleClear(PlayerIndex)
    for clear_cls = 1, 25 do
        rprint(PlayerIndex, " ")
    end
end

function ObjectTagID(object)--	Gets directory + name of the object
	if(object ~= nil and object ~= 0) then
		return read_string(read_dword(read_word(object) * 32 + 0x40440038))
	else
		return ""
	end
end<|MERGE_RESOLUTION|>--- conflicted
+++ resolved
@@ -162,22 +162,8 @@
             end
         end
         game_over = false
-<<<<<<< HEAD
-<<<<<<< HEAD
         if tonumber(death_penalty) > 1 then character1 = "s" elseif tonumber(death_penalty) == 1 then character1 = "" end
         if tonumber(suicide_penalty) > 1 then character2 = "s" elseif tonumber(suicide_penalty) == 1 then character2 = "" end
-=======
-=======
->>>>>>> 6702f1fb
-        if tonumber(claim_self) > 1 then character1 = "s" elseif tonumber(claim_self) == 1 then character1 = "" end
-        if tonumber(claim_other) > 1 then character2 = "s" elseif tonumber(claim_other) == 1 then character2 = "" end
-        if tonumber(deny_self) > 1 then character3 = "s" elseif tonumber(deny_self) == 1 then character3 = "" end
-        if tonumber(death_penalty) > 1 then character4 = "s" elseif tonumber(death_penalty) == 1 then character4 = "" end
-        if tonumber(suicide_penalty) > 1 then character5 = "s" elseif tonumber(suicide_penalty) == 1 then character5 = "" end
-<<<<<<< HEAD
->>>>>>> 6702f1fb87a83ee75a37a15af2f58518cc391be8
-=======
->>>>>>> 6702f1fb
     end
 end
 
@@ -287,28 +273,12 @@
         
         -- Deduct the value of "death_penalty" from victim's score
         updatescore(PlayerIndex, tonumber(death_penalty), false)
-<<<<<<< HEAD
-<<<<<<< HEAD
         rprint(PlayerIndex, "Death Penalty: -" .. tostring(death_penalty) .. " point" .. tostring(character1))
-=======
-        rprint(PlayerIndex, "Death Penalty: -" .. tostring(death_penalty) .. " point" .. tostring(character4))
->>>>>>> 6702f1fb87a83ee75a37a15af2f58518cc391be8
-=======
-        rprint(PlayerIndex, "Death Penalty: -" .. tostring(death_penalty) .. " point" .. tostring(character4))
->>>>>>> 6702f1fb
         
     elseif tonumber(PlayerIndex) == tonumber(KillerIndex) then
         -- Deduct the value of "suicide_penalty" from victim's score
         updatescore(PlayerIndex, tonumber(suicide_penalty), false)
-<<<<<<< HEAD
-<<<<<<< HEAD
         rprint(PlayerIndex, "Suicide Penalty: -" .. tostring(suicide_penalty) .. " point" .. tostring(character2))
-=======
-        rprint(PlayerIndex, "Suicide Penalty: -" .. tostring(suicide_penalty) .. " point" .. tostring(character5))
->>>>>>> 6702f1fb87a83ee75a37a15af2f58518cc391be8
-=======
-        rprint(PlayerIndex, "Suicide Penalty: -" .. tostring(suicide_penalty) .. " point" .. tostring(character5))
->>>>>>> 6702f1fb
     end
 end
 
