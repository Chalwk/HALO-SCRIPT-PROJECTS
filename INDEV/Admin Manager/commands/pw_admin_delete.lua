--- conflicted
+++ resolved
@@ -23,10 +23,6 @@
             local is_online = target_index and player_present(target_index)
             local name = is_online and self.players[target_index].name or target
             local admins = self.admins
-<<<<<<< HEAD
-=======
-            local username = target.name
->>>>>>> e49be003
 
             if (admins.password_admins[username]) then
                 admins.password_admins[username] = nil
