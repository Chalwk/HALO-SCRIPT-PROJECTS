--- conflicted
+++ resolved
@@ -1,24 +1,15 @@
 local command = {
     name = 'pw_admin_add',
     description = 'Command (pw_admin_add) | Adds a new username & password admin.',
-<<<<<<< HEAD
-    permission_level = 6,
     help = 'Syntax: /$cmd <player index/username> <level> <password>'
-=======
-    help = 'Syntax: /$cmd <player> <level> <password>'
->>>>>>> e49be003
 }
 
 local concat = table.concat
 
 function command:run(id, args)
 
-<<<<<<< HEAD
     local target, level = args[2], tonumber(args[3])
-=======
-    local target, level = tonumber(args[2]), tonumber(args[3])
     local password = concat(args, ' ', 4)
->>>>>>> e49be003
     local admin = self.players[id]
     local admins = self.admins
 
@@ -37,13 +28,6 @@
             local is_online = target_index and player_present(target_index)
             local username = is_online and self.players[target_index].name or target
 
-<<<<<<< HEAD
-            local password = concat(args, ' ', 4)
-            if (not password or password == '') then
-                admin:send('You must specify a password.')
-            else
-                if (not admins.password_admins[username]) then
-=======
             local min = self.password_length_limit[1]
             local max = self.password_length_limit[2]
 
@@ -51,44 +35,23 @@
                 admin:send('Password must be ' .. min .. ' to ' .. max .. ' characters')
                 return
             end
->>>>>>> e49be003
 
-            target = self.players[target]
-            local username = target.name
-
-<<<<<<< HEAD
-                    local length = password:len()
-                    if (length < min or length > max) then
-                        admin:send('Password must be ' .. min .. ' to ' .. max .. ' characters')
-                        return false
-                    end
-                    
-                    if is_online then
-                        target = self.players[target_index]
-                        target.level = level
-                        target:setLevelVariable()
-                        target.password_admin = true
-                    end
-
-                    admins.password_admins[username] = {
-                        password = self:getSHA2Hash(password),
-                        level = level,
-                        date = 'Added on ' .. self:getDate() .. ' by ' .. admin.name .. ' (' .. admin.ip .. ')'
-                    }
-                    self:updateAdmins()
-=======
             local admin_table = admins.password_admins[username]
             if (not admin_table) then
 
-                target.level = level
-                target.password_admin = true
+                if is_online then
+                    target = self.players[target_index]
+                    target.level = level
+                    target:setLevelVariable()
+                    target.password_admin = true
+                end
+
                 admins.password_admins[username] = {
                     password = self:getSHA2Hash(password),
                     level = level,
                     date = 'Added on ' .. self:getDate() .. ' by ' .. admin.name .. ' (' .. admin.ip .. ')'
                 }
                 self:updateAdmins()
->>>>>>> e49be003
 
                 admin:send('Added ' .. username .. ' to the password-admin list. Level (' .. level .. ').')
                 self:log(admin.name .. ' (' .. admin.ip .. ') added (' .. username .. ') to the password-admin list. Level (' .. level .. ')', self.logging.management)
