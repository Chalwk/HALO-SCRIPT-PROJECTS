--[[
------------------------------------
Script Name: HPC Chat IDs, for SAPP
    - Implementing API version: 1.10.0.0


    -- Currently broken!

<<<<<<< HEAD
Description:  This script will modify your players chat message format
              by adding their an index id in front of their name in square brackets.
=======
Description:  This script will modify your players message chat format
              by adding an index id in front of their name in square brackets.
>>>>>>> 339bd941

eg. [GLOBAL] Chalwk [1]: This is a test message.

Copyright © 2016 Jericho Crosby <jericho.crosby227@gmail.com>
* Notice: You can use this document subject to the following conditions:
https://github.com/Chalwk77/Halo-Scripts-Phasor-V2-/blob/master/LICENSE

* IGN: Chalwk
* Written by Jericho Crosby
-----------------------------------
]]-- 

api_version = "1.10.0.0"

function OnScriptUnload()

end

function OnScriptLoad()
    register_callback(cb['EVENT_CHAT'], "OnPlayerChat")
end

function OnPlayerChat(PlayerIndex, Message)

    local id = get_var(PlayerIndex, "$n")
    local chatFormat = string.format(" [" .. id .. "]: " ..(tostring(Message)))

    if player_present(PlayerIndex) ~= nil then
        return true, chatFormat
    else
        return true, chatFormat
    end
end

function OnError(Message)
    print(debug.traceback())
end<|MERGE_RESOLUTION|>--- conflicted
+++ resolved
@@ -6,13 +6,8 @@
 
     -- Currently broken!
 
-<<<<<<< HEAD
-Description:  This script will modify your players chat message format
-              by adding their an index id in front of their name in square brackets.
-=======
 Description:  This script will modify your players message chat format
               by adding an index id in front of their name in square brackets.
->>>>>>> 339bd941
 
 eg. [GLOBAL] Chalwk [1]: This is a test message.
 
