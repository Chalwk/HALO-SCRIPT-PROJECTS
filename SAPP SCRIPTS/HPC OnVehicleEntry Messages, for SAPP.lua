--- conflicted
+++ resolved
@@ -105,23 +105,16 @@
     if MetaIndex == 0xE54003CC then
         Vehicle_Name = "Banshee"
         if Seat == "0" then -- Drivers Seat
-<<<<<<< HEAD
-=======
     -- You don't drive a banshee, you fly it.
->>>>>>> 8a859cbb
             Seat_Position = "Pilots Seat"
         end
     end
     
     if MetaIndex == 0xE86906F5 then
         Vehicle_Name = "Turret"
-<<<<<<< HEAD
-        if Seat == "0" then -- Drivers Seat
-=======
         if Seat == "0" then -- Drivers Seat 
     -- It's weird to me to say that PlayerX entered the 'drivers' seat of a turret - It's not something you drive.
     -- 'Operators Seat' could also pass, but not drivers seat - that's just weird!
->>>>>>> 8a859cbb
             Seat_Position = "Gunners Seat"
         end
     end
