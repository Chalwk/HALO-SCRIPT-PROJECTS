--[[
Script Name: HPC Spawn Protection (version 2), for SAPP
    - Implementing API version: 1.11.0.0

    Description: By default, you will spawn with an Overshield, invisibility(7s), godmode(7s), and a speed boost(7s/1.3+) for every 10 consecutive deaths.

This script is also available on my github! Check my github for regular updates on my projects, including this script.
https://github.com/Chalwk77/HALO-SCRIPT-PROJECTS
    
    This script will allow you to optionally toggle:
        * godmode (invulnerability)
        * speed boost + define amount to boost by, (1.3 by default)
        * invisibility
        * overshield
        
    There are two modes:
        Mode1: 'consecutive deaths' (editable)
        If this setting is enabled, for every 10 consecutive deaths you have, you will spawn with protection.
            
        Mode2: Receive protection when you reach a specific amount of deaths (editable threshold)
    
    TO DO:
        - Detect if Killer is camping
        - Punish Killer
        * Suggestions? https://github.com/Chalwk77/HALO-SCRIPT-PROJECTS/issues/5
        
Copyright © 2016 Jericho Crosby <jericho.crosby227@gmail.com>
* Notice: You can use this document subject to the following conditions:
https://github.com/Chalwk77/Halo-Scripts-Phasor-V2-/blob/master/LICENSE

* IGN: Chalwk
* Written by Jericho Crosby
]]

api_version = "1.11.0.0"
-- Mode 1 = consecutive deaths (editable)
-- Mode 2 = Specific amout of Deaths (editable)
-- Configuration--
local settings = {
    ["Mode1"] = true,
    ["Mode2"] = false,
    ["UseCamo"] = true,
    ["UseOvershield"] = true,
    ["UseSpeedBoost"] = true,
    ["UseInvulnerability"] = true,
    }

-- attributes given every 10 deaths, (victim)
ConsecutiveDeaths = 10

-- Normal running speed
ResetSpeedTo = 1.0
-- Amount to boost by
SpeedBoost = 1.3
-- Speedboost activation time (in seconds)
SpeedDuration = 7.0
-- Godmode activation time (in seconds)
Invulnerable = 7.0
-- Camo activation time (in seconds)
CamoTime = 7.0
-- Configuration Ends --

-- Only edit these values if you know what you're doing!
-- If Victim has exactly this many deaths, he will spawn with protection.
_10_Deaths = 10
_20_Deaths = 20
_30_Deaths = 30
_45_Deaths = 45
_60_Deaths = 60
_75_Deaths = 75
_95_Deaths = 95
_115_Deaths = 115
_135_Deaths = 135

function OnScriptLoad()
    register_callback(cb['EVENT_JOIN'], "OnPlayerJoin")
    register_callback(cb['EVENT_DIE'], "OnPlayerDeath")
    register_callback(cb['EVENT_SPAWN'], "OnPlayerSpawn")
    register_callback(cb['EVENT_LEAVE'], "OnPlayerLeave")
    register_callback(cb['EVENT_GAME_START'], "OnNewGame")
    register_callback(cb['EVENT_GAME_END'], "OnGameEnd")
end

function OnScriptUnload() end

DEATHS = { }
<<<<<<< HEAD
scriptname = 'protection.lua'
-- If there's a script configuration error, log it.
logging = true
=======
>>>>>>> 8a859cbb

function OnPlayerJoin(PlayerIndex)
    DEATHS[PlayerIndex] = { 0 }
    name = get_var(PlayerIndex,"$name")
end
    
function OnPlayerLeave(PlayerIndex)
    DEATHS[PlayerIndex] = { 0 }
end

function OnGameEnd(PlayerIndex)
    DEATHS[PlayerIndex] = { 0 }
end

function OnPlayerDeath(VictimIndex, KillerIndex)
    local victim = tonumber(VictimIndex)
    local killer = tonumber(KillerIndex)
    if (killer > 0) then
        DEATHS[victim][1] = DEATHS[victim][1] + 1
    end
end

function ApplyCamo(PlayerIndex)
    if (player_alive(PlayerIndex)) then
        execute_command("camo me " .. CamoTime, PlayerIndex)
    else 
        return false
    end
end

function ApplyOvershield(PlayerIndex)
    if (player_alive(PlayerIndex)) then
        local ObjectID = spawn_object("eqip", "powerups\\over shield")	
        powerup_interact(ObjectID, PlayerIndex)
    else 
        return false
    end
end	

function Invulnerability(PlayerIndex)
    if (player_alive(PlayerIndex)) then
        timer(Invulnerable * 1000, "ResetInvulnerability", PlayerIndex)	
        execute_command("god me", PlayerIndex)
    else 
        return false
    end
end

function GiveSpeedBoost(PlayerIndex)
    if (player_alive(PlayerIndex)) then
        local PlayerIndex = tonumber(PlayerIndex)
        local victim = get_player(PlayerIndex)
        timer(SpeedDuration * 1000, "ResetPlayerSpeed", PlayerIndex)
        write_float(victim + 0x6C, SpeedBoost)
    else 
        return false
    end
end

function ResetPlayerSpeed(PlayerIndex)
    if (player_alive(PlayerIndex)) then
        local PlayerIndex = tonumber(PlayerIndex)
        local victim = get_player(PlayerIndex)
        write_float(victim + 0x6C, ResetSpeedTo)
        rprint(PlayerIndex, "|cSpeed Boost deactivated!")
    else 
        return false
    end
end

function ResetInvulnerability(PlayerIndex)
    if (player_alive(PlayerIndex)) then
        execute_command("ungod me", PlayerIndex)
        rprint(PlayerIndex, "|cGod Mode deactivated!")
    else 
        return false
    end
end

function CheckSettings(PlayerIndex)
    if (player_present(PlayerIndex)) then
<<<<<<< HEAD
        if player_alive(PlayerIndex) then
=======
        if (player_alive(PlayerIndex)) then
            local name = get_var(PlayerIndex,"$name")
>>>>>>> 8a859cbb
            cprint(name .. " received Spawn Protection!", 2+8)
            rprint(PlayerIndex, "|cYou have received Spawn Protection!")
            rprint(PlayerIndex, "|n")
            rprint(PlayerIndex, "|n")
            rprint(PlayerIndex, "|n")
            rprint(PlayerIndex, "|n")
            rprint(PlayerIndex, "|n")
            if settings["UseCamo"] then
                timer(0, "ApplyCamo", PlayerIndex)
            end
            if settings["UseSpeedBoost"] then 
                GiveSpeedBoost(PlayerIndex)
            end
            if settings["UseInvulnerability"] then
                Invulnerability(PlayerIndex)
            end
            if settings["UseOvershield"] then
                timer(0, "ApplyOvershield", PlayerIndex)
            end
        else 
            return false
        end
    else 
        return false
    end
end

function OnPlayerSpawn(PlayerIndex)
    if (player_present(PlayerIndex)) then
        if settings["Mode1"] and not settings["Mode2"] then
<<<<<<< HEAD
            if (DEATHS[PlayerIndex][1] == ConsecutiveDeaths) then
                CheckSettings(PlayerIndex)
                DEATHS[PlayerIndex][1] = 0
=======
            if (DEATHS[PlayerIndex][1] == nil) then DEATHS[PlayerIndex][1] = 0 
                elseif (DEATHS[PlayerIndex][1] == ConsecutiveDeaths) then
                    CheckSettings(PlayerIndex)
                    DEATHS[PlayerIndex][1] = 0
                end
>>>>>>> 8a859cbb
            end
        if settings["Mode2"] and not settings["Mode1"] then
            if (DEATHS[PlayerIndex][1] == nil) then DEATHS[PlayerIndex][1] = 0 
            elseif (DEATHS[PlayerIndex][1] == _10_Deaths) then
                CheckSettings(PlayerIndex)
            elseif (DEATHS[PlayerIndex][1] == _20_Deaths) then
                CheckSettings(PlayerIndex)
            elseif (DEATHS[PlayerIndex][1] == _30_Deaths) then
                CheckSettings(PlayerIndex)
            elseif (DEATHS[PlayerIndex][1] == _45_Deaths) then
                CheckSettings(PlayerIndex)
            elseif (DEATHS[PlayerIndex][1] == _60_Deaths) then
                CheckSettings(PlayerIndex)
            elseif (DEATHS[PlayerIndex][1] == _75_Deaths) then
                CheckSettings(PlayerIndex)
            elseif (DEATHS[PlayerIndex][1] == _95_Deaths) then
                CheckSettings(PlayerIndex)
            elseif (DEATHS[PlayerIndex][1] == _115_Deaths) then
                CheckSettings(PlayerIndex)
            elseif (DEATHS[PlayerIndex][1] == _135_Deaths) then
                CheckSettings(PlayerIndex)
            end
        end
    end
end

function OnNewGame()
    if logging then
        if settings["Mode1"] and settings["Mode2"] then
<<<<<<< HEAD
            note = string.format("\n\n[SCRIPT ERROR] - " ..scriptname.. "\nMode [1] and Mode [2] are both enabled!\nYou can only enable one at a time!\n\n")
            unload()
        end
        if not settings["Mode1"] and not settings["Mode2"] then
            note = string.format("\n\n[SCRIPT ERROR] - " ..scriptname.. "\nMode [1] and Mode [2] are both disabled!\nYou must enable one of the two settings.\n\n")
            unload()
        end
        if settings["Mode1"] and settings["UseCamo"] == false and settings["UseSpeedBoost"] == false and settings["UseInvulnerability"] == false and settings["UseOvershield"] == false then
            note = string.format("\n\n[SCRIPT ERROR] - " ..scriptname.. "\nNo sub-settings enabled for Mode [1]")
            unload()
        elseif settings["Mode2"] and settings["UseCamo"] == false and settings["UseSpeedBoost"] == false and settings["UseInvulnerability"] == false and settings["UseOvershield"] == false then
            note = string.format("\n\n[SCRIPT ERROR] - " ..scriptname.. "\nNo sub-settings enabled for Mode [2]")
            unload()
=======
            note = string.format("\n[SCRIPT CONFIGURATION ERROR] - Spawn Protection:\nMode 1 and Mode 2 are both enabled!\nYou can only enable one at a time!\n")
            lognote()
        end
        if not settings["Mode1"] and not settings["Mode2"] then
            note = string.format("\n[SCRIPT CONFIGURATION ERROR] - Spawn Protection:\nMode 1 and Mode 2 are both disabled!\nYou must enable one of them.\n")
            lognote()
        end
        if settings["Mode1"] and settings["UseCamo"] == false and settings["UseSpeedBoost"] == false and settings["UseInvulnerability"] == false and settings["UseOvershield"] == false then
            note = string.format("\n[SCRIPT CONFIGURATION ERROR] - Spawn Protection:\nNo sub-settings enabled for Mode 1\n")
            lognote()
        elseif settings["Mode2"] and settings["UseCamo"] == false and settings["UseSpeedBoost"] == false and settings["UseInvulnerability"] == false and settings["UseOvershield"] == false then
            note = string.format("\n[SCRIPT CONFIGURATION ERROR] - Spawn Protection:\nNo sub-settings enabled for Mode 2\n")
            lognote()
>>>>>>> 8a859cbb
        end
    end
end

<<<<<<< HEAD
function unload()
    cprint(note, 4+8)
    execute_command("log_note \""..note.."\"")
    execute_command("lua_unload " .. scriptname)
    cprint(scriptname .. " was unloaded!", 4+8)
=======
function lognote()
    cprint(note, 4+8)
    execute_command("log_note \""..note.."\"")
>>>>>>> 8a859cbb
end

function OnError(Message)
    print(debug.traceback())
end<|MERGE_RESOLUTION|>--- conflicted
+++ resolved
@@ -84,16 +84,9 @@
 function OnScriptUnload() end
 
 DEATHS = { }
-<<<<<<< HEAD
-scriptname = 'protection.lua'
--- If there's a script configuration error, log it.
-logging = true
-=======
->>>>>>> 8a859cbb
 
 function OnPlayerJoin(PlayerIndex)
     DEATHS[PlayerIndex] = { 0 }
-    name = get_var(PlayerIndex,"$name")
 end
     
 function OnPlayerLeave(PlayerIndex)
@@ -171,12 +164,8 @@
 
 function CheckSettings(PlayerIndex)
     if (player_present(PlayerIndex)) then
-<<<<<<< HEAD
-        if player_alive(PlayerIndex) then
-=======
         if (player_alive(PlayerIndex)) then
             local name = get_var(PlayerIndex,"$name")
->>>>>>> 8a859cbb
             cprint(name .. " received Spawn Protection!", 2+8)
             rprint(PlayerIndex, "|cYou have received Spawn Protection!")
             rprint(PlayerIndex, "|n")
@@ -207,17 +196,11 @@
 function OnPlayerSpawn(PlayerIndex)
     if (player_present(PlayerIndex)) then
         if settings["Mode1"] and not settings["Mode2"] then
-<<<<<<< HEAD
-            if (DEATHS[PlayerIndex][1] == ConsecutiveDeaths) then
-                CheckSettings(PlayerIndex)
-                DEATHS[PlayerIndex][1] = 0
-=======
             if (DEATHS[PlayerIndex][1] == nil) then DEATHS[PlayerIndex][1] = 0 
                 elseif (DEATHS[PlayerIndex][1] == ConsecutiveDeaths) then
                     CheckSettings(PlayerIndex)
                     DEATHS[PlayerIndex][1] = 0
                 end
->>>>>>> 8a859cbb
             end
         if settings["Mode2"] and not settings["Mode1"] then
             if (DEATHS[PlayerIndex][1] == nil) then DEATHS[PlayerIndex][1] = 0 
@@ -247,21 +230,6 @@
 function OnNewGame()
     if logging then
         if settings["Mode1"] and settings["Mode2"] then
-<<<<<<< HEAD
-            note = string.format("\n\n[SCRIPT ERROR] - " ..scriptname.. "\nMode [1] and Mode [2] are both enabled!\nYou can only enable one at a time!\n\n")
-            unload()
-        end
-        if not settings["Mode1"] and not settings["Mode2"] then
-            note = string.format("\n\n[SCRIPT ERROR] - " ..scriptname.. "\nMode [1] and Mode [2] are both disabled!\nYou must enable one of the two settings.\n\n")
-            unload()
-        end
-        if settings["Mode1"] and settings["UseCamo"] == false and settings["UseSpeedBoost"] == false and settings["UseInvulnerability"] == false and settings["UseOvershield"] == false then
-            note = string.format("\n\n[SCRIPT ERROR] - " ..scriptname.. "\nNo sub-settings enabled for Mode [1]")
-            unload()
-        elseif settings["Mode2"] and settings["UseCamo"] == false and settings["UseSpeedBoost"] == false and settings["UseInvulnerability"] == false and settings["UseOvershield"] == false then
-            note = string.format("\n\n[SCRIPT ERROR] - " ..scriptname.. "\nNo sub-settings enabled for Mode [2]")
-            unload()
-=======
             note = string.format("\n[SCRIPT CONFIGURATION ERROR] - Spawn Protection:\nMode 1 and Mode 2 are both enabled!\nYou can only enable one at a time!\n")
             lognote()
         end
@@ -275,22 +243,13 @@
         elseif settings["Mode2"] and settings["UseCamo"] == false and settings["UseSpeedBoost"] == false and settings["UseInvulnerability"] == false and settings["UseOvershield"] == false then
             note = string.format("\n[SCRIPT CONFIGURATION ERROR] - Spawn Protection:\nNo sub-settings enabled for Mode 2\n")
             lognote()
->>>>>>> 8a859cbb
-        end
-    end
-end
-
-<<<<<<< HEAD
-function unload()
-    cprint(note, 4+8)
-    execute_command("log_note \""..note.."\"")
-    execute_command("lua_unload " .. scriptname)
-    cprint(scriptname .. " was unloaded!", 4+8)
-=======
+        end
+    end
+end
+
 function lognote()
     cprint(note, 4+8)
     execute_command("log_note \""..note.."\"")
->>>>>>> 8a859cbb
 end
 
 function OnError(Message)
