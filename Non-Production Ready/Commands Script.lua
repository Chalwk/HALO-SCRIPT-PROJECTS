-- Commands Script 1.0 for SAPP (PC/CE)
-- Credits to AelitePrime and Wizard for the original commands script (version 4.2 for Phasor).
-- Converted to SAPP and re-written by Jericho Crosby (Chalwk)

<<<<<<< HEAD
-- [ IN DEVELOPMENT ] -- [ IN DEVELOPMENT ] -- [ IN DEVELOPMENT ] -- [ IN DEVELOPMENT ] --
<<<<<<< HEAD

-- [ IN DEVELOPMENT ] -- -- [ IN DEVELOPMENT ] -- -- [ IN DEVELOPMENT ] -- -- [ IN DEVELOPMENT ] --

=======
=======
-- [ IN DEVELOPMENT ] -- -- [ IN DEVELOPMENT ] -- -- [ IN DEVELOPMENT ] -- -- [ IN DEVELOPMENT ] --
>>>>>>> ba89b88c02b9e54b0c0debcb0451c532b0d43f2c
>>>>>>> ca2bff9e
-- Counts
cur_players = 0
ip_banid = 0
iprange_banid = 0
rcon_passwords_id = 0
rtv_timeout = 1
textbanid = 0
uniques = 0

privateSay = rprint
privatesay = say

-- Booleans
notyetshown = true
rtv_initiated = 0
votekicktimeout_table = false
Multi_Control = true

-- Strings
api_version = '1.11.0.0'
script_version = '1.0'
processid = ""
data_folder = 'sapp\\'
server_prefix = '** SERVER **'

-- Tables
players_alive = { }
weapons = { }
vehicles = { }
TIMER = { }
last_damage = { }
access_table = { }
admin_table = { }
bipds_table = { }
eqip_table = { }
afk = { }
banned_hashes = { }
bos_table = { }
boslog_table = { }
crouch = { }
control_table = { }
dmgmultiplier = { }
follow = { }
hidden = { }
gods = { }
ghost_table = { }
ipadmins = { }
ip_banlist = { }
iprange_banlist = { }
loc = { }
mode = { }
mute_table = { }
mute_banlist = { }
name_bans = { }
nukes = { }
Noweapons = { }
slayer_score = { }
spam_table = { }
spamtimeout_table = { }
players_list = { }
player_ping = { }
suspend_table = { }
objects = { }
objspawnid = { }
rcon_passwords = { }
rtv_table = { }
tbag = { }
temp_admins = { }
unique_table = { }
vehicle_drone_table = { }
victim_coords = { }
votekick_table = { }

commands_table = {
    "/a",
    "/ipadminadd",
    "/ipadmindel",
    "/afk",
    "/alias",
    "/ammo",
    "/b",
    "/bos",
    "/boslist",
    "/bosplayers",
    "/banlist",
    "/balance",
    "/deathless",
    "/dmg",
    "/cmds",
    "/count",
    "/c",
    "/e",
    "/crash",
    "/eject",
    "/enter",
    "/falldamage",
    "/f",
    "/getloc",
    "/god",
    "/getip",
    "/hax",
    "/heal",
    "/hitler",
    "/infammo",
    "/give",
    "/gethash",
    "/hide",
    "/invis",
    "/info",
    "/ipban",
    "/ipbanlist",
    "/ipunban",
    "/iprangeban",
    "/iprangebanlist",
    "/iprangeunban",
    "/j",
    "/k",
    "/kill",
    "/lo3",
    "/launch",
    "/m",
    "/mc",
    "/mnext",
    "/mute",
    "/nuke",
    "/noweapons",
    "/nameban",
    "/namebanlist",
    "/nameunban",
    "/os",
    "/pvtsay",
    "/pl",
    "/read",
    "/reset",
    "/resp",
    "/revoke",
    "/resetplayer",
    "/resetweapons",
    "/say",
    "/setammo",
    "/setassists",
    "/setcolor",
    "/setdeaths",
    "/setfrags",
    "/setkills",
    "/setmode",
    "/setresp",
    "/setscore",
    "/setplasmas",
    "/spd",
    "/spawn",
    "/specs",
    "/superban",
    "/suspend",
    "/timelimit",
    "/takeweapons",
    "/textban",
    "/textbanlist",
    "/textunban",
    "/tp",
    "/ts",
    "/unban",
    "/unbos",
    "/unhide",
    "/ungod",
    "/unhax",
    "/uninvis",
    "/unmute",
    "/unsuspend",
    "/viewadmins",
    "/write",
    "/clean"
}

command_access = {
    "sv_k",
    "sv_b",
    "sv_crash",
    "sv_ipban",
    "sv_iprangeban",
    "sv_nameban",
    "sv_superban",
    "sv_kick",
    "sv_ban",
}

defaulttxt_commands = {
    "'sv_adminblocker 0'",
    "'sv_anticaps false'",
    "'sv_antispam all'",
    "'sv_deathless false'",
    "'sv_falldamage true'",
    "'sv_firstjoin_message true'",
    "'sv_hash_duplicates true'",
    "'sv_infinite_ammo false'",
    "'sv_killspree true'",
    "'sv_multiteam_vehicles false'",
    "'sv_noweapons false'",
    "'sv_pvtmessage 1'",
    "'sv_respawn_time default'",
    "'sv_rtv_enabled false'",
    "'sv_rtv_needed 0.6'",
    "'sv_serveradmin_message true'",
    "'sv_scrimmode false'",
    "'sv_spammax 7'",
    "'sv_spamtimeout 1'",
    "'sv_tbagdet true'",
    "'sv_uniques_enabled true'",
    "'sv_votekick_enabled false'",
    "'sv_votekick_needed 0.7'",
    "'sv_votekick_action kick'",
    "'sv_welcomeback_message true'"
}

scrim_mode_commands = {
    "crash",
    "cheat_hax",
    "deathless",
    "enter",
    "eject",
    "falldamage",
    "follow",
    "setgod",
    "god",
    "dmg",
    "damage",
    "heal",
    "hide",
    "hitler",
    "hax",
    "infinite_ammo",
    "infammo",
    "kill",
    "move",
    "j",
    "os",
    "resetweapons",
    "resp",
    "spawn",
    "give",
    "setammo",
    "setassists",
    "setcolor",
    "setdeaths",
    "setfrags",
    "setkills",
    "setmode",
    "setscore",
    "setplasmas",
    "setspeed",
    "spd",
    "suspend",
    "takeweapons",
    "teleport_pl",
    "tp",
    "time_cur",
}

function OnScriptLoad()
    register_callback(cb['EVENT_TICK'], "OnTick")
    register_callback(cb["EVENT_JOIN"], "OnPlayerJoin")
    register_callback(cb["EVENT_DIE"], "OnPlayerDeath")
    --register_callback(cb['EVENT_CHAT'], "OnPlayerChat")
    register_callback(cb["EVENT_GAME_END"], "OnGameEnd")
    register_callback(cb['EVENT_SPAWN'], "OnPlayerSpawn")
    register_callback(cb["EVENT_LEAVE"], "OnPlayerLeave")
    register_callback(cb["EVENT_GAME_START"], "OnNewGame")
    register_callback(cb['EVENT_PREJOIN'], "OnPlayerPrejoin")
    register_callback(cb['EVENT_COMMAND'], "OnServerCommand")
    register_callback(cb['EVENT_OBJECT_SPAWN'], "OnObjectSpawn")
    register_callback(cb['EVENT_VEHICLE_ENTER'], "OnVehicleEntry")
    register_callback(cb["EVENT_DAMAGE_APPLICATION"], "OnDamageApplication")
    profilepath = getprofilepath()
    GetGameAddresses()
    gametype = read_byte(gametype_base + 0x30)
    -- maintimer = timer(20, "MainTimer")
    if halo_type == "PC" then ce = 0x0 else ce = 0x40 end
    local network_struct = read_dword(sig_scan("F3ABA1????????BA????????C740??????????E8????????668B0D") + 3)
    if get_var(0, "$gt") ~= "n/a" then end
    team_play = getteamplay()
    for i = 1, 16 do
        if getplayer(i) then
            local ip = getip(i)
            cur_players = cur_players + 1
            tbag[i] = { }
            dmgmultiplier[ip] = 1.0
            local PLAYER_ID = get_var(i, "$n")
            players_alive[PLAYER_ID].AFK = nil
            players_alive[PLAYER_ID].HIDDEN = nil
            players_alive[PLAYER_ID].INVIS_TIME = 0
            players_alive[PLAYER_ID].VEHICLE = nil
        end
        gameend = false
        vehicle_drone_table[i] = { }
        players_list[i] = { }
        loc[i + 1] = { }
        control_table[i + 1] = { }
    end
    local file = io.open(profilepath .. "commands_ipbanlist.txt", "r")
    if file then
        for line in file:lines() do
            local words = tokenizestring(line, ",")
            ip_banlist[tostring(words[2])] = { }
            local time = tonumber(words[3]) or -1
            table.insert(ip_banlist[tostring(words[2])], { ["name"] = words[1], ["ip"] = words[2], ["time"] = time, ["id"] = ip_banid })
            ip_banid = ip_banid + 1
        end
        file:close()
    end
    local file = io.open(profilepath .. "commands_iprangebanlist.txt", "r")
    if file then
        for line in file:lines() do
            local words = tokenizestring(line, ",")
            iprange_banlist[tostring(words[2])] = { }
            local time = tonumber(words[3]) or -1
            table.insert(iprange_banlist[tostring(words[2])], { ["name"] = words[1], ["ip"] = words[2], ["time"] = time, ["id"] = iprange_banid })
            iprange_banid = iprange_banid + 1
        end
        file:close()
    end
    local file = io.open(profilepath .. "commands_textbanlist.txt", "r")
    if file then
        for line in file:lines() do
            local words = tokenizestring(line, ",")
            mute_banlist[tostring(words[3])] = { }
            local time = tonumber(words[4]) or -1
            table.insert(mute_banlist[tostring(words[3])], { ["name"] = words[1], ["hash"] = words[2], ["ip"] = words[3], ["time"] = time, ["id"] = textbanid })
            textbanid = textbanid + 1
        end
        file:close()
    end
    local file = io.open(profilepath .. "commands_namebans.txt", "r")
    if file then
        for line in file:lines() do
            table.insert(name_bans, line)
        end
        file:close()
    end
    local file = io.open(profilepath .. "changelog_" .. script_version .. ".txt", "r")
    if file then
        changelog = true
        file:close()
    else
        WriteChangeLog()
    end
    local file = io.open(profilepath .. "commands_admin.txt", "r")
    if file then
        for line in file:lines() do
            local words = tokenizestring(line, ",")
            if #words >= 3 and tonumber(words[3]) then
                if not admin_table then admin_table = { } end
                if not admin_table[words[2]] then admin_table[words[2]] = { } end
                admin_table[words[2]].name = words[1]
                admin_table[words[2]].level = words[3]
            end
            if #words == 4 and tonumber(words[3]) then
                if not ipadmins[words[4]] then ipadmins[words[4]] = { } end
                ipadmins[words[4]].name = words[1]
                ipadmins[words[4]].level = words[3]
            end
        end
        file:close()
    end
    local file = io.open(profilepath .. "commands_admins.txt", "r")
    if file then
        for line in file:lines() do
            local words = tokenizestring(line, ",")
            if not admin_table[words[2]] then admin_table[words[2]] = { } end
            admin_table[words[2]].name = words[1]
            admin_table[words[2]].level = words[3]
            if #words == 4 and tonumber(words[3]) then
                if not ipadmins[words[4]] then ipadmins[words[4]] = { } end
                ipadmins[words[4]].name = words[1]
                ipadmins[words[4]].level = words[3]
            end
        end
        file:close()
    else
        local file = io.open(profilepath .. "commands_admins.txt", "w")
        for k, v in pairs(ipadmins) do
            file:write(tostring(ipadmins[k].name .. "," .. k .. "," .. ipadmins[k].level) .. "\n")
        end
        file:close()
    end
    local file = io.open(profilepath .. "commands_ipadmins.txt", "r")
    if file then
        for line in file:lines() do
            local words = tokenizestring(line, ",")
            if #words == 3 and tonumber(words[3]) then
                if not ipadmins[words[2]] then ipadmins[words[2]] = { } end
                ipadmins[words[2]].name = words[1]
                ipadmins[words[2]].level = words[3]
            end
        end
        file:close()
    else
        local file = io.open(profilepath .. "commands_ipadmins.txt", "w")
        for k, v in pairs(ipadmins) do
            file:write(tostring(ipadmins[k].name .. "," .. k .. "," .. ipadmins[k].level) .. "\n")
        end
        file:close()
    end
    local access_levels = 0
    local datas = 0
    local file = io.open(profilepath .. "commands_access.ini", "r")
    if file then
        for line in file:lines() do
            if string.sub(line, 1, 1) == "[" then
                access_levels = access_levels + 1
            elseif string.sub(line, 1, 4) == "data" then
                datas = datas + 1
            end
        end
        file:close()
    end
    if access_levels == datas then
        local file = io.open(profilepath .. "commands_access.ini", "r")
        if file then
            local level
            for line in file:lines() do
                if level == nil then
                    local start = string.sub(line, 2, 2)
                    level = tonumber(start)
                    if level == nil then break end
                else
                    if string.sub(line, 1, 1) ~= "[" then
                        local words = tokenizestring(line, ",")
                        words[1] = string.sub(words[1], 6)
                        for i = 1, #words do
                            if words[i] == "-1" then access_table[level] = -1 break end
                            if access_table[level] == nil then
                                access_table[level] = "" .. words[i]
                            else
                                access_table[level] = access_table[level] .. "," .. words[i]
                            end
                        end
                        level = level + 1
                    end
                end
            end
            file:close()
            AccessMerging()
        else
            file = io.open(profilepath .. "commands_access.ini", "w")
            file:write("[0]\n")
            file:write("data=-1\n")
            file:write("[1]\n")
            file:write("data=sv_admin_add,sv_admin_cur,sv_admin_list,sv_alias,sv_alias_hash,sv_alias_search,sv_ban,sv_banlist,sv_changeteam,sv_commands,sv_end_game,sv_gethash,sv_invis,sv_kick,sv_kill,sv_map,sv_map_next,sv_map_reset,sv_mapcycle,sv_mapcycle_begin,sv_maplist,sv_password,sv_players,sv_reloadaccess,sv_reloadscripts,sv_say,sv_setspeed,sv_status,sv_teams_balance,sv_teleport,sv_teleport_list,sv_timelimit,sv_unban,sv_viewadmins,sv_setafk,sv_ipadmin_add,sv_ipadmindel,sv_revoke,sv_launch,sv_getip,sv_crash,sv_nameban,sv_namebanlist,sv_nameunban,sv_ipban,sv_ipbanlist,sv_ipunban,sv_superban,sv_hide,sv_textban,sv_textbanlist,sv_textunban,sv_pvtsay,sv_unhide,sv_setammo,sv_help,sv_setmode,sv_eject,sv_getloc,sv_ghost,sv_unghost,sv_setgod,sv_heal,sv_ungod,sv_hitler,sv_move,sv_scrim,sv_mute,sv_noweapons,sv_resp,sv_enter,sv_setassists,sv_setdeaths,sv_setfrags,sv_setkills,sv_setscore,sv_respawn_time,sv_setplasmas,sv_spawn,sv_give,sv_suspend,sv_teleport_pl,sv_unmute,sv_unsuspend,sv_bos,sv_takeweapons,sv_resetweapons,sv_boslist,sv_unbos,sv_kill,sv_help\n")
            file:write("[2]\n")
            file:write("data=sv_alias,sv_alias_hash,sv_alias_search,sv_ban,sv_banlist,sv_changeteam,sv_commands,sv_end_game,sv_gethash,sv_invis,sv_kick,sv_kill,sv_map,sv_map_next,sv_map_reset,sv_mapcycle,sv_mapcycle_begin,sv_maplist,sv_players,sv_say,sv_setspeed,sv_status,sv_teams_balance,sv_teleport,sv_teleport_list,sv_timelimit,sv_unban,sv_viewadmins,sv_setafk,sv_launch,sv_getip,sv_crash,sv_nameban,sv_namebanlist,sv_nameunban,sv_ipban,sv_ipbanlist,sv_ipunban,sv_superban,sv_hide,sv_textban,sv_textbanlist,sv_textunban,sv_pvtsay,sv_unhide,sv_help,sv_setmode,sv_eject,sv_getloc,sv_ghost,sv_unghost,sv_heal,sv_ungod,sv_move,sv_scrim,sv_mute,sv_noweapons,sv_resp,sv_enter,sv_respawn_time,sv_spawn,sv_give,sv_suspend,sv_teleport_pl,sv_unmute,sv_unsuspend,sv_bos,sv_resetweapons,sv_boslist,sv_unbos,sv_kill,sv_help\n")
            file:write("[3]\n")
            file:write("data=sv_kick,sv_ban,sv_unban,sv_ipban,sv_ipunban,sv_mute,sv_unmute,sv_textban,sv_textunban,sv_alias,sv_suspend,sv_unsuspend\n")
            file:write("[4]\n")
            file:write("data=sv_kick,sv_ban,sv_unban,sv_ipban,sv_ipunban,sv_mute,sv_unmute,sv_textban,sv_textunban,sv_alias,sv_alias_hash,sv_suspend,sv_unsuspend")
            access_table[0] = -1
            file:close()
        end
    else
        access_error = true
    end
    local file = io.open(profilepath .. "commands_bos.data", "r")
    if file then
        for line in file:lines() do
            local words = tokenizestring(line, ",")
            local count = #words
            words[1] = words[1]:gsub(" ", "", 1)
            table.insert(boslog_table, words[1] .. "," .. words[2] .. "," .. words[3])
            table.insert(banned_hashes, words[2])
        end
        file:close()
    end
    table.sort(boslog_table)
    local file = io.open(profilepath .. "commands_bannedhashes.data", "r")
    if file then
        for line in file:lines() do
            local bool = true
            for k, v in pairs(banned_hashes) do
                if v == line then
                    bool = false
                    break
                end
            end
            if bool then
                table.insert(banned_hashes, line)
            end
        end
        file:close()
    end
    local file = io.open(profilepath .. "\\data\\rconpasswords.data", "r")
    if file then
        for line in file:lines() do
            local word = tokenizestring(line, ",")
            if #word == 2 then
                rcon_passwords[rcon_passwords_id] = { }
                table.insert(rcon_passwords[rcon_passwords_id], { ["password"] = word[1], ["level"] = word[2] })
                rcon_passwords_id = rcon_passwords_id + 1
            end
        end
        rcon_passwords_id = rcon_passwords_id + 1
    end
end

function OnScriptUnload()
    local file = io.open(profilepath .. "commands_bos.data", "w")
    for k, v in pairs(boslog_table) do
        if v then
            file:write(v .. "\n")
        end
    end
    file:close()
    local file = io.open(profilepath .. "commands_bannedhashes.data", "w")
    for k, v in pairs(banned_hashes) do
        if v then
            file:write(v .. "\n")
        end
    end
    file:close()
    local file = io.open(profilepath .. "commands_ipadmins.txt", "w")
    for k, v in pairs(ipadmins) do
        file:write(tostring(ipadmins[k].name .. "," .. k .. "," .. ipadmins[k].level) .. "\n")
    end
    file:close()
    local file = io.open(profilepath .. "commands_admins.txt", "w")
    for k, v in pairs(admin_table) do
        file:write(tostring(admin_table[k].name .. "," .. k .. "," .. admin_table[k].level) .. "\n")
    end
    file:close()
    local file = io.open(profilepath .. "commands_uniques.txt", "w")
    for k, v in pairs(unique_table) do
        file:write(tostring(k .. "," .. v[1] .. "," .. v[2]) .. "\n")
    end
    file:close()
    local file = io.open(profilepath .. "commands_textbanlist.txt", "w")
    for k, v in pairs(mute_banlist) do
        for key, value in pairs(mute_banlist[k]) do
            file:write(tostring(mute_banlist[k][key].name .. "," .. mute_banlist[k][key].hash .. "," .. mute_banlist[k][key].ip .. "," .. mute_banlist[k][key].time) .. "\n")
        end
    end
    file:close()
    local file = io.open(profilepath .. "commands_ipbanlist.txt", "w")
    for k, v in pairs(ip_banlist) do
        for key, value in pairs(ip_banlist[k]) do
            file:write(tostring(ip_banlist[k][key].name .. "," .. ip_banlist[k][key].ip .. "," .. ip_banlist[k][key].time) .. "\n")
        end
    end
    file:close()
    local file = io.open(profilepath .. "commands_iprangebanlist.txt", "w")
    for k, v in pairs(iprange_banlist) do
        for key, value in pairs(iprange_banlist[k]) do
            file:write(tostring(iprange_banlist[k][key].name .. "," .. iprange_banlist[k][key].ip .. "," .. iprange_banlist[k][key].time) .. "\n")
        end
    end
    file:close()
    local file = io.open(profilepath .. "commands_rconpasswords.data", "w")
    for k, v in pairs(rcon_passwords) do
        if rcon_passwords[k] ~= nil or rcon_passwords[k] ~= { } then
            for key, value in ipairs(rcon_passwords[k]) do
                file:write(rcon_passwords[k][key].password .. "," .. rcon_passwords[k][key].level .. "\n")
            end
        end
    end
    file:close()
    local file = io.open(profilepath .. "commands_namebans.txt", "w")
    for k, v in pairs(name_bans) do
        file:write(tostring(v) .. "\n")
    end
    file:close()
    local file = io.open(profilepath .. "temp.tmp", "w")
    if admin_blocker then
        file:write("sv_adminblocker " .. tostring(admin_blocker) .. "\n")
    else
        file:write("sv_adminblocker 0\n")
    end
    if anticaps then
        file:write("sv_anticaps true\n")
    else
        file:write("sv_anticaps false\n")
    end
    if antispam then
        file:write("sv_antispam " .. tostring(antispam) .. "\n")
    end
    if chatcommands then
        file:write("sv_chatcommands true\n")
    else
        file:write("sv_chatcommands false\n")
    end
    if deathless then
        file:write("sv_deathless true\n")
    else
        file:write("sv_deathless false\n")
    end
    if falldamage then
        file:write("sv_falldamage true\n")
    else
        file:write("sv_falldamage false\n")
    end
    if firstjoin_message then
        file:write("sv_firstjoin_message true\n")
    else
        file:write("sv_firstjoin_message false\n")
    end
    if hash_duplicates then
        file:write("sv_hash_duplicates true\n")
    else
        file:write("sv_hash_duplicates false\n")
    end
    if infammo then
        file:write("sv_infinite_ammo true\n")
    else
        file:write("sv_infinite_ammo false\n")
    end
    if killing_spree then
        file:write("sv_killspree true\n")
    else
        file:write("sv_killspree false\n")
    end
    if multiteam_vehicles then
        file:write("sv_multiteam_vehicles true\n")
    else
        file:write("sv_multiteam_vehicles false\n")
    end
    if noweapons then
        file:write("sv_noweapons true\n")
    else
        file:write("sv_noweapons false\n")
    end
    if pm_enabled then
        file:write("sv_pvtmessage true\n")
    else
        file:write("sv_pvtmessage false\n")
    end
    if respset then
        file:write("sv_respawn_time " .. tostring(resptime) .. "\n")
    else
        file:write("sv_respawn_time default\n")
    end
    if rockthevote then
        file:write("sv_rtv_enabled true\n")
    else
        file:write("sv_rtv_enabled false\n")
    end
    if tonumber(rtv_required) then
        file:write("sv_rtv_needed " .. tostring(rtv_required) .. "\n")
    else
        file:write("sv_rtv_needed 0.6\n")
    end
    if sa_message then
        file:write("sv_serveradmin_message true\n")
    else
        file:write("sv_serveradmin_message false\n")
    end
    if scrim_mode then
        file:write("sv_scrimmode true\n")
    else
        file:write("sv_scrimmode false\n")
    end
    if tonumber(spam_max) then
        file:write("sv_spammax " .. tostring(spam_max) .. "\n")
    else
        file:write("sv_spammax 7\n")
    end
    if tonumber(spam_timeout) then
        file:write("sv_spamtimeout " .. tostring(round(spam_timeout / 60, 1)) .. "\n")
    else
        file:write("sv_spamtimeout 1\n")
    end
    if tbag_detection then
        file:write("sv_tbagdet true\n")
    else
        file:write("sv_tbagdet false\n")
    end
    if uniques_enabled then
        file:write("sv_uniques_enabled true\n")
    else
        file:write("sv_uniques_enabled false\n")
    end
    if votekick_allowed then
        file:write("sv_votekick_enabled true\n")
    else
        file:write("sv_votekick_enabled false\n")
    end
    if tonumber(votekick_required) then
        file:write("sv_votekick_needed " .. tostring(votekick_required) .. "\n")
    else
        file:write("sv_votekick_needed 0.7\n")
    end
    if votekick_action then
        file:write("sv_votekick_action " .. tostring(votekick_action) .. "\n")
    else
        file:write("sv_votekick_action kick \n")
    end
    if wb_message then
        file:write("sv_welcomeback_message true\n")
    else
        file:write("sv_welcomeback_message false\n")
    end
    file:close()
    for i = 1, 16 do
        cleanupdrones(i)
        timer(0, "cleanupdrones", i)
    end
end

function secondsToTime(seconds, places)
    local minutes = math.floor(seconds / 60)
    seconds = seconds % 60
    if places == 2 then
        return minutes, seconds
    end
end

function OnTick()
    for i = 1, 16 do
        if player_present(i) then
            if getplayer(i) then
                local ip = getip(i)
                if ghost_table[ip] == true then
                    camo(i, 1)
                elseif ghost_table[ip] and ghost_table[ip] > 0 then
                    camo(i, ghost_table[ip])
                    if (TIMER[i] ~= false and PlayerAlive(i) == true) then
                        local PLAYER_ID = get_var(i, "$n")
                        players_alive[PLAYER_ID].INVIS_TIME = players_alive[PLAYER_ID].INVIS_TIME + 0.030
                        if players_alive[PLAYER_ID].INVIS_TIME >= math.floor(invis_time) then
                            TIMER[i] = false
                            ghost_table[ip] = nil
                            invis_time = 0
                        end
                    end
                end
            end
        end
    end
    for i = 1, 16 do
        if (player_alive(i)) then
            if isinvehicle(i) then
                local player = get_dynamic_player(i)
                local current_vehicle = read_dword(player + 0x11C)
                if (current_vehicle ~= 0xFFFFFFFF) then
                    local vehicle = get_object_memory(current_vehicle)
                    local PLAYER_ID = get_var(i, "$n")
                    players_alive[PLAYER_ID].VEHICLE = current_vehicle
                end
            end
        end
    end
    for i = 1, 16 do
        if player_present(i) then
            if tbag_detection then
                if tbag[i] == nil then
                    tbag[i] = { }
                end
                if tbag[i].name and tbag[i].x then
                    if not isinvehicle(i) then
                        if inSphere(i, tbag[i].x, tbag[i].y, tbag[i].z, 5) then
                            local m_objectId = getplayerobjectid(i)
                            local obj_crouch = read_byte(m_objectId + 0x2A0)
                            local id = resolveplayer(i)
                            if obj_crouch == 3 and crouch[id] == nil then
                                crouch[id] = OnPlayerCrouch(i)
                            elseif obj_crouch ~= 3 and crouch[id] ~= nil then
                                crouch[id] = nil
                            end
                        end
                    end
                end
            end
            local player_object_id = read_dword(get_player(i) + 0x34)
            local player_object = get_object_memory(player_object_id)
            local m_player = get_dynamic_player(i)
            if player_object ~= 0 then
                local id = resolveplayer(i)
                local x_aim = read_float(player_object + 0x230)
                local y_aim = read_float(player_object + 0x234)
                local z_aim = read_float(player_object + 0x238)
                local z = read_float(m_player + 0x100)
                local obj_forward = read_float(player_object + 0x278)
                local obj_left = read_float(player_object + 0x27C)
                local PLAYER_ID = get_var(i, "$n")
                if (i == players_alive[PLAYER_ID].AFK) then
                    local afk_x = x_aim
                    local afk_y = y_aim
                    local afk_z = z_aim
                    write_bit(player_object + 0x10, 7, 1)
                    if x_aim ~= afk_x or y_aim ~= afk_y or z_aim ~= afk_z or obj_forward ~= 0 or obj_left ~= 0 then
                        write_bit(player_object + 0x10, 7, 0)
                        privateSay(i, "You are no longer afk")
                        players_alive[PLAYER_ID].AFK = nil
                    else
                        write_float(m_player + 0x100, z - 1000)
                    end
                elseif hidden[id] then
                    write_float(m_player + 0x100, z - 1000)
                end
            end
        end
    end
    return true
end

function getprofilepath()
    local folder_directory = data_folder
    return folder_directory
end

function getteamplay()
    if get_var(0,"$ffa") == "0" then
        return true
	else
        return false
	end
end

function PlayerAlive(PlayerIndex)
    if player_present(PlayerIndex) then
        if (player_alive(PlayerIndex)) then
            return true
        else
            return false
        end
    end
end

function getname(PlayerIndex)
    if PlayerIndex ~= nil and PlayerIndex ~= "-1" then
        local name = get_var(PlayerIndex, "$name")
        return name
    end
    return nil
end

function gethash(PlayerIndex)
    if PlayerIndex ~= nil and PlayerIndex ~= "-1" then
        local hash = get_var(PlayerIndex, "$hash")
        return hash
    end
    return nil
end

function getplayer(PlayerIndex)
    if tonumber(PlayerIndex) then
        if tonumber(PlayerIndex) ~= 0 then
            local m_player = get_player(PlayerIndex)
            if m_player ~= 0 then return m_player end
        end
    end
    return nil
end

function getip(PlayerIndex)
    if PlayerIndex ~= nil and PlayerIndex ~= "-1" then
        local ip = get_var(PlayerIndex, "$ip")
        return ip
    end
    return nil
end

function tokenizestring(inputstr, sep)
    if sep == nil then
        sep = "%s"
    end
    local t = { }; i = 1
    for str in string.gmatch(inputstr, "([^" .. sep .. "]+)") do
        t[i] = str
        i = i + 1
    end
    return t
end

function OnPlayerPrejoin(PlayerIndex)
    local network_struct = read_dword(sig_scan("F3ABA1????????BA????????C740??????????E8????????668B0D") + 3)
    local client_network_struct = network_struct + 0x1AA + ce + to_real_index(PlayerIndex) * 0x20
    local name = read_widestring(client_network_struct, 12)
    local hash = get_var(PlayerIndex, "$hash")
    local ip = get_var(PlayerIndex, "$ip")
    local id = get_var(PlayerIndex, "$n")
    players_alive[id] = nil
    cprint(name .. " is attempting to join the server", 2 + 8)
    cprint("CD Hash: " .. hash .. " - IP Address: " .. ip .. " - IndexID: " .. id)
    for k, v in pairs(name_bans) do
        if v == name then
            return false, "Player"
        end
    end
    local temp = tokenizestring(ip, ".")
    local ip2 = temp[1] .. "." .. temp[2]
    for k, v in pairs(ip_banlist) do
        if ip_banlist[k] ~= { } then
            for key, value in pairs(ip_banlist[k]) do
                if ip_banlist[k][key].ip == tostring(ip) then
                    return false
                end
            end
        end
    end
    for k, v in pairs(iprange_banlist) do
        if iprange_banlist[k] ~= { } then
            for key, value in pairs(iprange_banlist[k]) do
                if iprange_banlist[k][key].ip == tostring(ip2) then
                    return false
                end
            end
        end
    end
    for k, v in pairs(boslog_table) do
        local words = tokenizestring(v, ",")
        if words[3] == ip then
            local entry_name = words[1]
            for i = 1, 16 do
                if getplayer(i) and(ipadmins[getip(i)] or admin_table[gethash(i)]) then
                    -- Tell Admins currently in server that this player is banned from BoS
                    privateSay(i, "Rejecting " .. entry_name .. " - banned from BoS.")
                    privateSay(i, "Entry: " .. entry_name .. " - " .. words[2] .. " - ".. words[3])
                    -- Log to dedicated server console
                    cprint("Rejecting " .. entry_name .. " - banned from BoS.", 2+8)
                    cprint("Entry: " .. entry_name .. " - " .. words[2] .. " - ".. words[3], 2+8)
                    -- Send message to banned player.
                    privateSay(PlayerIndex, "Unable to connect. You are currently banned!")
                    execute_command("k" .. " " .. i)
                end
            end
            BanReason(entry_name .. " was Banned on Sight")
            table.insert(name_bans, name)
            table.insert(banned_hashes, hash)
            ip_banlist[ip] = { }
            table.insert(ip_banlist[ip], { ["name"] = entry_name, ["ip"] = ip, ["time"] = - 1, ["id"] = ip_banid })
            ip_banid = ip_banid + 1
            -- iprange_banlist[ip] = { }
            -- local words = tokenizestring(ip, ".")
            -- local ip2 = words[1] .. "." .. words[2]
            -- table.insert(iprange_banlist[ip2], { ["name"] = entry_name, ["ip"] = ip2, ["time"] = - 1, ["id"] = iprange_banid })
            -- iprange_banid = ip_banid + 1
            -- table.remove(boslog_table, k)
            return false
        end
    end
    return nil
end

function OnNewGame()
    gameend = false
    rtv_initiated = 0
    rtv_table = { }
    bos_table = { }
    votekicktimeout_table = false
    team_play = getteamplay()
    LoadTags()
    GetGameAddresses()
    DefaultSvTimer()
    chatcommands = true
    tbag_detection = true
    for i = 1, 16 do
        if getplayer(i) then
            local ip = getip(i)
            cur_players = cur_players + 1
            tbag[i] = { }
            dmgmultiplier[ip] = 1.0
            local PLAYER_ID = get_var(i, "$n")
            if player_present(i) then
                players_alive[PLAYER_ID].AFK = nil
                players_alive[PLAYER_ID].HIDDEN = nil
                players_alive[PLAYER_ID].INVIS_TIME = 0
                players_alive[PLAYER_ID].VEHICLE = nil
            end
        end
        gameend = false
        vehicle_drone_table[i] = { }
        players_list[i] = { }
        loc[i + 1] = { }
        control_table[i + 1] = { }
    end
end

function OnGameEnd()
    gameend = true
    for i = 1, 16 do
        if player_present(i) then
            TIMER[i] = false
            local PLAYER_ID = get_var(i, "$n")
            players_alive[PLAYER_ID].AFK = nil
            players_alive[PLAYER_ID].HIDDEN = nil
            players_alive[PLAYER_ID].INVIS_TIME = 0
            players_alive[PLAYER_ID].VEHICLE = nil
            timer(0, "cleanupdrones", i)
        end
    end
    rtvtimer = nil
    votekicktimeouttimer = nil
    rtv_initiated = -1
    votekick_allowed = false
    local file = io.open(profilepath .. "commands_bos.data", "w")
    if file then
        for k, v in pairs(boslog_table) do
            if v then
                cprint("writing data to commands_bos.data", 2+8)
                file:write(v .. "\n")
            end
        end
        file:close()
    end
end

function OnPlayerChat(PlayerIndex, Message, chattype)
    local response = nil
    local AllowChat = nil
    local name = "PlayerIndex"
    local hash = "hash"
    local ip = "ip"
    if PlayerIndex then
        name = getname(PlayerIndex)
        hash = gethash(PlayerIndex)
        ip = getip(PlayerIndex)
    end
    local access
    if mute_table[ip] then
        return false
    elseif spamtimeout_table[ip] then
        return false
    else
        for k, v in pairs(mute_banlist) do
            if mute_banlist[k] ~= { } then
                for key, value in ipairs(mute_banlist[k]) do
                    if mute_banlist[k][key].hash == hash or mute_banlist[k][key].ip == ip then
                        return false
                    end
                end
            end
        end
    end
    ct = tokenizestring(Message, " ")
    local count = #ct
    if ct[1] == nil then
        return nil
    end
    if ct[1] == "rtv" then
        if count == 1 and rockthevote then
            if rtv_initiated >= 0 then
                local rtv_count = 0
                local rtv_number = round(cur_players * rtv_required, 0)
                for i = 1, 16 do
                    if getplayer(i) then
                        if rtv_table[getip(i)] == 1 then
                            rtv_count = rtv_count + 1
                        end
                    end
                end
                if rtv_count == 0 then
                    rtv_initiated = 1
                    rtv_table[ip] = 1
                    rtv_count = rtv_count + 1
                    say(name .. " has initiated rtv")
                    say("Type \"rtv\" to join the vote")
                    rtvtimer = timer(120000, "rtvTimer")
                else
                    if rtv_table[ip] == 1 then
                        privatesay(PlayerIndex, "You have already voted for rtv")
                    elseif rtv_table[ip] == nil then
                        rtv_table[ip] = 1
                        rtv_count = rtv_count + 1
                        say(name .. " has voted for rtv")
                        say(rtv_count .. " of " .. rtv_number .. " votes required for rtv")
                    end
                end
                if rtv_count >= rtv_number then
                    if rtvtimer then
                        removetimer(rtvtimer)
                        rtvtimer = nil
                    end
                    rtv_initiated = rtv_timeout
                    say("Enough votes for rtv, game is now ending...")
                    execute_command("sv_map_next")
                end
            elseif not gameend then
                privatesay(PlayerIndex, "You cannot initiate rtv at this time")
            elseif gameend then
                privatesay(PlayerIndex, "Game is already ending")
            end
            AllowChat = false
        elseif count == 1 and not rockthevote then
            privatesay(PlayerIndex, "Rockthevote is now disabled.")
            AllowChat = false
        end
    elseif ct[1] == "votekick" then
        AllowChat = false
        if count == 2 then
            if votekick_allowed and votekicktimeout_table == false then
                local votekick_count = 0
                local votekick_number = round(cur_players * votekick_required, 0)
                local player2 = tonumber(ct[2]) -1
                if getplayer(player2) then
                    local name2 = getname(player2)
                    local hash2 = gethash(player2)
                    local ip2 = getip(player2)
                    local admin
                    for i = 1, 16 do
                        if getplayer(i) then
                            if votekick_table[getip(i)] == 1 then
                                votekick_count = votekick_count + 1
                            end
                        end
                    end
                    if PlayerIndex ~= player2 then
                        if admin_table[hash2] or ipadmins[ip2] then
                            admin = true
                        end
                        if not admin then
                            votekick_allowed = player2
                            votekick_table[ip] = 1
                            votekick_count = votekick_count + 1
                            say(name .. " has initiated a votekick on " .. name2 .. "")
                            say("Type \"kick\" to join the vote")
                            votekicktimeout_table = true
                        else
                            privatesay(PlayerIndex, "Admins cannot be votekicked")
                        end
                    else
                        privatesay(PlayerIndex, "You cannot votekick yourself")
                    end
                    if votekick_count >= votekick_number then
                        votekick(name2, player2)
                    end
                else
                    privatesay(PlayerIndex, "Invalid Player")
                end
            elseif votekick_allowed and votekicktimeout_table then
                privatesay(PlayerIndex, "Votekick will be available shortly")
            else
                privatesay(PlayerIndex, "You cannot initiate a votekick at this time")
            end
        else
            privatesay(PlayerIndex, "You did not specify who to votekick")
        end
    elseif ct[1] == "kick" then
        if count == 1 then
            AllowChat = false
            if votekick_allowed ~= true and votekick_allowed and votekicktimeout_table then
                local votekick_count = 0
                local votekick_number = round(cur_players * votekick_required, 0)
                local name2 = getname(votekick_allowed)
                local player2 = resolveplayer(votekick_allowed)
                for i = 1, 16 do
                    if getplayer(i) then
                        if votekick_table[getip(i)] == 1 then
                            votekick_count = votekick_count + 1
                        end
                    end
                end
                if PlayerIndex ~= votekick_allowed then
                    if votekick_table[ip] == 1 then
                        privatesay(PlayerIndex, "You have already voted")
                    elseif votekick_table[ip] == nil then
                        votekick_table[ip] = 1
                        votekick_count = votekick_count + 1
                        say(name .. " has voted to kick " .. name2 .. "")
                        say(votekick_count .. " of " .. votekick_number .. " votes required to kick")
                    end
                else
                    privatesay(PlayerIndex, "You are not allowed to vote")
                end
                if votekick_count >= votekick_number then
                    votekick(name2, player2)
                end
            else
                privatesay(PlayerIndex, "A votekick has not been initiated")
            end
        end
    elseif pm_enabled and string.sub(ct[1], 1, 1) == "@" then
        AllowChat = false
        local receiverID = string.sub(ct[1], 2, ct[1]:len())
        local players = getvalidplayers(receiverID, PlayerIndex)
        if players then
            for i = 1, #players do
                if PlayerIndex ~= players[i] then
                    local privatemessage = table.concat(t, " ", 2, #t)
                    privateSay(PlayerIndex, "to " .. getname(players[i]) .. " (" .. players[i] + 1 .. ") :  " .. privatemessage)
                    privateSay(players[i], getname(PlayerIndex) .. " (" .. players[i] + 1 .. ") :  " .. privatemessage)
                end
                privatesay(PlayerIndex, "Message Sent")
            end
        else
            privatesay(PlayerIndex, "There is no player with an ID of " .. receiverID .. ".")
        end
    end
    if AllowChat == nil then
        access = getaccess(PlayerIndex)
    end
    if access and chatcommands then
        if string.sub(ct[1], 1, 1) == "/" then
            AllowChat = true
        elseif string.sub(ct[1], 1, 1) == "\\" then
            AllowChat = false
        end
        cmd = ct[1]:gsub("\\", "/")
        local found1 = cmd:find("/")
        local found2 = cmd:find("/", 2)
        local valid_command
        if found1 and not found2 then
            for k, v in pairs(commands_table) do
                if cmd == v then
                    ischatcommand = true
                    valid_command = true
                    break
                end
            end
            if not valid_command then
                sendresponse("Invalid Command", ct[1], PlayerIndex)
            else
                if checkaccess(cmd, access, PlayerIndex) then
                    if scrim_mode then
                        local Command = cmd
                        if string.sub(Command, 0, 1) == "/" then
                            Command = string.sub(Command, 2)
                        end
                        for i = 0, #scrim_mode_commands do
                            if scrim_mode_commands[i] then
                                if Command == scrim_mode_commands[i] then
                                    sendresponse("This command is currently disabled.\nTurn Scrim Mode off to reenable this command.", ct[1], PlayerIndex)
                                    cmdlog(getname(PlayerIndex) .. " attempted to use " .. ct[1] .. " during scrim mode.")
                                    return false
                                end
                            end
                        end
                    end
                    response = false
                    if cmd == "/a" and ct[2] == "list" then
                        Command_AdminList(PlayerIndex, ct[1] .. " " .. ct[2], count)
                    elseif cmd == "/a" and ct[2] == "del" then
                        Command_Admindel(PlayerIndex, ct[1] .. " " .. ct[2], ct[3], count)
                    elseif cmd == "/a" then
                        Command_Adminadd(PlayerIndex, ct[1], ct[2], ct[3], ct[4], count)
                    elseif cmd == "/revoke" then
                        Command_Adminrevoke(PlayerIndex, ct[1], ct[2], count)
                    elseif cmd == "/afk" then
                        Command_AFK(PlayerIndex, ct[1], ct[2], count)
                    elseif cmd == "/alias" then
                        Command_Alias(PlayerIndex, ct[1], ct[2], count)
                    elseif cmd == "/balance" then
                        Command_BalanceTeams(PlayerIndex, ct[1], count)
                    elseif cmd == "/b" then
                        Command_Ban2(PlayerIndex, ct[1], ct[2], ct[3], ct[4], count)
                    elseif cmd == "/banlist" then
                        Command_Banlist(PlayerIndex, ct[1], count)
                    elseif cmd == "/bos" then
                        Command_Bos(PlayerIndex, ct[1], ct[2], count)
                    elseif cmd == "/boslist" then
                        Command_Boslist(PlayerIndex, ct[1], count)
                    elseif cmd == "/bosplayers" then
                        Command_Bosplayers(PlayerIndex, ct[1], count)
                    elseif cmd == "/crash" then
                        Command_Crash(PlayerIndex, ct[1], ct[2], count)
                    elseif cmd == "/c" then
                        Command_Control(PlayerIndex, ct[1], ct[2], ct[3], count)
                    elseif cmd == "/ts" then
                        Command_Changeteam(PlayerIndex, ct[1], ct[2], count)
                    elseif cmd == "/cmds" then
                        Command_Commands(PlayerIndex, ct[1], count)
                    elseif cmd == "/count" then
                        Command_Count(PlayerIndex, ct[1], count)
                    elseif cmd == "/dmg" then
                        Command_DamageMultiplier(PlayerIndex, ct[1], ct[2], ct[3], count)
                    elseif cmd == "/deathless" then
                        Command_Deathless(PlayerIndex, ct[1], ct[2], count)
                    elseif cmd == "/eject" then
                        Command_Eject(PlayerIndex, ct[1], ct[2], count)
                    elseif cmd == "/e" then
                        Command_Execute(PlayerIndex, Message, access)
                    elseif cmd == "/falldamage" then
                        Command_Falldamage(PlayerIndex, ct[1], ct[2], count)
                    elseif cmd == "/f" then
                        Command_Follow(PlayerIndex, ct[1], ct[2], count)
                    elseif cmd == "/gethash" then
                        Command_Gethash(PlayerIndex, ct[1], ct[2], count)
                    elseif cmd == "/getloc" then
                        Command_Getloc(PlayerIndex, ct[1], ct[2], count)
                    elseif cmd == "/god" then
                        Command_Godmode(PlayerIndex, ct[1], ct[2], count)
                    elseif cmd == "/getip" then
                        Command_Getip(PlayerIndex, ct[1], ct[2], count)
                    elseif cmd == "/hide" then
                        Command_Hide(PlayerIndex, ct[1], ct[2], count)
                    elseif cmd == "/hax" then
                        Command_Hax(PlayerIndex, ct[1], ct[2], count)
                    elseif cmd == "/heal" then
                        Command_Heal(PlayerIndex, ct[1], ct[2], count)
                    elseif cmd == "/hitler" then
                        for c = 1, 16 do
                            if getplayer(c) then
                                kill(c)
                                say(getname(c) .. " was given a lethal injection")
                            end
                        end
                    elseif cmd == "/info" then
                        Command_Info(PlayerIndex, ct[1], ct[2], count)
                    elseif cmd == "/ipadminadd" then
                        Command_Ipadminadd(PlayerIndex, ct[1], ct[2], ct[3], ct[4], count)
                    elseif cmd == "/ipadmindel" then
                        Command_Ipadmindel(PlayerIndex, ct[1], ct[2], count)
                    elseif cmd == "/infammo" then
                        Command_Infammo(PlayerIndex, ct[1], ct[2], count)
                    elseif cmd == "/ipban" then
                        Command_Ipban(PlayerIndex, ct[1], ct[2], ct[3], ct[4], count)
                    elseif cmd == "/ipbanlist" then
                        Command_Ipbanlist(PlayerIndex, ct[1], count)
                    elseif cmd == "/ipunban" then
                        Command_Ipunban(PlayerIndex, ct[1], ct[2], count)
                    elseif cmd == "/iprangeban" then
                        Command_Iprangeban(PlayerIndex, ct[1], ct[2], ct[3], ct[4], count)
                    elseif cmd == "/iprangebanlist" then
                        Command_Iprangebanlist(PlayerIndex, ct[1], count)
                    elseif cmd == "/ipunban" then
                        Command_Iprangeunban(PlayerIndex, ct[1], ct[2], count)
                    elseif cmd == "/invis" then
                        Command_Invis(PlayerIndex, ct[1], ct[2], ct[3], count)
                    elseif cmd == "/k" then
                        Command_Kick(PlayerIndex, ct[1], ct[2], ct[3], count)
                    elseif cmd == "/kill" then
                        Command_Kill(PlayerIndex, ct[1], ct[2], count)
                    elseif cmd == "/lo3" then
                        Command_Lo3(PlayerIndex, ct[1], count)
                    elseif cmd == "/launch" then
                        Command_Launch(PlayerIndex, ct[1], ct[2], count)
                    elseif cmd == "/m" then
                        Command_Map(PlayerIndex, Message)
                    elseif cmd == "/j" then
                        Command_Move(PlayerIndex, ct[1], ct[2], ct[3], ct[4], ct[5], count)
                    elseif cmd == "/mnext" then
                        Command_Mapnext(PlayerIndex, ct[1], count)
                    elseif cmd == "/reset" then
                        Command_Mapreset(PlayerIndex, ct[1], count)
                    elseif cmd == "/mute" then
                        Command_Mute(PlayerIndex, ct[1], ct[2], count)
                    elseif cmd == "/nuke" then
                        Command_Nuke(PlayerIndex, ct[1], ct[2], count)
                    elseif cmd == "/noweapons" then
                        Command_Noweapons(PlayerIndex, ct[1], ct[2], count)
                    elseif cmd == "/nameban" then
                        Command_Nameban(PlayerIndex, ct[1], ct[2], count)
                    elseif cmd == "/namebanlist" then
                        Command_Namebanlist(PlayerIndex, ct[1], count)
                    elseif cmd == "/nameunban" then
                        Command_Nameunban(PlayerIndex, ct[1], ct[2], count)
                    elseif cmd == "/os" then
                        Command_Overshield(PlayerIndex, ct[1], ct[2], count)
                    elseif cmd == "/pl" and ct[2] == "more" then
                        Command_PlayersMore(PlayerIndex, ct[1] .. " " .. ct[2], count)
                    elseif cmd == "/pl" then
                        Command_Players(PlayerIndex, ct[1], count)
                    elseif cmd == "/pvtsay" then
                        Command_Privatesay(PlayerIndex, t, count)
                    elseif cmd == "/read" then
                        Command_Read(PlayerIndex, ct[1], ct[2], ct[3], ct[4], ct[5], ct[6], count)
                    elseif cmd == "/resp" then
                        Command_Resp(PlayerIndex, ct[1], ct[2], ct[3], count)
                    elseif cmd == "/resetplayer" then
                        Command_ResetPlayer(PlayerIndex, ct[1], ct[2], count)
                    elseif cmd == "/resetweapons" then
                        Command_Resetweapons(PlayerIndex, ct[1], ct[2], count)
                    elseif cmd == "/pass" then
                        Command_Setpassword(PlayerIndex, ct[1], ct[2], count)
                    elseif cmd == "/mc" then
                        Command_StartMapcycle(PlayerIndex, ct[1], count)
                    elseif cmd == "/say" then
                        if count ~= 1 then
                            sendresponse(string.sub(Message, 6), Message, PlayerIndex)
                        end
                    elseif cmd == "/enter" then
                        Command_Spawn(PlayerIndex, ct[1], ct[2], ct[3], ct[4], ct[5], ct[6], "enter", count)
                    elseif cmd == "/ammo" or cmd == "/setammo" then
                        Command_Setammo(PlayerIndex, ct[1], ct[2], ct[3], ct[4], count)
                    elseif cmd == "/superban" then
                        Command_Superban(PlayerIndex, ct[1], ct[2], ct[3], count)
                    elseif cmd == "/setmode" then
                        Command_Setmode(PlayerIndex, ct[1], ct[2], ct[3], ct[4], count)
                    elseif cmd == "/setassists" then
                        Command_Setassists(PlayerIndex, ct[1], ct[2], ct[3], count)
                    elseif cmd == "/setdeaths" then
                        Command_Setdeaths(PlayerIndex, ct[1], ct[2], ct[3], count)
                    elseif cmd == "/setfrags" then
                        Command_Setfrags(PlayerIndex, ct[1], ct[2], ct[3], count)
                    elseif cmd == "/setkills" then
                        Command_Setkills(PlayerIndex, ct[1], ct[2], ct[3], count)
                    elseif cmd == "/setresp" then
                        Command_Setresp(PlayerIndex, ct[1], ct[2], count)
                    elseif cmd == "/setscore" then
                        Command_Setscore(PlayerIndex, ct[1], ct[2], ct[3], count)
                    elseif cmd == "/setplasmas" then
                        Command_Setplasmas(PlayerIndex, ct[1], ct[2], ct[3], count)
                    elseif cmd == "/spd" then
                        Command_Setspeed(PlayerIndex, ct[1], ct[2], ct[3], count)
                    elseif cmd == "/specs" then
                        Command_Specs(PlayerIndex, ct[1], count)
                    elseif cmd == "/spawn" then
                        Command_Spawn(PlayerIndex, ct[1], ct[2], ct[3], ct[4], ct[5], ct[6], "spawn", count)
                    elseif cmd == "/give" then
                        Command_Spawn(PlayerIndex, ct[1], ct[2], ct[3], ct[4], ct[5], ct[6], "give", count)
                    elseif cmd == "/suspend" then
                        Command_Suspend(PlayerIndex, ct[1], ct[2], ct[3], count)
                    elseif cmd == "/setcolor" then
                        Command_Setcolor(PlayerIndex, ct[1], ct[2], ct[3], count)
                    elseif cmd == "/takeweapons" then
                        Command_Takeweapons(PlayerIndex, ct[1], ct[2], count)
                    elseif cmd == "/textban" then
                        Command_Textban(PlayerIndex, ct[1], ct[2], ct[3], ct[4], count)
                    elseif cmd == "/textbanlist" then
                        Command_Textbanlist(PlayerIndex, ct[1], count)
                    elseif cmd == "/textunban" then
                        Command_Textunban(PlayerIndex, ct[1], ct[2], count)
                    elseif cmd == "/tp" then
                        Command_Teletoplayer(PlayerIndex, ct[1], ct[2], ct[3], count)
                    elseif cmd == "/timelimit" then
                        Command_Timelimit(PlayerIndex, ct[1], ct[2], count)
                    elseif cmd == "/unban" then
                        Command_Unban(PlayerIndex, ct[1], ct[2], count)
                    elseif cmd == "/unbos" then
                        Command_Unbos(PlayerIndex, ct[1], ct[2], count)
                    elseif cmd == "/ungod" then
                        Command_Ungod(PlayerIndex, ct[1], ct[2], count)
                    elseif cmd == "/unhax" then
                        Command_Unhax(PlayerIndex, ct[1], ct[2], count)
                    elseif cmd == "/unhide" then
                        Command_Unhide(PlayerIndex, ct[1], ct[2], count)
                    elseif cmd == "/uninvis" then
                        Command_Uninvis(PlayerIndex, ct[1], ct[2], count)
                    elseif cmd == "/unmute" then
                        Command_Unmute(PlayerIndex, ct[1], ct[2], count)
                    elseif cmd == "/unsuspend" then
                        Command_Unsuspend(PlayerIndex, ct[1], ct[2], count)
                    elseif cmd == "/viewadmins" then
                        Command_Viewadmins(PlayerIndex, ct[1], count)
                    elseif cmd == "/write" then
                        Command_Write(PlayerIndex, ct[1], ct[2], ct[3], ct[4], ct[5], ct[6], count)
                    end
                    cmdlog(getname(PlayerIndex) .. "(Hash: " .. gethash(PlayerIndex) .. " IP: " .. getip(PlayerIndex) .. ") has executed: " .. Message)
                else
                    sendresponse("You cannot execute this command", Message, PlayerIndex)
                    cmdlog(getname(PlayerIndex) .. "(Hash: " .. gethash(PlayerIndex) .. " IP: " .. getip(PlayerIndex) .. ") " .. " tried to execute " .. cmd)
                end
            end
        end
    elseif access and not chatcommands then
        local bool
        if string.sub(ct[1], 1, 1) == "/" then
            AllowChat = false
            bool = true
        elseif string.sub(ct[1], 1, 1) == "\\" then
            AllowChat = false
            bool = true
        end
        if bool then
            sendresponse("Chat commands are currently disabled", Message:sub(1, 1), PlayerIndex)
        end
    elseif Message:sub(1, 1) == "/" or Message:sub(1, 1) == "\\" and AllowChat == true then
        sendresponse("You cannot execute this command", "sv_", PlayerIndex)
    end
    if spam_max == nil then spam_max = 7 end
    if spam_timeout == nil then spam_timeout = 60 end
    if AllowChat == nil and antispam ~= "off" and spam_max > 0 and spam_timeout > 0 and chattype >= 0 and chattype <= 2 then
        if antispam == "all" then
            if not spam_table[ip] then
                spam_table[ip] = 1
            else
                spam_table[ip] = spam_table[ip] + 1
            end
        elseif antispam == "players" and not access then
            if not spam_table[ip] then
                spam_table[ip] = 1
            else
                spam_table[ip] = spam_table[ip] + 1
            end
        end
    end
    if AllowChat == nil and anticaps and PlayerIndex ~= nil then
        return true, string.lower(Message)
    end
    return response, AllowChat
end

function OnServerCommand(PlayerIndex, Command, Environment)
    local response = nil
    local temp = tokenizestring(Command)
    local cmd = temp[1]
    local access = getaccess(PlayerIndex)
    local permission
    if cmd ~= nil then
        if cmd ~= "cls" then
            if "sv_" ~= string.sub(cmd, 0, 3) then
                Command = "sv_" .. Command
            end
        end
    end
    t = tokenizestring(Command)
    count = #t


    if (Environment == 0) then permission = true end
    if PlayerIndex ~= nil and PlayerIndex ~= 255 then
        if (next(admin_table) ~= nil or next(ipadmins) ~= nil) and access then
            permission = checkaccess(t[1], access, PlayerIndex)
        elseif next(admin_table) == nil and next(ipadmins) == nil then
            permission = true
        end
    elseif PlayerIndex == nil or PlayerIndex == 255 then
        permission = true
    end
    if permission and scrim_mode then
        local Command = t[1]
        if string.sub(Command, 0, 3) == "sv_" then
            Command = string.sub(Command, 4)
        end
        for i = 0, #scrim_mode_commands do
            if scrim_mode_commands[i] then
                if Command == scrim_mode_commands[i] then
                    sendresponse("This command is currently disabled.\nTurn Scrim Mode off to reenable this command.", t[1], PlayerIndex)
                    local name = "The Server"
                    if PlayerIndex then name = getname(PlayerIndex) end
                    cmdlog(name .. " attempted to use " .. t[1] .. " during scrim mode.")
                    return false
                end
            end
        end
    end
    if permission then

        invis_time = tonumber(t[3])
        invis_time = invis_time

        if t[1] == "sv_addrcon" then
            response = false
            Command_AddRconPassword(PlayerIndex, t[1], t[2], t[3], count)
        elseif t[1] == "sv_setafk" or t[1] == "sv_afk" then
            response = false
            Command_AFK(PlayerIndex, t[1], t[2], count)
        elseif t[1] == "sv_admin_list" or t[1] == "sv_a" and t[2] == "list" then
            response = false
            Command_AdminList(PlayerIndex, t[1], count)
        elseif t[1] == "sv_a" and t[2] == "del" then
            response = false
            Command_Admindel(PlayerIndex, t[1] .. " " .. t[2], t[3], count)
        elseif t[1] == "sv_admin_add" or t[1] == "sv_a" then
            response = false
            Command_Adminadd(PlayerIndex, t[1], t[2], t[3], t[4], count)
        elseif t[1] == "sv_admin_del" then
            response = false
            Command_Admindel(PlayerIndex, t[1], t[2], count)
        elseif t[1] == "sv_revoke" then
            response = false
            Command_Adminrevoke(PlayerIndex, t[1], t[2], count)
        elseif t[1] == "sv_alias" then
            response = false
            Command_Alias(PlayerIndex, t[1], t[2], count)
        elseif t[1] == "sv_adminblocker" then
            response = false
            Command_AdminBlocker(PlayerIndex, t[1], t[2], count)
        elseif t[1] == "sv_anticaps" then
            response = false
            Command_AntiCaps(PlayerIndex, t[1], t[2], count)
        elseif t[1] == "sv_antispam" then
            response = false
            Command_AntiSpam(PlayerIndex, t[1], t[2], count)
        elseif t[1] == "sv_ban" and PlayerIndex == nil then
            response = Command_Ban(PlayerIndex, t[1], t[2], t[3], count)
        elseif t[1] == "sv_balance" then
            response = false
            Command_BalanceTeams(PlayerIndex, t[1], count)
        elseif (t[1] == "sv_b" or t[1] == "sv_ban") and PlayerIndex ~= nil then
            response = false
            Command_Ban2(PlayerIndex, t[1], t[2], t[3], t[4], count)
        elseif t[1] == "sv_bos" then
            response = false
            Command_Bos(PlayerIndex, t[1], t[2], count)
        elseif t[1] == "sv_boslist" then
            response = false
            Command_Boslist(PlayerIndex, t[1], count)
        elseif t[1] == "sv_bosplayers" then
            response = false
            Command_Bosplayers(PlayerIndex, t[1], count)
        elseif t[1] == "sv_chatcommands" then
            response = false
            Command_ChatCommands(PlayerIndex, t[1], t[2], count)
        elseif t[1] == "sv_change_level" or t[1] == "sv_cl" then
            response = false
            Command_ChangeLevel(PlayerIndex, t[1], t[2], t[3], count)
        elseif t[1] == "sv_changeteam" or t[1] == "sv_ts" then
            response = false
            Command_Changeteam(PlayerIndex, t[1], t[2], count)
        elseif t[1] == "sv_crash" then
            response = false
            Command_Crash(PlayerIndex, t[1], t[2], count)
        elseif t[1] == "sv_cmds" then
            response = false
            Command_Commands(PlayerIndex, t[1], count)
        elseif t[1] == "sv_c" or t[1] == "sv_control" then
            response = false
            Command_Control(PlayerIndex, t[1], t[2], t[3], count)
        elseif t[1] == "sv_count" then
            response = false
            Command_Count(PlayerIndex, t[1], count)
        elseif t[1] == "sv_uniques_enabled" or t[1] == " sv_uniquecount" then
            response = false
            Command_CountUniques(PlayerIndex, t[1], t[2], count)
        elseif t[1] == "sv_damage" or t[1] == "sv_dmg" then
            response = false
            Command_DamageMultiplier(PlayerIndex, t[1], t[2], t[3], count)
        elseif t[1] == "sv_deathless" or t[1] == "sv_d" then
            response = false
            Command_Deathless(PlayerIndex, t[1], t[2], count)
        elseif t[1] == "sv_delrcon" then
            response = false
            Command_DelRconPassword(PlayerIndex, t[1], t[2], count)
        elseif t[1] == "sv_eject" or t[1] == "sv_e" then
            response = false
            Command_Eject(PlayerIndex, t[1], t[2], count)
        elseif t[1] == "sv_falldamage" then
            response = false
            Command_Falldamage(PlayerIndex, t[1], t[2], count)
        elseif t[1] == "sv_firstjoin_message" then
            response = false
            Command_FirstJoinMessage(PlayerIndex, t[1], t[2], count)
        elseif t[1] == "sv_follow" or t[1] == "sv_f" then
            response = false
            Command_Follow(PlayerIndex, t[1], t[2], count)
        elseif t[1] == "sv_gethash" then
            response = false
            Command_Gethash(PlayerIndex, t[1], t[2], count)
        elseif t[1] == "sv_getip" then
            response = false
            Command_Getip(PlayerIndex, t[1], t[2], count)
        elseif t[1] == "sv_getloc" then
            response = false
            Command_Getloc(PlayerIndex, t[1], t[2], count)
        elseif t[1] == "sv_setgod" or t[1] == "sv_god" then
            response = false
            Command_Godmode(PlayerIndex, t[1], t[2], count)
        elseif t[1] == "sv_hash_check" then
            Command_Hashcheck(t[2])
        elseif t[1] == "sv_hash_duplicates" then
            response = false
            Command_HashDuplicates(PlayerIndex, t[1], t[2], count)
        elseif t[1] == "sv_cheat_hax" or t[1] == "sv_hax" then
            response = false
            Command_Hax(PlayerIndex, t[1], t[2], count)
        elseif t[1] == "sv_heal" or t[1] == "sv_h" then
            response = false
            Command_Heal(PlayerIndex, t[1], t[2], count)
        elseif t[1] == "sv_help" then
            response = false
            sendresponse(GetHelp(t[2]), t[1], PlayerIndex)
        elseif t[1] == "sv_hide" then
            response = false
            Command_Hide(PlayerIndex, t[1], t[2], count)
        elseif t[1] == "sv_hitler" then
            response = false
            if count == 1 then
                for c = 1, 16 do
                    if getplayer(c) then
                        kill(c)
                        sendresponse(getname(c) .. " was given a lethal injection", t[1], PlayerIndex)
                    end
                end
            else
                sendresponse("Invalid Syntax: sv_hitler", t[1], PlayerIndex)
            end
        elseif t[1] == "sv_ipadminadd" then
            response = false
            Command_Ipadminadd(PlayerIndex, t[1], t[2], t[3], t[4], count)
        elseif t[1] == "sv_ipadmindel" then
            response = false
            Command_Ipadmindel(PlayerIndex, t[1], t[2], count)
        elseif t[1] == "sv_ipban" then
            response = false
            Command_Ipban(PlayerIndex, t[1], t[2], t[3], t[4], count)
        elseif t[1] == "sv_ipbanlist" then
            response = false
            Command_Ipbanlist(PlayerIndex, t[1], count)
        elseif t[1] == "sv_iprangeban" then
            response = false
            Command_Iprangeban(PlayerIndex, t[1], t[2], t[3], t[4], count)
        elseif t[1] == "sv_iprangebanlist" then
            response = false
            Command_Iprangebanlist(PlayerIndex, t[1], count)
        elseif t[1] == "sv_info" or t[1] == "sv_i" then
            response = false
            Command_Info(PlayerIndex, t[1], t[2], count)
        elseif t[1] == "sv_infinite_ammo" or t[1] == "sv_infammo" then
            response = false
            Command_Infammo(PlayerIndex, t[1], t[2], count)
        elseif t[1] == "sv_ipunban" then
            response = false
            Command_Ipunban(PlayerIndex, t[1], t[2], count)
        elseif t[1] == "sv_iprangeunban" then
            response = false
            Command_Iprangeunban(PlayerIndex, t[1], t[2], count)
        elseif t[1] == "sv_invis" then
            response = false
            Command_Invis(PlayerIndex, t[1], t[2], t[3], count)
        elseif t[1] == "sv_k" or t[1] == "sv_kick" and PlayerIndex ~= nil then
            response = false
            Command_Kick(PlayerIndex, t[1], t[2], t[3], count)
        elseif t[1] == "sv_kill" then
            response = false
            Command_Kill(PlayerIndex, t[1], t[2], count)
        elseif t[1] == "sv_killspree" then
            response = false
            Command_KillingSpree(PlayerIndex, t[1], t[2], count)
        elseif t[1] == "sv_launch" then
            response = false
            Command_Launch(PlayerIndex, t[1], t[2], count)
        elseif t[1] == "sv_list" then
            response = false
            Command_List(PlayerIndex, t[1], t[2], count)
        elseif t[1] == "sv_scrim" or t[1] == "sv_lo3" then
            response = false
            Command_Lo3(PlayerIndex, t[1], count)
        elseif t[1] == "sv_login" or t[1] == "sv_l" then
            response = false
            Command_Login(PlayerIndex, t[1], t[2], t[3], count)
        elseif t[1] == "sv_map" or t[1] == "sv_m" then
            if command:find("commands") == nil then
                response = false
                Command_Map(PlayerIndex, command)
            end
        elseif t[1] == "sv_mnext" then
            response = false
            Command_Mapnext(PlayerIndex, t[1], count)
        elseif t[1] == "sv_reset" then
            response = false
            Command_Mapreset(PlayerIndex, t[1], count)
        elseif t[1] == "sv_move" or t[1] == "sv_j" then
            response = false
            Command_Move(PlayerIndex, t[1], t[2], t[3], t[4], t[5], count)
        elseif t[1] == "sv_mute" then
            response = false
            Command_Mute(PlayerIndex, t[1], t[2], count)
        elseif t[1] == "sv_multiteam_vehicles" then
            response = false
            Command_MultiTeamVehicles(PlayerIndex, t[1], t[2], count)
        elseif t[1] == "sv_nameban" or t[1] == "sv_n" then
            response = false
            Command_Nameban(PlayerIndex, t[1], t[2], count)
        elseif t[1] == "sv_namebanlist" then
            response = false
            Command_Namebanlist(PlayerIndex, t[1], count)
        elseif t[1] == "sv_nameunban" then
            response = false
            Command_Nameunban(PlayerIndex, t[1], t[2], count)
        elseif t[1] == "sv_noweapons" then
            response = false
            Command_Noweapons(PlayerIndex, t[1], t[2], count)
        elseif t[1] == "sv_os" or t[1] == "sv_o" then
            response = false
            Command_Overshield(PlayerIndex, t[1], t[2], count)
        elseif t[1] == "sv_pvtmessage" or t[1] == "sv_p" then
            response = false
            Command_PrivateMessage(PlayerIndex, t[1], t[2], count)
        elseif t[1] == "sv_pvtsay" or t[1] == "sv_privatesay" then
            response = false
            Command_Privatesay(PlayerIndex, t, count)
        elseif t[1] == "sv_players_more" or t[1] == "sv_pl" and t[2] == "more" then
            response = false
            Command_PlayersMore(PlayerIndex, t[1], count)
        elseif t[1] == "sv_players" or t[1] == "sv_pl" then
            response = false
            Command_Players(PlayerIndex, t[1], count)
        elseif t[1] == "sv_rconlist" then
            response = false
            Command_RconPasswordList(PlayerIndex, t[1], count)
        elseif t[1] == "sv_read" then
            response = false
            Command_Read(PlayerIndex, t[1], t[2], t[3], t[4], t[5], t[6], count)
        elseif t[1] == "sv_resetplayer" then
            response = false
            Command_ResetPlayer(PlayerIndex, t[1], t[2], count)
        elseif t[1] == "sv_resetweapons" then
            response = false
            Command_Resetweapons(PlayerIndex, t[1], t[2], count)
        elseif t[1] == "sv_resp" or t[1] == "sv_r" then
            response = false
            Command_Resp(PlayerIndex, t[1], t[2], t[3], count)
        elseif t[1] == "sv_rtv_enabled" then
            response = false
            Command_RTVEnabled(PlayerIndex, t[1], t[2], count)
        elseif t[1] == "sv_rtv_needed" then
            response = false
            Command_RTVRequired(PlayerIndex, t[1], t[2], count)
        elseif t[1] == "sv_serveradmin_message" then
            response = false
            Command_SAMessage(PlayerIndex, t[1], t[2], count)
        elseif t[1] == "sv_say" then
            response = false
            Command_Say(PlayerIndex, t, count)
        elseif t[1] == "sv_scrimmode" then
            response = false
            Command_ScrimMode(PlayerIndex, t[1], t[2], count)
        elseif t[1] == "sv_load" then
            response = false
            Command_ScriptLoad(PlayerIndex, command, count)
        elseif t[1] == "sv_unload" then
            response = false
            Command_ScriptUnload(PlayerIndex, command, count)
        elseif t[1] == "sv_enter" then
            response = false
            Command_Spawn(PlayerIndex, t[1], t[2], t[3], t[4], t[5], t[6], "enter", count)
        elseif t[1] == "sv_spawn" or t[1] == "sv_s" then
            response = false
            Command_Spawn(PlayerIndex, t[1], t[2], t[3], t[4], t[5], t[6], "spawn", count)
        elseif t[1] == "sv_give" then
            response = false
            Command_Spawn(PlayerIndex, t[1], t[2], t[3], t[4], t[5], t[6], "give", count)
        elseif t[1] == "sv_spammax" then
            response = false
            Command_SpamMax(PlayerIndex, t[1], t[2], count)
        elseif t[1] == "sv_spamtimeout" then
            response = false
            Command_SpamTimeOut(PlayerIndex, t[1], t[2], count)
        elseif t[1] == "sv_setammo" then
            response = false
            Command_Setammo(PlayerIndex, t[1], t[2], t[3], t[4], count)
        elseif t[1] == "sv_setassists" then
            response = false
            Command_Setassists(PlayerIndex, t[1], t[2], t[3], count)
        elseif t[1] == "sv_setcolor" then
            response = false
            Command_Setcolor(PlayerIndex, t[1], t[2], t[3], count)
        elseif t[1] == "sv_setdeaths" then
            response = false
            Command_Setdeaths(PlayerIndex, t[1], t[2], t[3], count)
        elseif t[1] == "sv_setfrags" then
            response = false
            Command_Setfrags(PlayerIndex, t[1], t[2], t[3], count)
        elseif t[1] == "sv_setkills" then
            response = false
            Command_Setkills(PlayerIndex, t[1], t[2], t[3], count)
        elseif t[1] == "sv_setmode" then
            response = false
            Command_Setmode(PlayerIndex, t[1], t[2], t[3], t[4], count)
        elseif t[1] == "sv_pass" then
            response = false
            Command_Setpassword(PlayerIndex, t[1], t[2], count)
        elseif t[1] == "sv_setscore" then
            response = false
            Command_Setscore(PlayerIndex, t[1], t[2], t[3], count)
        elseif t[1] == "sv_respawn_time" then
            response = false
            Command_Setresp(PlayerIndex, t[1], t[2], count)
        elseif t[1] == "sv_setplasmas" then
            response = false
            Command_Setplasmas(PlayerIndex, t[1], t[2], t[3], count)
        elseif t[1] == "sv_setspeed" or t[1] == "sv_spd" then
            response = false
            Command_Setspeed(PlayerIndex, t[1], t[2], t[3], count)
        elseif t[1] == "sv_specs" then
            response = false
            Command_Specs(PlayerIndex, t[1], count)
        elseif t[1] == "sv_mc" then
            response = false
            Command_StartMapcycle(PlayerIndex, t[1], count)
        elseif t[1] == "sv_superban" then
            response = false
            Command_Superban(PlayerIndex, t[1], t[2], t[3], count)
        elseif t[1] == "sv_suspend" then
            response = false
            Command_Suspend(PlayerIndex, t[1], t[2], t[3], count)
        elseif t[1] == "sv_status" then
            response = false
            Command_Status(PlayerIndex, t[1], count)
        elseif t[1] == "sv_takeweapons" then
            response = false
            Command_Takeweapons(PlayerIndex, t[1], t[2], count)
        elseif t[1] == "sv_tbagdet" then
            response = false
            Command_TbagDetection(PlayerIndex, t[1], t[2], count)
        elseif t[1] == "sv_test" then
            response = false
            Command_Test(PlayerIndex, t[1], t[2], t[3], t[4], t[5], count)
        elseif t[1] == "sv_teleport_pl" or t[1] == "sv_tp" then
            response = false
            Command_Teletoplayer(PlayerIndex, t[1], t[2], t[3], count)
        elseif t[1] == "sv_textban" then
            response = false
            Command_Textban(PlayerIndex, t[1], t[2], t[3], t[4], count)
        elseif t[1] == "sv_textbanlist" then
            response = false
            Command_Textbanlist(PlayerIndex, t[1], count)
        elseif t[1] == "sv_textunban" then
            response = false
            Command_Textunban(PlayerIndex, t[1], t[2], count)
        elseif t[1] == "sv_time_cur" then
            response = false
            Command_Timelimit(PlayerIndex, t[1], t[2], count)
        elseif t[1] == "sv_unbos" then
            response = false
            Command_Unbos(PlayerIndex, t[1], t[2], count)
        elseif t[1] == "sv_cheat_unhax" or t[1] == "sv_unhax" then
            response = false
            Command_Unhax(PlayerIndex, t[1], t[2], count)
        elseif t[1] == "sv_unhide" then
            response = false
            Command_Unhide(PlayerIndex, t[1], t[2], count)
        elseif t[1] == "sv_ungod" then
            response = false
            Command_Ungod(PlayerIndex, t[1], t[2], count)
        elseif t[1] == "sv_uninvis" then
            response = false
            Command_Uninvis(PlayerIndex, t[1], t[2], count)
        elseif t[1] == "sv_unmute" then
            response = false
            Command_Unmute(PlayerIndex, t[1], t[2], count)
        elseif t[1] == "sv_unsuspend" then
            response = false
            Command_Unsuspend(PlayerIndex, t[1], t[2], count)
        elseif t[1] == "sv_viewadmins" or t[1] == "sv_cur_admins" then
            response = false
            Command_Viewadmins(PlayerIndex, t[1], count)
        elseif t[1] == "sv_votekick_enabled" then
            response = false
            Command_VotekickEnabled(PlayerIndex, t[1], t[2], count)
        elseif t[1] == "sv_votekick_needed" then
            response = false
            Command_VotekickRequired(PlayerIndex, t[1], t[2], count)
        elseif t[1] == "sv_votekick_action" then
            response = false
            Command_VotekickAction(PlayerIndex, t[1], t[2], count)
        elseif t[1] == "sv_version_check" then
            Command_Versioncheck(t[2])
        elseif t[1] == "sv_welcomeback_message" then
            response = false
            Command_WelcomeBackMessage(PlayerIndex, t[1], t[2], count)
        elseif t[1] == "sv_write" or t[1] == "sv_w" then
            response = false
            Command_Write(PlayerIndex, t[1], t[2], t[3], t[4], t[5], t[6], count)
        elseif t[1] == "sv_clean" then
            response = false
            Command_Clean(PlayerIndex, t[1], t[2], count)
        elseif t[1] == "sv_stickman" then
            response = false
            timer(200, "Stickman")
        end
        if PlayerIndex ~= nil and response == false then
            cmdlog(getname(PlayerIndex) .. " (Hash:" .. gethash(PlayerIndex) .. " IP: " .. getip(PlayerIndex) .. ") has executed: '" .. Command .. "'")
        end
    elseif access and not permission then
        response = false
        cmdlog(getname(PlayerIndex) .. " (Hash:" .. gethash(PlayerIndex) .. " IP: " .. getip(PlayerIndex) .. ") tried to execute: '" .. Command .. "'")
        sendresponse("You do not have permission to execute that command.", t[1], PlayerIndex)
        return false
    else
        response = false
        if PlayerIndex then
            cmdlog("	>>Security Alert: " .. getname(PlayerIndex) .. " (Hash:" .. gethash(PlayerIndex) .. " IP: " .. getip(PlayerIndex) .. ") tried to execute: '" .. Command .. "'")
        end
        sendresponse("You are not an admin. This will be reported.", t[1], PlayerIndex)
    end
    if (Environment == 0) then response = true end
    return response
end

function OnPlayerJoin(PlayerIndex)
    cur_players = cur_players + 1
    local name = getname(PlayerIndex)
    local hash = gethash(PlayerIndex)
    local ip = getip(PlayerIndex)
    local PLAYER_ID = get_var(PlayerIndex, "$n")
    players_alive[PLAYER_ID] = { }
    players_alive[PLAYER_ID].AFK = nil
    players_alive[PLAYER_ID].HIDDEN = nil
    players_alive[PLAYER_ID].VEHICLE = nil
    players_alive[PLAYER_ID].INVIS_TIME = 0
    tbag[PlayerIndex] = { }
    players_list[PlayerIndex].name = name
    players_list[PlayerIndex].hash = hash
    players_list[PlayerIndex].ip = ip
    dmgmultiplier[ip] = 1.0
    
    bos_table[PlayerIndex] = name .. "," .. gethash(PlayerIndex) .. "," .. ip
    
    for k, v in pairs(banned_hashes) do
        if v == hash then
            table.remove(banned_hashes, k)
            execute_command("sv_ban " .. PlayerIndex + 1)
        end
    end
    if uniques_enabled then
        local bool
        for k, v in pairs(unique_table) do
            if hash == v[1] or ip == v[2] then
                bool = true
                if wb_message then
                    privatesay(PlayerIndex, "Welcome back " .. name .. "")
                end
                break
            end
        end
        if not bool then
            unique_table[name] = { hash, ip }
            uniques = uniques + 1
            if firstjoin_message then
                say("This is " .. name .. "'s first time in the server unique player #: " .. tostring(uniques))
            end
        end
    end
    if sa_message then
        if ipadmins[ip] or admin_table[hash] then
            cprint("Server Admin: " .. name)
            Say("Server Admin: " .. name, 1)
        end
    end
    if multiteam_vehicles then
        write_byte(getplayer(PlayerIndex) + 0x20, 0)
    end
end

function OnPlayerLeave(PlayerIndex)
    timer(0, "cleanupdrones", PlayerIndex)
    cur_players = cur_players - 1
    local id = resolveplayer(PlayerIndex)
    local name = getname(PlayerIndex)
    local ip = getip(PlayerIndex)
    if temp_admins[ip] then
        temp_admins[ip] = nil
    end
    dmgmultiplier[ip] = 1.0
    bos_table[PlayerIndex] = name .. "," .. gethash(PlayerIndex) .. "," .. ip
    hidden[id] = nil
    gods[ip] = nil
    player_ping[id] = 0
    for k, v in pairs(boslog_table) do
        local words = tokenizestring(v, ",")
        if words[3] == ip then
        else
            local PLAYER_ID = get_var(PlayerIndex, "$n")
            players_alive[PLAYER_ID].AFK = nil
            players_alive[PLAYER_ID].HIDDEN = nil
            players_alive[PLAYER_ID].INVIS_TIME = 0
            last_damage[PlayerIndex] = nil
        end
    end
end

function OnPlayerDeath(PlayerIndex, KillerIndex)
    local victim = tonumber(PlayerIndex)
    local killer = tonumber(KillerIndex)

    -- Player Team --
    KillerTeam = get_var(KillerIndex, "$team")
    VictimTeam = get_var(PlayerIndex, "$team")
    
    hidden[resolveplayer(victim)] = nil
    gods[getip(victim)] = nil

    if respset then
        local player = get_player(PlayerIndex)
        write_dword(player + 0x2C, resptime * 33)
    end

    -- KILLED BY SERVER --
    if (killer == -1) then kill_mode = 0 end
    -- FALL / DISTANCE DAMAGE
    if last_damage[PlayerIndex] == global_distanceId or last_damage[PlayerIndex] == global_fallingId then kill_mode = 1 end
    -- GUARDIANS / UNKNOWN --
    if (killer == nil) then kill_mode = 2 end
    -- KILLED BY VEHICLE --
    if (killer == 0) then kill_mode = 3 end
    -- KILLED BY KILLER --
    if (killer > 0) and(victim ~= killer) then kill_mode = 4 end
    -- BETRAY / TEAM KILL --
    if (KillerTeam == VictimTeam) and(PlayerIndex ~= KillerIndex) then kill_mode = 5 end
    -- SUICIDE --
    if tonumber(PlayerIndex) == tonumber(KillerIndex) then kill_mode = 6 end

    if kill_mode == 4 then
        if tbag_detection then
            tbag[victim] = { }
            tbag[killer] = { }
            tbag[killer].count = 0
            tbag[killer].name = getname(victim)
            if victim_coords[victim] == nil then victim_coords[victim] = { } end
            if victim_coords[victim].x then
                tbag[killer].x = victim_coords[victim].x
                tbag[killer].y = victim_coords[victim].y
                tbag[killer].z = victim_coords[victim].z
            end
        end
        if killing_spree then
            local k_player = getplayer(killer)
            local k_name = getname(killer)
            local spree = readword(k_player + 0x96)
            local multikill = readword(k_player + 0x98)
            if multikill == 2 then
                privateSay(killer, "Double Kill")
            elseif multikill == 3 then
                privateSay(killer, "Triple Kill")
            elseif multikill == 4 then
                privateSay(killer, "OverKill")
            elseif multikill == 5 then
                privateSay(killer, "Killtacular")
            elseif multikill == 6 then
                privateSay(killer, "Killtrocity")
            elseif multikill == 7 then
                privateSay(killer, "Killimanjaro")
            elseif multikill == 8 then
                privateSay(killer, "Killtastrophe")
            elseif multikill == 9 then
                privateSay(killer, "Killpocalypse")
            elseif multikill >= 10 then
                privateSay(killer, "Killionaire")
            end
            if spree == 5 then
                Say(k_name .. " is on a Killing Spree", 1, killer)
                privateSay(killer, "Killing Spree")
            elseif spree == 10 then
                Say(k_name .. " is on a Killing Frenzy", 1, killer)
                privateSay(killer, "Killing Frenzy")
            elseif spree == 15 then
                Say(k_name .. " is on a Running Riot", 1, killer)
                privateSay(killer, "Running Riot")
            elseif spree == 20 then
                Say(k_name .. " is on a Rampage", 1, killer)
                privateSay(killer, "Rampage")
            elseif spree == 25 then
                Say(k_name .. " is Untouchable", 1, killer)
                privateSay(killer, "Untouchable")
            elseif spree == 30 then
                Say(k_name .. " is Invincible", 1, killer)
                privateSay(killer, "Invincible")
            elseif spree == 35 then
                Say(k_name .. " is Inconceivable", 1, killer)
                privateSay(killer, "Inconceivable")
            elseif spree >= 40 and spree % 5 == 0 then
                Say(k_name .. " is Unfrigginbelievable", killer)
                privateSay(killer, "Unfrigginbelievable")
            end
        end
    end
    timer(0, "cleanupdrones", PlayerIndex)
    last_damage[PlayerIndex] = 0
end

function OnPlayerCrouch(PlayerIndex)
    if tbag[PlayerIndex].count == nil then
        tbag[PlayerIndex].count = 0
    end
    tbag[PlayerIndex].count = tbag[PlayerIndex].count + 1
    if tbag[PlayerIndex].count == 4 then
        tbag[PlayerIndex].count = 0
        say_all(getname(PlayerIndex) .. " is t-bagging " .. tbag[PlayerIndex].name)
        tbag[PlayerIndex].name = nil
    end
    return true
end

function OnPlayerSpawn(PlayerIndex)
    TIMER[PlayerIndex] = true
    local PLAYER_ID = get_var(PlayerIndex, "$n")
    players_alive[PLAYER_ID].INVIS_TIME = 0
    local ip = getip(PlayerIndex)
    local m_objectId = get_dynamic_player(PlayerIndex)
    if m_objectId then
        if deathless then
            local m_object = getobject(m_objectId)
            write_float(m_object + 0xE0, 9999999999)
            write_float(m_object + 0xE4, 9999999999)
        end
        if noweapons or Noweapons[ip] then
            local m_object = getobject(m_objectId)
            for i = 0, 3 do
                local weapID = read_dword(m_object + 0x2F8 + i * 4)
                local weap = getobject(weapID)
                if weap then
                    destroyobject(weapID)
                end
            end
        end
        if colorspawn == nil then colorspawn = { } end
        if colorspawn[PlayerIndex] == nil then colorspawn[PlayerIndex] = { } end
        if colorspawn[PlayerIndex][1] then
            movobjectcoords(m_objectId, colorspawn[PlayerIndex][1], colorspawn[PlayerIndex][2], colorspawn[PlayerIndex][3])
            colorspawn[PlayerIndex] = { }
        end
        if suspend_table[ip] then
            suspend_table[ip] = nil
        end
        if ghost_table[ip] then
            ghost_table[ip] = nil
        end
    end
end

function OnClientUpdate(PlayerIndex)
    local id = resolveplayer(PlayerIndex)
    local m_objectId = get_dynamic_player(PlayerIndex)
    if m_objectId then
        local m_object = getobject(m_objectId)
        if not scrim_mode then
            if m_object then
            local x,y,z = getobjectcoords(m_objectId)
                if x ~= loc[id][1] or y ~= loc[id][2] or z ~= loc[id][3] then
                    if not loc[id][1] then
                        loc[id][1] = x
                        loc[id][2] = y
                        loc[id][3] = z
                    elseif m_object then
                        local result = OnPositionUpdate(PlayerIndex, m_objectId, x, y, z)
                        if result == 0 then
                        movobjectcoords(m_objectId, loc[id][1], loc[id][2], loc[id][3])
                    else
                        loc[id][1] = x
                        loc[id][2] = y
                        loc[id][3] = z
                    end
                end
            end
        end
    end
    if tbag_detection then
        if tbag[PlayerIndex] == nil then
            tbag[PlayerIndex] = {}
        end
        if tbag[PlayerIndex].name and tbag[PlayerIndex].x then
            if not isinvehicle(PlayerIndex) then
                if check_sphere(m_objectId ,tbag[PlayerIndex].x ,tbag[PlayerIndex].y ,tbag[PlayerIndex].z , 5) then
                local obj_crouch = read_byte(m_object + 0x2A0)
                    if obj_crouch == 3 and crouch[id] == nil then
                        crouch[id] = OnPlayerCrouch(PlayerIndex)
                    elseif obj_crouch ~= 3 and crouch[id] ~= nil then
                        crouch[id] = nil
                        end
                    end
                end
            end
        end
    end
end

function OnObjectInteraction(PlayerIndex, objId, mapId)
    local Pass = nil
    if noweapons or Noweapons[getip(PlayerIndex)] then
        local name, type = gettaginfo(mapId)
        if type == "weap" then
            Pass = false
        end
    end
    return Pass
end

function OnWeaponReload(PlayerIndex, weapon)
    local reload = nil
    if infammo then
        write_word(getobject(weapon) + 0x2B6, 9999)
        write_word(getobject(weapon) + 0x2B8, 9999)
        updateammo(weapon)
        reload = false
    end
    return reload
end

function OnVehicleEntry(PlayerIndex, Seat)
    
end

function OnVehicleEject(PlayerIndex, forceEject, relevant)
    local m_objectId = get_dynamic_player(PlayerIndex)
    if m_objectId then
        local m_object = getobject(m_objectId)
        local vehicleId = read_dword(m_object + 0x11C)
        if vehicleId then
            write_bit(getobject(vehicleId) + 0x10, 7, 0)
        end
    end
    return nil
end

function OnDamageApplication(PlayerIndex, CauserIndex, MetaID, Damage, HitString, Backtap)
    last_damage[PlayerIndex] = MetaID
    if tbag_detection then
        local player_object = get_dynamic_player(PlayerIndex)
        if player_object then
            local x, y, z = read_vector3d(player_object + 0x5C)
            if victim_coords[PlayerIndex] == nil then
                victim_coords[PlayerIndex] = { }
            end
            if victim_coords[PlayerIndex] then
                victim_coords[PlayerIndex].x = x
                victim_coords[PlayerIndex].y = y
                victim_coords[PlayerIndex].z = z
            end
        end
    end
end

function OnDamageApplication(PlayerIndex, CauserIndex, MetaID, Damage, HitString, Backtap)
    if CauserIndex then
        if PlayerIndex then
            if mode[getip(CauserIndex)] == "destroy" then
                if tagid ~= 0xE63504C1 then
                destroyobject(receiver_id)
            end
            elseif mode[getip(CauserIndex)] == "entergun" then
                enter_vehicle(PlayerIndex, receiver_id, 0)
            end
        end
    end
end

function OnDamageLookup(receiver_id, causer_id, mapId)
    if receiver_id and tbag_detection then
        local PlayerIndex = objectidtoplayer(receiver_id)
        if PlayerIndex then
            local x, y, z = getobjectcoords(receiver_id)
            if victim_coords[PlayerIndex] == nil then
                victim_coords[PlayerIndex] = { }
            end
            if victim_coords[PlayerIndex] then
                victim_coords[PlayerIndex].x = x
                victim_coords[PlayerIndex].y = y
                victim_coords[PlayerIndex].z = z
            end
        end
    end
    if causer_id and receiver_id then
        local c_player = objectidtoplayer(causer_id)
        local r_player = objectidtoplayer(receiver_id)
        if r_player and c_player and c_player ~= r_player then
            local c_ip = getip(c_player)
            if dmgmultiplier[c_ip] ~= 1 then
                odl_multiplier(dmgmultiplier[c_ip])
            end
            if multiteam_vehicles then
                local count = r_player
                while (getteam(c_player) == count) do
                    count = count + 1
                end
                write_byte(getplayer(r_player) + 0x20, count)
                timer(100, "multiteamtimer", r_player)
            end
        end
    end
    local tagname = gettaginfo(mapId)
    if deathless and tagname ~= "globals\\distance" and tagname ~= "globals\\falling" then
        return false
    end
    if deathless or not falldamage then
        if (tagname == "globals\\distance" or tagname == "globals\\falling") then
            odl_multiplier(0.001)
        end
    end
    return nil
end

function getobject(PlayerIndex)
    local m_player = get_player(PlayerIndex)
    if m_player ~= 0 then
        local ObjectId = read_dword(m_player + 0x24)
        return ObjectId
    end
    return nil
end

function OnPositionUpdate(PlayerIndex, m_objectId, x, y, z)
    local id = resolveplayer(PlayerIndex)
    if control_table ~= nil and control_table[id] and control_table[id][1] then
        for i = 1, #control_table[id] do
            local victim = control_table[id][i]
            local m_playerObjId = get_dynamic_player(victim)
            if m_playerObjId then
                local m_object = getobject(m_playerObjId)
                if m_object then
                    local m_vehicle = getobject(read_dword(m_object + 0x11C))
                    if m_vehicle == nil then
                        local m_controlObject = getobject(m_objectId)
                        local x_vel = read_float(m_controlObject + 0x68)
                        local y_vel = read_float(m_controlObject + 0x6C)
                        write_float(m_object + 0x68, x_vel)
                        write_float(m_object + 0x6C, y_vel)
                    end
                end
            end
        end
    end
    return 1
end

function Command_AddRconPassword(executor, command, password, level, count)
    if count == 2 or count == 3 then
        local bool = true
        for k, v in pairs(rcon_passwords) do
            if rcon_passwords[k] ~= { } and rcon_passwords[k] ~= nil then
                for key, value in ipairs(rcon_passwords[k]) do
                    if rcon_passwords[k][key].password == password then
                        bool = false
                    end
                end
            end
        end
        if bool then
            if string.len(password) > 3 then
                if level then
                    if access_table[tonumber(level)] then
                        rcon_passwords[rcon_passwords_id] = { }
                        table.insert(rcon_passwords[rcon_passwords_id], { ["password"] = password, ["level"] = level })
                        rcon_passwords_id = rcon_passwords_id + 1
                        sendresponse(password .. " has been added as an rcon password", command, executor)
                    else
                        sendresponse("That is not a level", command, executor)
                    end
                else
                    rcon_passwords[rcon_passwords_id] = { }
                    table.insert(rcon_passwords[rcon_passwords_id], { ["password"] = password, ["level"] = - 1 })
                    rcon_passwords_id = rcon_passwords_id + 1
                    sendresponse(password .. " has been added as an rcon password", command, executor)
                end
            else
                sendresponse(password .. " is too short to be an rcon password", command, executor)
            end
        else
            sendresponse(password .. " is already an rcon password", command, executor)
        end
    else
        sendresponse("Invalid Syntax: " .. command .. " [password] {level}", command, executor)
    end
end

function Command_Adminadd(executor, command, PlayerIndex, nickname, level, count)
    if count == 4 and tonumber(level) then
        if string.len(PlayerIndex) < 32 then
            local PlayerIndex = tonumber(PlayerIndex) -1
            if getplayer(PlayerIndex) then
                local hash = gethash(PlayerIndex)
                if not admin_table[hash] then
                    if tonumber(level) <= #access_table then
                        admin_table[hash] = { }
                        admin_table[hash].level = level
                        admin_table[hash].name = nickname
                        sendresponse(getname(PlayerIndex) .. " is now a hash admin", command, executor)
                        local file = io.open(profilepath .. "commands_admins.txt", "a")
                        for k, v in pairs(admin_table) do
                            file:write(tostring(admin_table[k].name .. "," .. k .. "," .. admin_table[k].level) .. "\n")
                        end
                        file:close()
                    else
                        sendresponse("Invalid Level", command, executor)
                    end
                else
                    sendresponse(getname(PlayerIndex) .. " is already a hash admin", command, executor)
                end
            else
                sendresponse("Invalid Player", command, executor)
            end
        elseif string.len(PlayerIndex) == 32 then
            if nickname then
                if not admin_table[PlayerIndex] then
                    if tonumber(level) <= #access_table then
                        admin_table[PlayerIndex] = { }
                        admin_table[PlayerIndex].level = level
                        admin_table[PlayerIndex].name = nickname
                        sendresponse(nickname .. " is now a hash admin", command, executor)
                        local file = io.open(profilepath .. "commands_admins.txt", "a")
                        for k, v in pairs(admin_table) do
                            file:write(tostring(admin_table[k].name .. "," .. k .. "," .. admin_table[k].level) .. "\n")
                        end
                        file:close()
                    else
                        sendresponse("Invalid Level", command, executor)
                    end
                else
                    sendresponse(nickname .. " is already an admin", command, executor)
                end
            end
        else
            sendresponse("Invalid Hash", command, executor)
        end
    else
        sendresponse("Invalid Syntax: " .. command .. " [player or hash] [nickname] [level]", command, executor)
    end
end

function Command_Admindel(executor, command, nickname, count)
    if count == 2 and tonumber(ID) or count == 3 and(t[2] == "del") then
        if type(admin_table) ~= nil then
            local bool = true
            for k, v in pairs(admin_table) do
                if admin_table[k] then
                    if admin_table[k].name == nickname then
                        admin_table[k] = nil
                        bool = false
                    end
                end
            end
            if bool then
                sendresponse("There are no hash admins with a nickname of '" .. nickname .. "'", command, executor)
            else
                sendresponse(nickname .. " is no longer a hash admin", command, executor)
            end
        else
            sendresponse("There are no hash admins on this server.", command, executor)
        end
    else
        sendresponse("Invalid Syntax: " .. command .. " [nickname]", command, executor)
    end
end

function Command_Adminrevoke(executor, command, PlayerIndex, count)
    if count == 2 then
        local players = getvalidplayers(PlayerIndex, executor)
        if players then
            for j = 1, #players do
                local hash = gethash(players[j])
                local ip = getip(players[j])
                if ipadmins[ip] or admin_table[hash] then
                    admin_table[hash] = nil
                    ipadmins[ip] = nil
                    sendresponse(getname(players[j]) .. " is no longer an admin", command, executor)
                else
                    sendresponse(getname(players[j]) .. " is not an admin", command, executor)
                end
            end
        else
            sendresponse("Invalid Player", command, executor)
        end
    else
        sendresponse("Invalid Syntax: " .. command .. " [player]", command, executor)
    end
end

function Command_AFK(executor, command, PlayerIndex, count)
    if count == 1 then
        if executor ~= nil then
            local id = resolveplayer(executor)
            local m_player = getplayer(executor)
            local PLAYER_ID = get_var(executor, "$n")
            players_alive[PLAYER_ID].AFK = executor
            sendresponse("You are now afk", command, executor)
        else
            sendresponse("Invalid Player", command, executor)
        end
    elseif count == 2 then
        local players = getvalidplayers(PlayerIndex, executor)
        if players then
            for i = 1, #players do
                local id = resolveplayer(players[i])
                local PLAYER_ID = get_var(id, "$n")
                players_alive[PLAYER_ID].AFK = id
                sendresponse(getname(players[i]) .. " is now afk", command, executor)
            end
        else
            sendresponse("Invalid Player", command, executor)
        end
    else
        sendresponse("Invalid Syntax: " .. command .. " {player}", command, executor)
    end
end

function Command_AdminList(executor, command, count)
    if count == 1 or t[2] == "list" then
        sendresponse("Showing both IP Admins and Hash Admins.", command, executor)
        sendresponse("[Name] - [Level] - [Admin Type]", command, executor)
        local admins = { }
        for k, v in pairs(admin_table) do
            local name = admin_table[k].name
            local level = admin_table[k].level
            admins[name] = { "hash", "notip", level }
        end
        for k, v in pairs(ipadmins) do
            local name = ipadmins[k].name
            local level = ipadmins[k].level
            if admins[name] and admins[name] ~= { } then
                admins[name][2] = "ip"
            else
                admins[name] = { "nothash", "ip", level }
            end
        end
        for k, v in pairs(admins) do
            local message = ""
            if admins[k][1] == "hash" and admins[k][2] == "ip" then
                message = k .. " - " .. admins[k][3] .. " - Hash admin  IP Admin"
            elseif admins[k][1] == "hash" then
                message = k .. " - " .. admins[k][3] .. " - Hash admin"
            elseif admins[k][2] == "ip" then
                message = k .. " - " .. admins[k][3] .. " - IP Admin"
            end
            sendresponse(message, command, executor)
        end
    else
        sendresponse("Invalid Syntax: " .. command, command, executor)
    end
end

function Command_Alias(executor, command, PlayerIndex, count)
    if count == 2 then
        local players = getvalidplayers(PlayerIndex, executor)
        if players then
            if executor ~= nil then
                for i = 1, #players do
                    execute_command("alias " .. resolveplayer(players[i]), executor)
                end
            else
                for i = 1, #players do
                    execute_command("alias " .. resolveplayer(players[i]), false)
                end
            end
        else
            sendresponse("Invalid Player", command, executor)
        end
    else
        sendresponse("Invalid Syntax: " .. command .. " [player]", command, executor)
    end
end

function Command_AdminBlocker(executor, command, type, count)
    if count == 1 then
        if admin_blocker == 0 then
            sendresponse("Admins can kick/ban another admin", command, executor)
        elseif admin_blocker == 1 then
            sendresponse("Admins can't kick/ban another admin with higher level.", command, executor)
        elseif admin_blocker == 2 then
            sendresponse("Admins can't kick/ban another admin with higher or equal level.", command, executor)
        elseif admin_blocker == 3 then
            sendresponse("Admins can't kick/ban another admins unless they can do all commands.", command, executor)
        end
    elseif count == 2 then
        if tonumber(type) then
            type = tonumber(type)
            if type == 0 then
                admin_blocker = 0
                sendresponse("Admins can kick/ban another admin", command, executor)
            elseif type == 1 then
                admin_blocker = 1
                sendresponse("Admins can't kick/ban another admin with higher level.", command, executor)
            elseif type == 2 then
                admin_blocker = 2
                sendresponse("Admins can't kick/ban another admin with higher or equal level.", command, executor)
            elseif type == 3 then
                admin_blocker = 3
                sendresponse("Admins can't kick/ban another admins unless they can do all commands..", command, executor)
            else
                sendresponse("Type: 0 Admin can kick/ban another admin.\nType: 1 Admin can't kick/ban another admin with higher level.\nType: 2 Admin can't kick/ban another admin with higher or equal level.\nType: 3 Admins can't kick/ban another admins unless they can do all commands.", command, executor)
            end
        else
            sendresponse("Type: 0 Admin can kick/ban another admin.\nType: 1 Admin can't kick/ban another admin with higher level.\nType: 2 Admin can't kick/ban another admin with higher or equal level.\nAdmins can't kick/ban another admins unless they can do all commands.", command, executor)
        end
    else
        sendresponse("Invalid Syntax: " .. commannd .. " {type}", command, executor)
    end
end

function Command_AntiCaps(executor, command, boolean, count)
    if count == 1 then
        if anticaps then
            sendresponse("AntiCaps is currently on", command, executor)
        else
            sendresponse("AntiCaps is currently off", command, executor)
        end
    elseif count == 2 then
        if (boolean == "1" or boolean == "true") and anticaps ~= true then
            anticaps = true
            sendresponse("AntiCaps is now enabled", command, executor)
        elseif (boolean == "1" or boolean == "true") and anticaps == true then
            sendresponse("AntiCaps is already enabled", command, executor)
        elseif (boolean == "0" or boolean == "false") and anticaps ~= false then
            anticaps = false
            sendresponse("AntiCaps is now disabled", command, executor)
        elseif anticaps == nil then
            anticaps = false
            sendresponse("AntiCaps is now disabled", command, executor)
        elseif (boolean == "0" or boolean == "false") and anticaps == false then
            sendresponse("AntiCaps is already disabled", command, executor)
        else
            sendresponse("Invalid Boolean: 0 for false, 1 for true", command, executor)
        end
    else
        sendresponse("Invalid Syntax: " .. command .. " {boolean}", command, executor)
    end
end

function Command_AntiSpam(executor, command, type, count)
    if count == 1 then
        if antispam == nil then antispam = "all" end
        sendresponse("AntiSpam is set to " .. antispam, command, executor)
    elseif count == 2 then
        type = string.lower(type)
        if type == "all" or type == "players" or type == "off" then
            antispam = type
            sendresponse("AntiSpam now set to " .. antispam, command, executor)
        else
            type = "off"
            sendresponse("Invalid Type", command, executor)
        end
    else
        sendresponse("Invalid Syntax: " .. command .. " {all | players | off}", command, executor)
    end
end

function Command_BalanceTeams(executor, command, count)
    if team_play then
        if count == 1 then
            local msg = ""
            if getteamsize(1) == getteamsize(0) then
                msg = "Teams are balanced"
            elseif getteamsize(1) + 1 == getteamsize(0) then
                msg = "Teams are balanced"
            elseif getteamsize(1) == getteamsize(0) + 1 then
                msg = "Teams are balanced"
            elseif getteamsize(1) > getteamsize(0) then
                changeteam(SelectPlayer(1), true)
                execute_command_sequence("wait 0;st " .. SelectPlayer(1))
                msg = "Balancing Teams"
                say(msg)
            elseif getteamsize(1) < getteamsize(0) then
                execute_command_sequence("wait 0;st " .. SelectPlayer(1))
                msg = "Balancing Teams"
                say(msg)
            end
            sendresponse(msg, command, executor)
        else
            sendresponse("Invalid Syntax: " .. command, command, executor)
        end
    else
        sendresponse("This command is disabled since it is not a team based game.", command, executor)
    end
end

function Command_Ban(executor, command, PlayerIndex, time, count)
    local bool = false
    if count == 2 or count == 3 then
        local players = getvalidplayers(PlayerIndex, executor)
        if players then
            for i = 1, #players do
                if CheckAccess(executor, command, players[i], getaccess(executor)) then
                    local msg = getname(players[i]) .. " has been banned from the server"
                    cprint(msg)
                    bool = true
                else
                    local Command = getvalidformat(command)
                    sendresponse("You cannot execute " .. Command .. " on this admin.", command, executor)
                    sendresponse(tostring(getname(executor)) .. " attemped to use " .. Command .. " on you", command, players[i])
                end
            end
        else
            sendresponse("Invalid Player", command, executor)
        end
    else
        sendresponse("Invalid Syntax: " .. command .. ' [PlayerIndex] {time}.', command, executor)
    end
    return bool
end

function Command_Ban2(executor, command, PlayerIndex, message, time, count)
    if count >= 2 and count <= 4 then
        local players = getvalidplayers(PlayerIndex, executor)
        if players then
            local name = "the Server"
            if executor ~= nil then name = getname(executor) end
            for i = 1, #players do
                if CheckAccess(executor, command, players[i], getaccess(executor)) then
                    local playername = getname(players[i])
                    message = tostring(message) or "None Given"
                    BanReason(playername .. " was banned by " .. name .. " Reason: " .. message .. " Type: Hash Ban")
                    say(playername .. " was banned by " .. name .. " Reason: " .. message)
                    sendresponse(getname(players[i]) .. " has been banned from the server", command, executor)
                    if time then
                        execute_command("sv_ban " .. resolveplayer(players[i]) .. " " .. time)
                    else
                        execute_command("sv_ban " .. resolveplayer(players[i]))
                    end
                else
                    local Command = getvalidformat(command)
                    sendresponse("You cannot execute " .. Command .. " on this admin.", command, executor)
                    sendresponse(tostring(getname(executor)) .. " attemped to use " .. Command .. " on you", command, players[i])
                end
            end
        else
            sendresponse("Invalid Player", command, executor)
        end
    else
        sendresponse("Invalid Syntax: " .. command .. " [player] {reason} {time}", command, executor)
    end
end

function Command_Bos(executor, command, PlayerIndex, count)
    if count == 2 then
        local player_number = tonumber(PlayerIndex)
        local bos_entry = bos_table[player_number]
        if bos_entry == nil then
            sendresponse("Invalid Player", command, executor)
        else
            local words = tokenizestring(bos_entry, ",")
            local bool = true
            for k, v in pairs(boslog_table) do
                if bos_entry == v then
                    bool = false
                end
            end
            if bool then
                sendresponse("Adding " .. words[1] .. " to BoS.", command, executor)
                sendresponse("Entry: " .. words[1] .. " - " .. words[2] .. " - " .. words[3], command, executor)
                table.insert(boslog_table, bos_entry)
                local file = io.open(profilepath .. "commands_bos.data", "w")
                if file then
                    for k, v in pairs(boslog_table) do
                        if v then
                            cprint("Adding " .. words[1] .. " to BoS.", 2+8)
                            cprint("Entry: " .. words[1] .. " - " .. words[2] .. " - " .. words[3], 2+8)
                            file:write(v .. "\n")
                        end
                    end
                    file:close()
                end
            else
                sendresponse(words[1] .. " is already on the BoS", command, executor)
            end
        end
    else
        sendresponse("Invalid Syntax: " .. command .. " [player]", command, executor)
    end
end

function Command_Banlist(executor, command, count)
    if count == 1 then
        local response = execute_command("sv_banlist", true)
        sendresponse(response[1], command, executor)
    else
        sendresponse("Invalid Syntax: " .. command, command, executor)
    end
end

function Command_Boslist(executor, command, count)
    if count == 1 then
        local response = "[ID - Name - Hash - IP]\n"
        for k, v in pairs(boslog_table) do
            if v then
                local words = tokenizestring(v, ",")
                response = response .. "\n[" .. k .. " " .. words[1] .. " - " .. words[2] .. " - " .. words[3] .. "]"
            end
        end
        sendresponse(response, command, executor)
    else
        sendresponse("Invalid Syntax: " .. command, command, executor)
    end
end

function Command_Bosplayers(executor, command, count)
    if count == 1 then
        local response = "ID  |  Name\n"
        for i = 1, 16 do
            if bos_table[i] then
                local words = tokenizestring(bos_table[i], ",")
                response = response .. "\n" .. i .. "  |  " .. words[1]
            end
        end
        sendresponse(response, command, executor)
    else
        sendresponse("Invalid Syntax: " .. command, command, executor)
    end
end

function Command_ChatCommands(executor, command, boolean, count)
    cprint("Command_ChatCommands()...", 2 + 8)
    if count == 1 then
        if chatcommands then
            sendresponse("Chat Commands are currently on", command, executor)
        else
            sendresponse("Chat Commands are currently off", command, executor)
        end
    elseif count == 2 then
        if (boolean == "1" or boolean == "true") and chatcommands ~= true then
            chatcommands = true
            sendresponse("Chat Commands are now enabled", command, executor)
        elseif (boolean == "1" or boolean == "true") and chatcommands == true then
            sendresponse("Chat Commands are already enabled", command, executor)
        elseif (boolean == "0" or boolean == "false") and chatcommands ~= false then
            chatcommands = false
            sendresponse("Chat Commands are now disabled", command, executor)
        elseif chatcommands == nil then
            chatcommands = true
            sendresponse("Chat Commands are now enabled", command, executor)
        elseif (boolean == "0" or boolean == "false") and chatcommands == false then
            sendresponse("Chat Commands are already disabled", command, executor)
        else
            sendresponse("Invalid Boolean: 0 for false, 1 for true", command, executor)
        end
    else
        sendresponse("Invalid Syntax: " .. command .. " {boolean}", command, executor)
    end
end

function Command_ChangeLevel(executor, command, nickname, level, count)
    local bool_hash = false
    local bool_ip = false
    if count == 2 then
        if admin_table or ipadmins then
            local level_hash
            local level_ip
            if admin_table then
                for k, v in pairs(admin_table) do
                    if admin_table[k].name == nickname then
                        level_hash = admin_table[k].level
                        bool_hash = true
                        break
                    end
                end
            end
            if ipadmins then
                for k, v in pairs(ipadmins) do
                    if ipadmins[k].name == nickname then
                        level_ip = ipadmins[k].level
                        bool_ip = true
                        break
                    end
                end
            end
            if bool_hash and bool_ip then
                sendresponse(nickname .. " is a level: " .. level_hash .. " Hash and a level: " .. level_ip .. " IP Admin", command, executor)
            elseif bool_hash and not bool_ip then
                sendresponse(nickname .. " is a level: " .. level_hash .. " Hash admin", command, executor)
            elseif bool_ip and not bool_hash then
                sendresponse(nickname .. " is a level: " .. level_ip .. " IP admin", command, executor)
            elseif not bool_hash and not bool_ip then
                sendresponse("Invalid nickname", command, executor)
            end
        else
            sendresponse("No admins in the server", command, executor)
        end
    elseif count == 3 and tonumber(level) then
        if admin_table or ipadmins then
            if access_table[tonumber(level)] then
                if admin_table then
                    for k, v in pairs(admin_table) do
                        if admin_table[k].name == nickname then
                            admin_table[k].level = level
                            bool_hash = true
                            break
                        end
                    end
                end
                if ipadmins then
                    for k, v in pairs(ipadmins) do
                        if ipadmins[k].name == nickname then
                            ipadmins[k].level = level
                            bool_ip = true
                            break
                        end
                    end
                end
                if bool_hash and bool_ip then
                    sendresponse(nickname .. " is now a level: " .. level .. " Hash and now a level: " .. level .. " IP Admin", command, executor)
                elseif bool_hash and not bool_ip then
                    sendresponse(nickname .. " is now a level: " .. level .. " Hash admin", command, executor)
                elseif bool_ip and not bool_hash then
                    sendresponse(nickname .. " is now a level: " .. level .. " IP admin", command, executor)
                elseif not bool_hash and not bool_ip then
                    sendresponse("Invalid nickname", command, executor)
                end
            else
                sendresponse("Invalid level", command, executor)
            end
        else
            sendresponse("No admins in the server", command, executor)
        end
    elseif count == 3 and not tonumber(level) then
        sendresponse("The level needs to be a number", command, executor)
    else
        sendresponse("Invalid Syntax: " .. command .. " [nickname] {level}", command, executor)
    end
end

function Command_Changeteam(executor, command, PlayerIndex, count)
    if count == 2 then
        local players = getvalidplayers(PlayerIndex, executor)
        if players then
            for i = 1, #players do
                changeteam(players[i], false)
                kill(players[i])
                sendresponse(getname(players[i]) .. " has been forced to change teams", command, executor)
            end
        else
            sendresponse("Invalid Player", command, executor)
        end
    else
        sendresponse("Invalid Syntax: " .. command .. " [player]", command, executor)
    end
end

function Command_Control(executor, command, victim, Controller, count)
    if count == 3 then
        local victims = getvalidplayers(victim)
        local controller = getvalidplayers(Controller)
        if victims and controller then
            if controller[2] == nil then
                for i = 1, #victims do
                    local id = resolveplayer(controller[1])
                    local m_playerObjId = get_dynamic_player(controller[1])
                    if m_playerObjId then
                        if victims[i] ~= controller[1] then
                            table.insert(control_table[id], victims[i])
                            sendresponse(getname(victims[i]) .. " is now being controlled by " .. getname(controller[1]), command, executor)
                            local m_objectId = get_dynamic_player(victims[i])
                            if m_objectId then
                                local m_object = getobject(m_objectId)
                                if m_object then
                                    local m_vehicleId = read_dword(m_object + 0x11C)
                                    local m_vehicle = getobject(m_vehicleId)
                                    if m_vehicle then
                                        local seat = readword(m_vehicle + 0x120)
                                        exitvehicle(victims[i])
                                        entervehicle(controller[i], m_vehicleId, seat)
                                        local x, y, z = getobjectcoords(m_playerObjId)
                                        local vehid = createobject(ghost_tag_id, 0, 30, false, x, y, z + 5)
                                        entervehicle(controller[i], vehid, 0)
                                        timer(200, "DelayEject", controller[1])
                                        movobjectcoords(m_playerObjId, x, y, z + 0.5)
                                        entervehicle(victims[i], m_vehicleId, seat)
                                    end
                                end
                            end
                        elseif victims[i] == controller[1] then
                            local bool = false
                            for j = 1, 16 do
                                for k = 1, 16 do
                                    if control_table[j][k] == victims[i] then
                                        control_table[j][k] = nil
                                        bool = true
                                        break
                                    end
                                end
                                if bool then
                                    break
                                end
                            end
                            local m_objectId = get_dynamic_player(controller[1])
                            if m_objectId then
                                local m_object = getobject(m_objectId)
                                local m_vehicleId = read_dword(m_object + 0x11C)
                                local m_vehicle = getobject(m_vehicleId)
                                if m_vehicle then
                                    local seat = readword(m_object + 0x120)
                                    entervehicle(controller[1], m_vehicleId, 0)
                                    entervehicle(controller[1], m_vehicleId, seat)
                                    sendresponse(getname(controller[1]) .. " is now being controlled by " .. getname(controller[1]), command, executor)
                                else
                                    sendresponse(getname(controller[1]) .. " is no longer being controlled", command, executor)
                                end
                            end
                        end
                    end
                end
            else
                sendresponse("Victims can only be controlled by one person.", command, executor)
            end
        else
            sendresponse("Invalid Player", command, executor)
        end
    else
        sendresponse("Invalid Syntax: " .. command .. " [victims] [controller]", command, executor)
    end
end

function Command_Count(executor, command, count)
    if count == 1 and uniques_enabled then
        sendresponse("There are " .. tostring(uniques) .. " unique users that have been to this server", command, executor)
    elseif not uniques_enabled then
        sendresponse("'sv_uniques_enabled' is currently disabled.", command, executor)
    else
        sendresponse("Invalid Syntax: " .. command, command, executor)
    end
end

function Command_CountUniques(executor, command, boolean, count)
    if count == 1 then
        if uniques_enabled then
            sendresponse("Unique Player Counting is currently on", command, executor)
        else
            sendresponse("Unique Player Counting is currently off", command, executor)
        end
    elseif count == 2 then
        if (boolean == "1" or boolean == "true") and uniques_enabled ~= true then
            uniques_enabled = true
            sendresponse("Unique Player Counting is now enabled", command, executor)
            local file = io.open(profilepath .. "uniques.txt", "r")
            if file then
                for line in file:lines() do
                    local words = tokenizestring(line, ",")
                    local count = #words
                    if count == 3 then
                        unique_table[words[1]] = { words[2], words[3] }
                        uniques = uniques + 1
                    end
                end
                file:close()
            end
        elseif (boolean == "1" or boolean == "true") and uniques_enabled == true then
            sendresponse("Unique Player Counting is already enabled", command, executor)
        elseif (boolean == "0" or boolean == "false") and uniques_enabled ~= false then
            uniques_enabled = false
            sendresponse("Unique Player Counting is now disabled", command, executor)
        elseif uniques_enabled == nil then
            uniques_enabled = false
            sendresponse("Unique Player Counting is now disabled", command, executor)
        elseif (boolean == "0" or boolean == "false") and uniques_enabled == false then
            sendresponse("Unique Player Counting is already disabled", command, executor)
        else
            sendresponse("Invalid Boolean: 0 for false, 1 for true", command, executor)
        end
    else
        sendresponse("Invalid Syntax: " .. command .. " {boolean}", command, executor)
    end
end

function Command_Commands(executor, command, count)
    if count == 1 and executor ~= nil then
        local access
        local level
        if admin_table[gethash(executor)] then
            access = tonumber(admin_table[gethash(executor)].level)
        elseif ipadmins[getip(executor)] then
            access = tonumber(ipadmins[getip(executor)].level)
        end
        sendresponse("Commands: ", command, executor)
        if access == 0 then
            sendresponse("All Commands", command, executor)
        else
            local words = tokenizestring(access_table[access], ",")
            local count = #words
            local response = ""
            for i = 1, count do
                response = response .. " - " .. words[i]
                if i % 3 == 0 then
                    response = response .. "\n"
                end
            end
            sendresponse(response, command, executor)
        end
    elseif executor == nil then
        sendresponse("All Commands", command, executor)
    else
        sendresponse("Invalid Syntax: " .. command, command, executor)
    end
end

function Command_Crash(executor, command, PlayerIndex, count)
    if count == 2 and not gameend then
        local players = getvalidplayers(PlayerIndex, executor)
        if players then
            for i = 1, #players do
                local player_object = get_dynamic_player(players[i])
                if (player_object ~= 0) then
                    local x, y, z = read_vector3d(player_object + 0x5C)
                    local vehicleId = spawn_object("vehi", "vehicles\\rwarthog\\rwarthog", x, y, z)
                    local veh_obj = get_object_memory(vehicleId)
                    if (veh_obj ~= 0) then
                        for j = 0, 20 do
                            enter_vehicle(vehicleId, players[i], j)
                            exit_vehicle(players[i])
                        end
                        destroy_object(vehicleId)
                        sendresponse(getname(players[i]) .. " had their game crashed by an admin", command, executor)
                    end
                end
            end
        else
            sendresponse("Invalid Player", command, executor)
        end
    elseif gameend then
        sendresposne("You cannot crash a PlayerIndex while the game is ended. Wait until next game.", command, executor)
    else
        sendresponse("Invalid Syntax: " .. command .. " [player]", command, executor)
    end
end

function Command_DamageMultiplier(executor, command, PlayerIndex, value, count)
    if count == 2 then
        local players = getvalidplayers(PlayerIndex, executor)
        if players then
            for i = 1, #players do
                sendresponse(getname(players[i]) .. " has a damage multiplier of " .. dmgmultiplier[getip(players[i])], command, executor)
            end
        else
            sendresponse("Invalid Player", command, executor)
        end
    elseif count == 3 then
        value = tonumber(value)
        if value then
            local players = getvalidplayers(PlayerIndex, executor)
            if players then
                for i = 1, #players do
                    dmgmultiplier[getip(players[i])] = value
                    sendresponse(getname(players[i]) .. " has had his damage multiplier changed to " .. value, command, executor)
                end
            else
                sendresponse("Invalid Player", command, executor)
            end
        else
            sendresponse("Invalid Damage Multiplier", command, executor)
        end
    else
        sendresponse("Invalid Syntax: " .. command .. " [player] [damage multiplier]", command, executor)
    end
end

function Command_Deathless(executor, command, boolean, count)
    if count == 1 then
        if deathless then
            sendresponse("Deathless is currently enabled.", command, executor)
        else
            sendresponse("Deathless is currently disabled", command, executor)
        end
    elseif count == 2 then
        if (boolean == "1" or boolean == "true") and not deathless then
            sendresponse("Deathless player is now on. You cannot die.", command, executor)
            deathless = true
        elseif boolean == "1" or boolean == "true" then
            sendresponse("Deathless is already enabled", command, executor)
        elseif (boolean == "0" or boolean == "false") and deathless then
            sendresponse("Deathless player is now off.", command, executor)
            deathless = false
        elseif deathless == nil then
            sendresponse("Deathless player is now off.", command, executor)
            deathless = false
        elseif boolean == "0" or boolean == "false" then
            sendresponse("Deathless is already disabled", command, executor)
        else
            sendresponse("Invalid Boolean: 0 for false, 1 for true", command, executor)
        end
    else
        sendresponse("Invalid Syntax: " .. command .. " {boolean}", command, executor)
    end
end

function Command_DelRconPassword(executor, command, password, count)
    if count == 2 then
        local bool = false
        for k, v in pairs(rcon_passwords) do
            if rcon_passwords[k] ~= nil and rcon_passwords[k] ~= { } then
                for key, value in ipairs(rcon_passwords[k]) do
                    if rcon_passwords[k][key].password == password then
                        table.remove(rcon_passwords, k)
                        bool = true
                    end
                end
            end
        end
        if bool then
            sendresponse(password .. " is no longer an rcon password", command, executor)
        else
            sendresponse(password .. " is not an rcon password", command, executor)
        end
    else
        sendresponse("Invalid Syntax: " .. command .. " [password]", command, executor)
    end
end

function Command_Execute(executor, command, access)
    local t = tokenizestring(command)
    if t[2] == nil or t[2] == "sv_script_reload" then
        return
    end
    if CheckAccess(executor, t[2], t[3], access) then
        sendresponse("Executed " .. string.sub(command, 4), command, executor)
        local response = execute_command(string.sub(command, 4), true)
        if response then
            if type(response) == "table" then
                local Response = response[1]
                local count = #response
                while (count > 1) do
                    Response = Response .. " " .. response[count]
                    count = count - 1
                end
                sendresponse(Response, command, executor)
            else
                sendresponse(response[1], command, executor)
            end
        end
    else
        local Command = getvalidformat(t[2])
        sendresponse("You cannot execute " .. Command .. " on this admin.", command, executor)
        sendresponse(tostring(getname(executor)) .. " attemped to use " .. Command .. " on you", command, players[i])
    end
end

function Command_Eject(executor, command, PlayerIndex, count)
    if count == 1 and executor ~= nil then
        local m_objectId = get_dynamic_player(executor)
        if m_objectId then
            local m_object = getobject(m_objectId)
            if m_object then
                if isinvehicle(executor) then
                    exitvehicle(executor)
                    sendresponse("Ejecting you from your vehicle", command, executor)
                else
                    sendresponse("You are not in a vehicle", command, executor)
                end
            else
                sendresponse("You are dead", command, executor)
            end
        end
    elseif count == 1 and executor == nil then
        sendresponse("The Server cannot be ejected froma vehicle", command, executor)
    elseif count == 2 then
        local players = getvalidplayers(PlayerIndex, executor)
        if players then
            for i = 1, #players do
                local m_player = getplayer(players[i])
                local m_objectId = get_dynamic_player(players[i])
                if m_objectId then
                    local m_object = getobject(m_objectId)
                    if m_object then
                        if isinvehicle(players[i]) then
                            exitvehicle(players[i])
                            sendresponse("Ejecting " .. getname(players[i]) .. " from his/her vehicle", command, executor)
                        else
                            sendresponse(getname(players[i]) .. " is not in a vehicle", command, executor)
                        end
                    else
                        sendresponse(getname(players[i]) .. " is dead", command, executor)
                    end
                end
            end
        else
            sendresponse("Invalid Player", command, executor)
        end
    else
        sendresponse("Invalid Syntax: " .. command .. " [player]", command, executor)
    end
end

function Command_Falldamage(executor, command, boolean, count)
    if count == 1 then
        if falldamage then
            sendresponse("Fall damage is currently on", command, executor)
        else
            sendresponse("Fall damage is currently off", command, executor)
        end
    elseif count == 2 then
        if (boolean == "1" or boolean == "true") and not falldamage then
            falldamage = true
            sendresponse("Fall damage is now on", command, executor)
        elseif (boolean == "1" or boolean == "true") then
            sendresponse("Fall damage is already on", command, executor)
        elseif boolean ~= "0" and boolean ~= "false" then
            sendresponse("Invalid Boolean: 0 for false, 1 for true", command, executor)
        elseif (boolean == "0" or boolean == "false") and(falldamage or falldamage == nil) then
            falldamage = false
            sendresponse("Fall damage is now off", command, executor)
        elseif boolean == "0" or boolean == "false" then
            sendresponse("Fall damage is already off", command, executor)
        else
            sendresponse("Invalid Boolean: 0 for false, 1 for true", command, executor)
        end
    else
        sendresponse("Invalid Syntax: " .. command .. " [boolean]", command, executor)
    end
end

function Command_FirstJoinMessage(executor, command, boolean, count)
    if count == 1 then
        if firstjoin_message then
            sendresponse("First Join Message is currently on", command, executor)
        else
            sendresponse("First Join Message is currently off", command, executor)
        end
    elseif count == 2 then
        if (boolean == "1" or boolean == "true") and firstjoin_message ~= true then
            firstjoin_message = true
            sendresponse("First Join Message is now enabled", command, executor)
        elseif (boolean == "1" or boolean == "true") and firstjoin_message == true then
            sendresponse("First Join Message is already enabled", command, executor)
        elseif (boolean == "0" or boolean == "false") and firstjoin_message ~= false then
            firstjoin_message = false
            sendresponse("First Join Message is now disabled", command, executor)
        elseif firstjoin_message == nil then
            firstjoin_message = false
            sendresponse("First Join Message is now disabled", command, executor)
        elseif (boolean == "0" or boolean == "false") and firstjoin_message == false then
            sendresponse("First Join Message is already disabled", command, executor)
        else
            sendresponse("Invalid Boolean: 0 for false, 1 for true", command, executor)
        end
    else
        sendresponse("Invalid Syntax: " .. command .. " {boolean}", command, executor)
    end
end

function Command_Follow(executor, command, PlayerIndex, count)
    if count == 2 then
        local players = getvalidplayers(PlayerIndex, executor)
        if players then
            for i = 1, #players do
                if executor ~= players[i] then
                    sendresponse(getname(executor) .. " is now following " .. getname(players[i]), command, executor)
                    local id = resolveplayer(executor)
                    local arguments = { executor, players[i] }
                    follow[id] = timer(20, "FollowTimer", arguments)
                else
                    sendresponse("You cannot follow yourself", command, executor)
                end
            end
        elseif PlayerIndex == "stop" or PlayerIndex == "none" then
            local id = resolveplayer(executor)
            if follow[id] then
                sendresponse(getname(executor) .. " is no longer following", command, executor)
                if follow[id] then
                    removetimer(follow[id])
                    follow[id] = nil
                end
            end
        else
            sendresponse("Invalid Player", command, executor)
        end
    else
        sendresponse("Invalid Syntax: " .. command .. " [player]", command, executor)
    end
end

function Command_Gethash(executor, command, PlayerIndex, count)
    if count == 2 then
        local players = getvalidplayers(PlayerIndex, executor)
        if players then
            for i = 1, #players do
                sendresponse(getname(players[i]) .. ": " .. gethash(players[i]), command, executor)
            end
        else
            sendresponse("Invalid Player", command, executor)
        end
    else
        sendresponse("Invalid Syntax: " .. command .. " [player]", command, executor)
    end
end

function Command_Getip(executor, command, PlayerIndex, count)
    if count == 2 then
        local players = getvalidplayers(PlayerIndex, executor)
        if players then
            for i = 1, #players do
                local id = resolveplayer(players[i])
                local ip = getip(players[i])
                sendresponse(getname(players[i]) .. ": " .. tostring(ip), command, executor)
            end
        else
            sendresponse("Invalid Player", command, executor)
        end
    else
        sendresponse("Invalid Syntax: " .. command .. " [player]", command, executor)
    end
end

function Command_Getloc(executor, command, PlayerIndex, count)
    if count == 1 and executor ~= nil then
        local player_object = get_dynamic_player(executor)
        if player_object then
            local x, y, z = getobjectcoords(player_object)
            x = round(x, 2)
            y = round(y, 2)
            z = round(z, 2)
            sendresponse("Your coords are: X: " .. x .. "  Y: " .. y .. "  Z: " .. z, command, executor)
        else
            sendresponse("You are dead", command, executor)
        end
    elseif count == 1 and executor == nil then
        sendresponse("The server does not have a location.", command, executor)
    elseif count == 2 then
        local players = getvalidplayers(PlayerIndex, executor)
        if players then
            for i = 1, #players do
                local player_object = get_dynamic_player(players[i])
                if player_object then
                    local x, y, z = getobjectcoords(player_object)
                    x = round(x, 2)
                    y = round(y, 2)
                    z = round(z, 2)
                    sendresponse(getname(players[i]) .. "'s coords are: X: " .. x .. "  Y: " .. y .. "  Z: " .. z, command, executor)
                else
                    sendresponse(getname(players[i]) .. " is dead", command, executor)
                end
            end
        else
            sendresponse("Invalid Player", command, executor)
        end
    else
        sendresponse("Invalid Syntax: " .. command .. " [player]", command, executor)
    end
end

function getobjectcoords(player_object)
    local x, y, z = read_vector3d(player_object + 0x5C)
    if player_object then
        return x, y, z
    end
end

function Command_Godmode(executor, command, PlayerIndex, count)
    if count == 1 and executor ~= nil then
        if deathless ~= 1 then
            local pl = getvalidplayers(PlayerIndex, executor)
            if executor ~= pl then
                cprint("Server cannot be on god mode!", 2 + 8)
            else
                local m_object = get_dynamic_player(executor)
                if m_object then
                    local ip = getip(executor)
                    if not gods[ip] then
                        write_float(m_object + 0xE0, 99999999)
                        write_float(m_object + 0xE4, 99999999)
                        sendresponse("You have been given godmode.", command, executor)
                        gods[ip] = 0
                    else
                        sendresponse("You are already in godmode", command, executor)
                    end
                else
                    sendresponse("You are dead", command, executor)
                end
            end
        else
            sendresponse("Deathless is now enabled You cannot give out godmode", command, executor)
        end
    elseif count == 2 then
        cprint("count == 2", 2 + 8)
        if deathless ~= 1 then
            local players = getvalidplayers(PlayerIndex, executor)
            if players then
                for i = 1, #players do
                    local m_object = get_dynamic_player(players[i])
                    if m_object then
                        local ip = getip(players[i])
                        if not gods[ip] then
                            write_float(m_object + 0xE0, 99999999)
                            write_float(m_object + 0xE4, 99999999)
                            sendresponse(getname(players[i]) .. " has been given godmode", command, executor)
                            gods[ip] = 0
                        else
                            sendresponse(getname(players[i]) .. " is already in godmode", command, executor)
                        end
                    else
                        sendresponse(getname(players[i]) .. " is dead", command, executor)
                    end
                end
            else
                sendresponse("Invalid Player", command, executor)
            end
        else
            sendresponse("Deathless is now enabled You cannot give out godmode", command, executor)
        end
    else
        sendresponse("Invalid Syntax: " .. command .. " {player}", command, executor)
    end
end

function Command_Hashcheck(boolean)
    if (boolean == "1" or boolean == "true") and not hash_check then
        hash_check = true
        write_byte(hashcheck_addr, 0x74)
    elseif (boolean == "0" or boolean == "false") and hash_check then
        hash_check = false
        write_byte(hashcheck_addr, 0xEB)
    elseif hash_check == nil then
        hash_check = false
        write_byte(hashcheck_addr, 0xEB)
    end
end

function Command_HashDuplicates(executor, command, boolean, count)
    if count == 1 then
        if hash_duplicates then
            sendresponse("Hash Duplicate Checking is currently enabled", command, executor)
        else
            sendresponse("Hash Duplicate Checking is currently disabled", command, executor)
        end
    elseif count == 2 then
        if (boolean == "1" or boolean == "true") and not hash_duplicates then
            hash_duplicates = true
            write_bit(hash_duplicate_patch, 0, 1)
            sendresponse("Hash Duplicate Checking is now enabled", command, executor)
        elseif (boolean == "1" or boolean == "true") then
            sendresponse("Hash Duplicate Checking is already enabled", command, executor)
        elseif boolean ~= "0" and boolean ~= "false" then
            sendresponse("Invalid Boolean: 0 for false, 1 for true", command, executor)
        elseif (boolean == "0" or boolean == "false") and hash_duplicates or(hash_duplicates == nil) then
            hash_duplicates = false
            write_bit(hash_duplicate_patch, 0, 0)
            sendresponse("Hash Duplicate Checking is now disabled", command, executor)
        elseif boolean == "0" or boolean == "false" then
            sendresponse("Hash Duplicate Checking is already disabled", command, executor)
        else
            sendresponse("Invalid Boolean: 0 for false, 1 for true", command, executor)
        end
    else
        sendresponse("Invalid Syntax: " .. command .. " [boolean]", command, executor)
    end
end

function Command_Hax(executor, command, PlayerIndex, count)
    if count == 2 then
        local players = getvalidplayers(PlayerIndex, executor)
        if players then
            for i = 1, #players do
                local m_player = getplayer(players[i])
                setscore(players[i], 9999)
                write_word(m_player + 0x9C, 9999)
                write_word(m_player + 0xA4, 9999)
                write_word(m_player + 0xAC, 9999)
                write_word(m_player + 0xAE, 9999)
                write_word(m_player + 0xB0, 9999)
                sendresponse(getname(players[i]) .. " has been haxed", command, executor)
            end
        else
            sendresponse("Invalid Player", command, executor)
        end
    else
        sendresponse("Invalid Syntax: " .. command .. " [player]", command, executor)
    end
end

function Command_Heal(executor, command, PlayerIndex, count)
    if count == 1 and executor ~= nil then
        local m_playerObjId = get_dynamic_player(executor)
        if m_playerObjId then
            local m_object = getobject(m_playerObjId)
            if m_object then
                local obj_health = read_float(m_object + 0xE0)
                if obj_health < 1 then
                    local m_vehicleId = read_dword(m_object + 0x11C)
                    if m_vehicleId == nil then
                        local x, y, z = getobjectcoords(m_playerObjId)
                        local healthpack = createobject(healthpack_tag_id, 0, 0, false, x, y, z + 0.5)
                        if healthpack ~= nil then write_float(getobject(healthpack) + 0x70, -2) end
                    else
                        write_float(m_object + 0xE0, 1)
                    end
                    sendresponse("You have been healed", command, executor)
                else
                    sendresponse("You are already at full health", command, executor)
                end
            else
                sendresponse("You are dead", command, executor)
            end
        else
            sendresponse("You are dead", command, executor)
        end
    elseif count == 1 and executor == nil then
        sendresponse("The Server cannot be healed", command, executor)
    elseif count == 2 then
        local players = getvalidplayers(PlayerIndex, executor)
        if players then
            for i = 1, #players do
                local m_playerObjId = get_dynamic_player(players[i])
                if m_playerObjId then
                    local m_object = getobject(m_playerObjId)
                    if m_object then
                        local obj_health = read_float(m_object + 0xE0)
                        if obj_health < 1 then
                            local m_vehicleId = read_dword(m_object + 0x11C)
                            if m_vehicleId == nil then
                                local x, y, z = getobjectcoords(m_playerObjId)
                                local healthpack = createobject(healthpack_tag_id, 0, 0, false, x, y, z + 0.5)
                                if healthpack ~= nil then write_float(getobject(healthpack) + 0x70, -2) end
                            else
                                write_float(m_object + 0xE0, 1)
                            end
                            sendresponse(getname(players[i]) .. " has been healed", command, executor)
                        else
                            sendresponse(getname(players[i]) .. " is already at full health", command, executor)
                        end
                    else
                        sendresponse(getname(players[i]) .. " is dead", command, executor)
                    end
                else
                    sendresponse(getname(players[i]) .. " is dead", command, executor)
                end
            end
        else
            sendresponse("Invalid Player", command, executor)
        end
    else
        sendresponse("Invalid Syntax: " .. command .. " {player}", command, executor)
    end
end

function Command_Hide(executor, command, PlayerIndex, count)
    if count == 1 and executor ~= nil then
        local id = resolveplayer(executor)
        if id ~= nil then
            if hidden[id] == nil then
                sendresponse("You are now hidden", command, executor)
                hidden[id] = true
            else
                sendresponse("You are already hidden", command, executor)
            end
        else
            sendresponse("The server cannot hide itself", command, executor)
        end
    elseif count == 1 and executor == nil then
        sendresponse("The server cannot be hidden", command, executor)
    elseif count == 2 then
        local players = getvalidplayers(PlayerIndex, executor)
        if players then
            for i = 1, #players do
                local id = resolveplayer(players[i])
                if hidden[id] == nil then
                    sendresponse(getname(players[i]) .. " is now hidden", command, executor)
                    hidden[id] = true
                else
                    sendresponse(getname(players[i]) .. " is already hidden", command, executor)
                end
            end
        else
            sendresponse("Invalid Player", command, executor)
        end
    else
        sendresponse("Invalid Syntax: " .. command .. " {player}", command, executor)
    end
end

function Command_Infammo(executor, command, boolean, count)
    if count == 1 then
        if infammo then
            sendresponse("Infinite ammo is currently enabled", command, executor)
        else
            sendresponse("Infinite ammo is currently disabled", command, executor)
        end
    elseif count == 2 then
        if (boolean == "1" or boolean == "true") and not infammo then
            nadetimer = timer(300, "nadeTimer")
            for c = 1, 16 do
                if getplayer(c) then
                    local m_ObjId = get_dynamic_player(c)
                    if m_ObjId then
                        local m_Object = getobject(m_ObjId)
                        for i = 0, 3 do
                            local m_weaponId = read_dword(m_Object + 0x2F8 +(i * 4))
                            if m_weaponId then
                                write_word(getobject(m_weaponId) + 0x2B6, 9999)
                            end
                        end
                    end
                end
            end
            infammo = true
            sendresponse("Infinite Ammo is now enabled", command, executor)
        elseif (boolean == "1" or boolean == "true") then
            sendresponse("Infammo is already enabled", command, executor)
        elseif boolean ~= "0" and boolean ~= "false" then
            sendresponse("Invalid Boolean: 0 for false, 1 for true", command, executor)
        elseif (boolean == "0" or boolean == "false") and infammo then
            for c = 1, 16 do
                if getplayer(c) then
                    local m_ObjId = get_dynamic_player(c)
                    if m_ObjId then
                        local m_Object = getobject(m_ObjId)
                        write_byte(m_Object + 0x31E, 0)
                        write_byte(m_Object + 0x31F, 0)
                    end
                end
            end
            infammo = false
            sendresponse("Infinite Ammo is now disabled", command, executor)
        elseif infammo == nil then
            sendresponse("Infinite Ammo is now disabled", command, executor)
            infammo = false
        elseif boolean == "0" or boolean == "false" then
            sendresponse("Infammo is already disabled", command, executor)
        else
            sendresponse("Invalid Boolean: 0 for false, 1 for true", command, executor)
        end
    else
        sendresponse("Invalid Syntax: " .. command .. " [boolean]", command, executor)
    end
end

function resolveplayer(PlayerIndex)
    if PlayerIndex ~= nil and PlayerIndex ~= "-1" then
        local player_id = get_var(PlayerIndex, "$n")
        return player_id
    end
    return nil
end

function Command_Info(executor, command, PlayerIndex, count)
    if count == 2 then
        local players = getvalidplayers(PlayerIndex, executor)
        if players then
            for i = 1, #players do
                local player_number = resolveplayer(players[i])
                local m_player = getplayer(players[i])
                local hash = gethash(players[i])
                local ip = getip(players[i])
                local m_playerObjId = get_dynamic_player(players[i])
                if m_playerObjId then
                    local m_object = getobject(m_playerObjId)
                    if m_object then
                        local gametype_maximum_health = read_float(0x671340 + 0x54)
                        local player_name = getname(players[i])
                        local player_team = getteam(players[i])
                        local player_respawn_time = read_dword(m_player + 0x2C)
                        local player_invis_time = readword(m_player + 0x68)
                        local player_speed = read_float(m_player + 0x6C)
                        local player_objective_mode = read_byte(m_player + 0x74)
                        local player_objective_mode2 = read_byte(m_player + 0x7A)
                        local player_killstreak = readword(m_player + 0x96)
                        local player_kills = readword(m_player + 0x9C)
                        local player_assists = readword(m_player + 0xA4)
                        local player_betrays = readword(m_player + 0xAC)
                        local player_deaths = readword(m_player + 0xAE)
                        local player_suicides = readword(m_player + 0xB0)
                        local player_ping = readword(m_player + 0xDC)
                        local player_x_coord, player_y_coord, player_z_coord = getobjectcoords(m_playerObjId)

                        local obj_max_health = read_float(m_object + 0xD8)
                        local obj_max_shields = read_float(m_object + 0xDC)
                        local obj_health = read_float(m_object + 0xE0)
                        local obj_shields = read_float(m_object + 0xE4)
                        local obj_flashlight_mode = read_byte(m_object + 0x206)
                        local obj_crouch = read_byte(m_object + 0x2A0)
                        local obj_weap_type = read_byte(m_object + 0x2F2)
                        local obj_nade_type = read_byte(m_object + 0x31C)
                        local obj_primary_nades = read_byte(m_object + 0x31E)
                        local obj_secondary_nades = read_byte(m_object + 0x31F)
                        local obj_flashlight_level = read_float(m_object + 0x344)
                        local obj_invis_scale = read_float(m_object + 0x37C)
                        local obj_airborne = read_byte(m_object + 0x4CC)

                        local obj_primary_weap_id = read_dword(m_object + 0x2F8)
                        local obj_secondary_weap_id = read_dword(m_object + 0x2FC)
                        if obj_primary_weap_id then
                            primary_weap = getobject(obj_primary_weap_id)
                        end
                        if obj_secondary_weap_id then
                            secondary_weap = getobject(obj_secondary_weap_id)
                        end

                        local m_vehicle = getobject(m_playerObjId)
                        if obj_crouch == 1 or obj_crouch == 5 or obj_crouch == 6 or obj_crouch == 13 or obj_crouch == 17 then
                            primary_weap = getobject(read_dword(m_vehicle + 0x2F8))
                        end
                        if primary_weap then
                            primary_weap_heat = read_float(primary_weap + 0x23C)
                            primary_weap_age = read_float(primary_weap + 0x240)
                            primary_weap_ammo = readword(primary_weap + 0x2B6)
                            primary_weap_clip = readword(primary_weap + 0x2B8)
                        end
                        if secondary_weap then
                            secondary_weap_heat = read_float(secondary_weap + 0x23C)
                            secondary_weap_age = read_float(secondary_weap + 0x240)
                            secondary_weap_ammo = readword(secondary_weap + 0x2B6)
                            secondary_weap_clip = readword(secondary_weap + 0x2B8)
                        end

                        local teamsize = getteamsize(player_team)
                        if team_play then
                            if player_team == 0 then
                                player_team = "Red"
                            elseif player_team == 1 then
                                player_team = "Blue"
                            else
                                player_team = "Hidden"
                            end
                        else
                            player_team = "FFA"
                        end

                        if player_objective_mode == 0x22 and player_objective_mode2 == 0x71 then
                            player_objective_mode = "Hill"
                        elseif player_objective_mode == 0x23 and player_objective_mode2 == 0x71 then
                            player_objective_mode = "Juggernaut"
                        elseif player_objective_mode == 0x23 and player_objective_mode2 == 0x72 then
                            player_objective_mode = "It"
                        elseif player_objectivemode == 0x29 and player_objective_mode2 == 0x70 then
                            player_objective_mode = "Ball"
                        else
                            player_objective_mode = "None"
                        end

                        if obj_weap_type == 2 and player_objective_mode == "None" then
                            player_objective_mode = "Flag"
                        end

                        player_respawn_time = round(player_respawn_time / 30, 2)
                        player_invis_time = round(player_invis_time / 30, 2)

                        player_betrays = player_betrays - player_suicides

                        player_x_coord = round(player_x_coord)
                        player_y_coord = round(player_y_coord)
                        player_z_coord = round(player_z_coord)

                        obj_invis_scale = round(obj_invis_scale * 100, 2)

                        if obj_invis_scale == 0 then
                            obj_invis_scale = "No"
                        else
                            obj_invis_scale = obj_invis_scale .. "%"
                        end

                        local invis_info = "Invis: " .. obj_invis_scale

                        if obj_invis_scale ~= "No" then
                            invis_info = "Invis: " .. obj_invis_scale .. " (" .. player_invis_time .. " secs)"
                        end

                        if obj_flashlight_mode == 8 then
                            obj_flashlight_mode = "On"
                        else
                            obj_flashlight_mode = "Off"
                        end

                        obj_flashlight_level = round(obj_flashlight_level * 100)

                        if primary_weap_age == 0 then
                            if primary_weap_ammo ~= 0 or primary_weap_clip ~= 0 then
                                if primary_weap then
                                    write_float(primary_weap + 0x240, 1)
                                    primary_weap_age = 1
                                end
                            end
                        end

                        if secondary_weap_age == 0 then
                            if secondary_weap_ammo ~= 0 or secondary_weap_clip ~= 0 then
                                if secondary_weap then
                                    write_float(secondary_weap + 0x240, 1)
                                    secondary_weap_age = 1
                                end
                            end
                        end

                        if obj_weap_type == 1 then
                            primary_weap_heat = read_float(secondary_weap + 0x23C)
                            primary_weap_age = read_float(secondary_weap + 0x240)
                            primary_weap_ammo = readword(secondary_weap + 0x2B6)
                            primary_weap_clip = readword(secondary_weap + 0x2B8)
                            secondary_weap_heat = read_float(primary_weap + 0x23C)
                            secondary_weap_age = read_float(primary_weap + 0x240)
                            secondary_weap_ammo = readword(primary_weap + 0x2B6)
                            secondary_weap_clip = readword(primary_weap + 0x2B8)
                        end

                        if primary_weap_heat ~= nil then
                            primary_weap_heat = round(primary_weap_heat * 100)
                        end
                        if primary_weap_age ~= nil then
                            primary_weap_age = round((1 - primary_weap_age) * 100)
                        end
                        if secondary_weap_heat ~= nil then
                            secondary_weap_heat = round(secondary_weap_heat * 100)
                        end
                        if secondary_weap_age ~= nil then
                            secondary_weap_age = round((1 - secondary_weap_age) * 100)
                        end

                        local primary_weap_info = "Primary: Empty"
                        local secondary_weap_info = "Secondary: Empty"

                        if obj_health ~= 0 then
                            if obj_crouch == 1 or obj_crouch == 5 or obj_crouch == 6 or obj_crouch == 13 or obj_crouch == 17 then
                                if primary_weap_age == 100 and primary_weap_ammo == 0 and primary_weap_clip == 0 then
                                    primary_weap_info = "Primary: Infinite"
                                else
                                    primary_weap_info = "Primary Ammo: " .. primary_weap_clip .. " / " .. primary_weap_ammo
                                end
                            else

                                if primary_weap then
                                    if primary_weap_age == 0 then
                                        if primary_weap_ammo ~= 0 or primary_weap_clip ~= 0 then
                                            primary_weap_info = "Primary Ammo: " .. primary_weap_clip .. " / " .. primary_weap_ammo
                                        end
                                    else
                                        primary_weap_info = "Primary Battery: " .. primary_weap_heat .. "% / " .. primary_weap_age .. "%"
                                    end
                                end

                                if secondary_weap then
                                    if secondary_weap_age == 0 then
                                        if secondary_weap_ammo ~= 0 or secondary_weap_clip ~= 0 then
                                            secondary_weap_info = "Secondary Ammo: " .. secondary_weap_clip .. " / " .. secondary_weap_ammo
                                        end
                                    else
                                        secondary_weap_info = "Secondary Battery: " .. secondary_weap_heat .. "% / " .. secondary_weap_age .. "%"
                                    end
                                end

                            end
                        end

                        local nade_info = "Frag Grenades: " .. obj_primary_nades .. " | " .. "Plasma Grenades: " .. obj_secondary_nades
                        if obj_nade_type == 1 then
                            nade_info = "Plasma Grenades: " .. obj_secondary_nades .. " | " .. "Frag Grenades: " .. obj_primary_nades
                        end

                        if obj_crouch == 0 then
                            obj_crouch = "Warthog: Driver"
                        elseif obj_crouch == 1 then
                            obj_crouch = "Warthog: Gunner"
                        elseif obj_crouch == 2 then
                            obj_crouch = "Warthog: Passenger"
                        elseif obj_crouch == 3 then
                            obj_crouch = "Stance: Crouching"
                        elseif obj_crouch == 4 then
                            obj_crouch = "Stance: Standing"
                        elseif obj_crouch == 5 then
                            obj_crouch = "Ghost: Driver"
                        elseif obj_crouch == 6 then
                            obj_crouch = "Banshee: Pilot"
                        elseif obj_crouch == 13 then
                            obj_crouch = "Scorpion: Driver"
                        elseif obj_crouch == 17 then
                            obj_crouch = "Shade: Gunner"
                        elseif obj_crouch == 20 or obj_crouch == 21 or obj_crouch == 22 or obj_crouch == 23 then
                            obj_crouch = "Scorpion: Passenger"
                        end

                        if obj_crouch == "Stance: Crouching" or obj_crouch == "Stance: Standing" then
                            if obj_airborne == 1 then
                                obj_crouch = "Stance: Airborne"
                            end
                        end

                        if obj_health == 0 and obj_shields == 0 then
                            obj_crouch = "Stance: Dead"
                        end

                        obj_max_health = round(obj_health * obj_max_health)
                        obj_max_shields = round(obj_shields * obj_max_shields)
                        obj_health = round(obj_health * 100)
                        obj_shields = round(obj_shields * 100)

                        local health_info = "Health: " .. obj_health .. "% (" .. obj_max_health .. ") | " .. "Shields: " .. obj_shields .. "% (" .. obj_max_shields .. ")"

                        if obj_health == 0 and obj_shields == 0 and player_respawn_time ~= 0 then
                            if player_respawn_time == 1 then
                                health_info = "Respawn: " .. player_respawn_time .. " sec"
                            else
                                health_info = "Respawn: " .. player_respawn_time .. " secs"
                            end
                        end

                        if suspend_table[ip] == 2 then
                            health_info = "Respawn: Never"
                        end
                        if hidden[player_number] then
                            hidden_boolean = "True"
                        else
                            hidden_boolean = "False"
                        end
                        if gods[ip] then
                            god_boolean = "True"
                        else
                            god_boolean = "False"
                        end
                        if players_alive[player_number].AFK == true then
                            afk_boolean = "True"
                        else
                            afk_boolean = "False"
                        end
                        if admin_table[hash] or ipadmins[ip] then
                            admin_status = "True"
                        else
                            admin_status = "False"
                        end
                        sendresponse("----------", command, executor)
                        sendresponse("Name: " .. player_name .. " (" .. player_number .. ") | " .. "Team: " .. player_team .. " (" .. teamsize .. ")  |  Speed: " .. round(player_speed, 2) .. " | " .. "Location: " .. player_x_coord .. ", " .. player_y_coord .. ", " .. player_z_coord, command, executor)
                        sendresponse("Hash: " .. hash .. " | " .. " IP: " .. ip, command, executor)
                        sendresponse("Admin: " .. admin_status .. " | " .. "Ping: " .. player_ping .. " | " .. obj_crouch, command, executor)
                        sendresponse("Kills: " .. player_kills .. " (" .. player_killstreak .. ") | " .. "Assists: " .. player_assists .. " | " .. "Betrays: " .. player_betrays .. " | " .. "Suicides: " .. player_suicides .. " | " .. "Deaths: " .. player_deaths, command, executor)
                        sendresponse(health_info .. " | " .. invis_info .. "\n" .. "Light: " .. obj_flashlight_mode .. " (" .. obj_flashlight_level .. "%)", command, executor)
                        sendresponse(primary_weap_info .. " | " .. secondary_weap_info .. " | " .. "Objective: " .. player_objective_mode, command, executor)
                        sendresponse(nade_info, command, executor)
                        sendresponse("Hidden: " .. hidden_boolean .. " | God: " .. god_boolean .. " | AFK: " .. afk_boolean, command, executor)
                        sendresponse("----------", command, executor)
                    else
                        sendresponse("The selected player is dead", command, executor)
                    end
                else
                    sendresponse("The selected player is dead", command, executor)
                end
            end
        else
            sendresponse("Invalid Player", command, executor)
        end
    else
        sendresponse("Invalid Syntax: " .. command .. " [player]", command, executor)
    end
end

function Command_Ipadminadd(executor, command, PlayerIndex, nickname, level, count)
    if count == 4 and tonumber(level) then
        local words = tokenizestring(PlayerIndex, ".")
        local count = #words
        if count == 4 then
            if ipadmins[PlayerIndex] then
                sendresponse(nickname .. " is already an IP admin", command, executor)
            elseif not nickname:find(",") then
                if tonumber(level) <= #access_table then
                    ipadmins[PlayerIndex] = ipadmins[PlayerIndex] or { }
                    ipadmins[PlayerIndex].name = nickname
                    ipadmins[PlayerIndex].level = level
                    sendresponse(nickname .. " is now an IP admin", tostring(command), tostring(executor))
                    reloadadmins()
                else
                    sendresponse("That level does not exist.", command, executor)
                end
            else
                sendresponse("Nicknames must contain no commas.", command, executor)
            end
        elseif count > 1 then
            sendresponse("Invalid IP Address Format (xxx.xxx.xxx.xxx)", command, executor)
        else
            local players = getvalidplayers(PlayerIndex, executor)
            if players then
                if not players[2] then
                    local ip = getip(players[1])
                    if ipadmins[ip] then
                        sendresponse(getname(tostring(players[1])) .. " is already an IP admin", command, executor)
                    elseif not nickname:find(",") then
                        if tonumber(level) <= #access_table then
                            ipadmins[ip] = ipadmins[ip] or { }
                            ipadmins[ip].name = nickname
                            ipadmins[ip].level = level
                            sendresponse(getname(tostring(players[1])) .. " is now an IP admin", tostring(command), tostring(executor))
                            local file = io.open(profilepath .. "commands_ipadmins.txt", "w")
                            for k, v in pairs(ipadmins) do
                                file:write(tostring(ipadmins[k].name .. "," .. k .. "," .. ipadmins[k].level) .. "\n")
                            end
                            reloadadmins()
                        else
                            sendresponse("That level does not exist.", command, executor)
                        end
                    else
                        sendresponse("Nicknames must contain no commas.", command, executor)
                    end
                else
                    sendresponse("You cannot add more than one admin with the same nickname", command, executor)
                end
            else
                sendresponse("Invalid Player", command, executor)
            end
        end
    else
        sendresponse("Invalid Syntax: " .. command .. " [player or IP] [nickname] [level]", command, executor)
    end
end

function Command_Ipadmindel(executor, command, nickname, count)
    if count == 2 then
        if type(ipadmins) ~= nil then
            local bool = true
            for k, v in pairs(ipadmins) do
                if ipadmins[k] then
                    if ipadmins[k].name == nickname then
                        ipadmins[k] = nil
                        bool = false
                    end
                end
            end
            if bool then
                sendresponse("There are no IP admins with a nickname of '" .. nickname .. "'", command, executor)
            else
                sendresponse(nickname .. " is no longer an IP admin", command, executor)
            end
        else
            sendresponse("There are no IP admins on this server.", command, executor)
        end
    else
        sendresponse("Invalid Syntax: " .. command .. " [nickname]", command, executor)
    end
end

function Command_Ipban(executor, command, PlayerIndex, time, message, count)
    ipcount = 0
    if PlayerIndex then
        local words = tokenizestring(PlayerIndex, ".")
        ipcount = #words
    end
    if ipcount == 4 then
        local ipbantime = wordtotime(time) or -1
        local name = "the Server"
        if executor ~= nil then name = getname(executor) end
        message = tostring(message) or "None Given"
        BanReason("The IP: " .. PlayerIndex .. " was banned by " .. name .. " Reason: " .. message .. " Type: IP Ban")
        ip_banlist[PlayerIndex] = { }
        table.insert(ip_banlist[PlayerIndex], { ["name"] = "Player", ["ip"] = PlayerIndex, ["time"] = ipbantime, ["id"] = ip_banid })
        ip_banid = ip_banid + 1
        sendresponse(PlayerIndex .. " has been banned from the server", command, executor)
    elseif ipcount > 1 then
        sendresponse("Invalid IP Address Format (xxx.xxx.xxx.xxx)", command, executor)
    else
        if count >= 2 and count <= 4 then
            local players = getvalidplayers(PlayerIndex, executor)
            if players then
                local name = "the Server"
                if executor ~= nil then name = getname(executor) end
                for i = 1, #players do
                    if CheckAccess(executor, command, players[i], getaccess(executor)) then
                        local ipbantime = wordtotime(time) or -1
                        message = tostring(message) or "None Given"
                        BanReason(getname(players[i]) .. " was banned by " .. name .. " Reason: " .. message .. " Type: IP Ban")
                        say(getname(players[i]) .. " was IP banned by " .. name .. " Reason: " .. message)
                        local ip = getip(players[i])
                        ip_banlist[ip] = { }
                        table.insert(ip_banlist[ip], { ["name"] = getname(players[i]), ["ip"] = getip(players[i]), ["time"] = ipbantime, ["id"] = ip_banid })
                        ip_banid = ip_banid + 1
                        Ipban(players[i])
                        msg = getname(players[i]) .. " has been IP banned from the server"
                        cprint(msg)
                        sendresponse(msg, command, executor)
                    else
                        local Command = getvalidformat(command)
                        sendresponse("You cannot execute " .. Command .. " on this admin.", command, executor)
                        sendresponse(tostring(getname(executor)) .. " attemped to use " .. Command .. " on you", command, players[i])
                    end
                end
            else
                sendresponse("Invalid Player", command, executor)
            end
        else
            sendresponse("Invalid Syntax: " .. command .. " [player or ip] {time} {message} ", command, executor)
        end
    end
end

function Command_Ipbanlist(executor, command, count)
    if count == 1 then
        if ip_banlist ~= { } then
            local response = "ID - Name - IP - Time"
            local response_table = { }
            local bool = true
            for k, v in pairs(ip_banlist) do
                if ip_banlist[k] ~= { } then
                    for key, value in pairs(ip_banlist[k]) do
                        local id = ip_banlist[k][key].id
                        response_table[id] = id .. "  |  " .. ip_banlist[k][key].name .. "  |  " .. ip_banlist[k][key].ip .. "  |  " .. timetoword(ip_banlist[k][key].time)
                    end
                end
            end
            for i = 0, ip_banid do
                if response_table[i] then
                    bool = false
                    response = response .. "\n" .. response_table[i]
                end
            end
            if bool then
                response = "IP Banlist is empty"
            end
            sendresponse(response, command, executor)
        end
    else
        sendresponse("Invalid Syntax: " .. command, command, executor)
    end
end

function Command_Ipunban(executor, command, ID, count)
    if count == 2 and tonumber(ID) then
        ID = tonumber(ID)
        local response = "Invalid ID"
        if ID <= ip_banid then
            local bool = false
            for k, v in pairs(ip_banlist) do
                if ip_banlist[k] ~= { } then
                    for key, value in pairs(ip_banlist[k]) do
                        if ip_banlist[k][key].id == ID then
                            bool = true
                            response = k .. " has been unipbanned"
                            table.remove(ip_banlist[k])
                            break
                        end
                    end
                end
                if bool then
                    break
                end
            end
            sendresponse(response, command, executor)
        else
            sendresponse(response, command, executor)
        end
    else
        sendresponse("Invalid Syntax: " .. command .. " [ID]", command, executor)
    end
end

function Command_Iprangeban(executor, command, PlayerIndex, time, message, count)
    local ipcount = 0
    if PlayerIndex then
        local words = tokenizestring(PlayerIndex, ".")
        ipcount = #words
    end
    if ipcount == 2 then
        local ipbantime = wordtotime(time) or -1
        local name = "the Server"
        if executor ~= nil then name = getname(executor) end
        message = tostring(message) or "None Given"
        BanReason("The IP: " .. PlayerIndex .. " was banned by " .. name .. " Reason: " .. message .. " Type: IP Range Ban")
        iprange_banlist[PlayerIndex] = { }
        table.insert(iprange_banlist[PlayerIndex], { ["name"] = "Player", ["ip"] = PlayerIndex, ["time"] = ipbantime, ["id"] = ip_banid })
        iprange_banid = iprange_banid + 1
        sendresponse(PlayerIndex .. " has been banned from the server", command, executor)
    elseif ipcount > 1 then
        sendresponse("Invalid IP Address Format (xxx.xxx)", command, executor)
    else
        if count >= 2 and count <= 4 then
            local players = getvalidplayers(PlayerIndex, executor, command)
            if players then
                local name = "the Server"
                if executor ~= nil then name = getname(executor) end
                for i = 1, #players do
                    if CheckAccess(executor, command, players[i], getaccess(executor)) then
                        local ipbantime = wordtotime(time) or -1
                        message = tostring(message) or "None Given"
                        BanReason(getname(players[i]) .. " was banned by " .. name .. " Reason: " .. message .. " Type: IP Range Ban")
                        say(getname(players[i]) .. " was IP banned by " .. name .. " Reason: " .. message)
                        local ip = getip(players[i])
                        local words = tokenizestring(ip, ".")
                        local ip2 = words[1] .. "." .. words[2]
                        iprange_banlist[ip2] = { }
                        table.insert(iprange_banlist[ip2], { ["name"] = getname(players[i]), ["ip"] = ip2, ["time"] = ipbantime, ["id"] = iprange_banid })
                        iprange_banid = iprange_banid + 1
                        Ipban(players[i])
                        msg = getname(players[i]) .. " has been IP banned from the server"
                        cprint(msg)
                        sendresponse(msg, command, executor)
                    else
                        local Command = getvalidformat(command)
                        sendresponse("You cannot execute " .. Command .. " on this admin.", command, executor)
                        sendresponse(tostring(getname(executor)) .. " attemped to use " .. Command .. " on you", command, players[i])
                    end
                end
            else
                sendresponse("Invalid Player", command, executor)
            end
        else
            sendresponse("Invalid Syntax: " .. command .. " [player or ip] {time} {message} ", command, executor)
        end
    end
end

function Command_Iprangebanlist(executor, command, count)
    if count == 1 then
        if iprange_banlist ~= { } then
            local response = "ID - Name - IP - Time"
            local response_table = { }
            local bool = true
            for k, v in pairs(iprange_banlist) do
                if iprange_banlist[k] ~= { } then
                    for key, value in pairs(iprange_banlist[k]) do
                        local id = iprange_banlist[k][key].id
                        response_table[id] = id .. "  |  " .. iprange_banlist[k][key].name .. "  |  " .. iprange_banlist[k][key].ip .. "  |  " .. timetoword(iprange_banlist[k][key].time)
                    end
                end
            end
            for i = 0, iprange_banid do
                if response_table[i] then
                    bool = false
                    response = response .. "\n" .. response_table[i]
                end
            end
            if bool then
                response = "IP Range Banlist is empty"
            end
            sendresponse(response, command, executor)
        end
    else
        sendresponse("Invalid Syntax: " .. command, command, executor)
    end
end

function Command_Iprangeunban(executor, command, ID, count)
    if count == 2 and tonumber(ID) then
        ID = tonumber(ID)
        local response = "Invalid ID"
        if ID <= iprange_banid then
            local bool = false
            for k, v in pairs(iprange_banlist) do
                if iprange_banlist[k] ~= { } then
                    for key, value in pairs(iprange_banlist[k]) do
                        if iprange_banlist[k][key].id == ID then
                            bool = true
                            response = k .. " has been uniprangebanned"
                            table.remove(iprange_banlist[k])
                            break
                        end
                    end
                end
                if bool then
                    break
                end
            end
            sendresponse(response, command, executor)
        else
            sendresponse(response, command, executor)
        end
    else
        sendresponse("Invalid Syntax: " .. command .. " [ID]", command, executor)
    end
end

function Command_Invis(executor, command, PlayerIndex, time, count)
    if count == 1 and executor ~= nil then
        local m_objectId = get_dynamic_player(executor)
        if m_objectId then
            if ghost_table[getip(executor)] == nil then
                ghost_table[getip(executor)] = true
                sendresponse("You are now invisible", command, executor)
            elseif ghost_table[getip(executor)] then
                sendresponse("You are already invisible", command, executor)
            else
                sendresponse("You are dead dead", command, executor)
            end
        else
            sendresponse("You are dead dead", command, executor)
        end
    elseif count == 1 and executor == nil then
        sendresponse("The server cannot be invisible", command, executor)
    elseif count == 2 then
        local players = getvalidplayers(PlayerIndex, executor)
        if players then
            for i = 1, #players do
                local m_objectId = get_dynamic_player(players[i])
                if m_objectId then
                    if ghost_table[getip(players[i])] == nil then
                        ghost_table[getip(players[i])] = true
                        sendresponse(getname(players[i]) .. " is now invisible", command, executor)
                    elseif ghost_table[getip(players[i])] then
                        sendresponse(getname(players[i]) .. " is already invisible", command, executor)
                    else
                        sendresponse(getname(players[i]) .. " is dead", command, executor)
                    end
                else
                    sendresponse(getname(players[i]) .. " is dead", command, executor)
                end
            end
        else
            sendresponse("Invalid Player", command, executor)
        end
    elseif count == 3 then
        local players = getvalidplayers(PlayerIndex, executor)
        if players then
            for i = 1, #players do
                local m_objectId = get_dynamic_player(players[i])
                if m_objectId then
                    if ghost_table[getip(players[i])] == nil then
                        ghost_table[getip(players[i])] = invis_time
                        sendresponse(getname(players[i]) .. " is now invisible for " .. invis_time .. " seconds", command, executor)
                        privatesay(players[i], "You are now invisible for " .. invis_time .. " seconds.")
                    elseif ghost_table[getip(players[i])] then
                        sendresponse(getname(players[i]) .. " is already invisible", command, executor)
                    else
                        sendresponse(getname(players[i]) .. " is dead", command, executor)
                    end
                else
                    sendresponse(getname(players[i]) .. " is dead", command, executor)
                end
            end
        else
            sendresponse("Invalid Player", command, executor)
        end
    else
        sendresponse("Invalid Syntax: " .. command .. " [player] {time}", command, executor)
    end
end

function Command_Kick(executor, command, PlayerIndex, message, count)
    if count == 2 or count == 3 then
        local players = getvalidplayers(PlayerIndex, executor, command)
        if players then
            local name = "the Server"
            if executor ~= nil then name = getname(executor) end
            for i = 1, #players do
                if CheckAccess(executor, command, players[i], getaccess(executor)) then
                    if executor ~= players[i] then
                        message = message or "None Given"
                        WriteLog(profilepath .. "commands_KickReasons.log", getname(players[i]) .. " was kicked by " .. name .. " Reason: " .. message)
                        say(getname(players[i]) .. " was kicked by " .. name .. " Reason: " .. message)
                        msg = getname(players[i]) .. " has been kicked from the server"
                        cprint(msg)
                        sendresponse(msg, command, executor)
                        execute_command("sv_kick " .. resolveplayer(players[i]))
                    else
                        sendresponse("You cannot kick yourself", command, executor)
                    end
                else
                    local Command = getvalidformat(command)
                    sendresponse("You cannot execute " .. Command .. " on this admin.", command, executor)
                    sendresponse(tostring(getname(executor)) .. " attemped to use " .. Command .. " on you", command, players[i])
                end
            end
        else
            sendresponse("Invalid Player", command, executor)
        end
    else
        sendresponse("Invalid Syntax: " .. command .. ' [player] {reason}', command, executor)
    end
end

function Command_Kill(executor, command, PlayerIndex, count)
    if count == 2 then
        local players = getvalidplayers(PlayerIndex, executor)
        if players then
            for i = 1, #players do
                kill(players[i])
                sendresponse(getname(players[i]) .. " has been killed", command, executor)
            end
        else
            sendresponse("Invalid Player", command, executor)
        end
    else
        sendresponse("Invalid Syntax: " .. command .. " [player]", command, executor)
    end
end

function Command_KillingSpree(executor, command, boolean, count)
    if count == 1 then
        if killing_spree then
            sendresponse("Killing Spree Notifications is currently on", command, executor)
        else
            sendresponse("Killing Spree Notifications is currently off", command, executor)
        end
    elseif count == 2 then
        if (boolean == "1" or boolean == "true") and killing_spree ~= true then
            killing_spree = true
            sendresponse("Killing Spree Notifications is now enabled", command, executor)
        elseif (boolean == "1" or boolean == "true") and killing_spree == true then
            sendresponse("Killing Spree Notifications is already enabled", command, executor)
        elseif (boolean == "0" or boolean == "false") and killing_spree ~= false then
            killing_spree = false
            sendresponse("Killing Spree Notifications is now disabled", command, executor)
        elseif killing_spree == nil then
            killing_spree = false
            sendresponse("Killing Spree Notifications is now disabled", command, executor)
        elseif (boolean == "0" or boolean == "false") and killing_spree == false then
            sendresponse("Killing Spree Notifications is already disabled", command, executor)
        else
            sendresponse("Invalid Boolean: 0 for false, 1 for true", command, executor)
        end
    else
        sendresponse("Invalid Syntax: " .. command .. " {boolean}", command, executor)
    end
end

function Command_Launch(executor, command, PlayerIndex, count)
    if count == 2 then
        local players = getvalidplayers(PlayerIndex, executor)
        if players then
            for i = 1, #players do
                local m_objectId = get_dynamic_player(players[i])
                if m_objectId then
                    local m_object = getobject(m_objectId)
                    if m_object then
                        local m_vehicleId = read_dword(m_object + 0x11C)
                        local m_vehicle = getobject(m_vehicleId)
                        if m_vehicle then
                            sendresponse(getname(players[i]) .. " has been launched", command, executor)
                            local tagName = getobjecttag(m_vehicleId)
                            write_bit(m_vehicle + 0x10, 2, 0)
                            if tagName == "vehicles\\scorpion\\scorpion_mp" then
                                write_float(m_vehicle + 0x94, 15)
                                write_float(m_vehicle + 0x70, 0.35)
                                write_float(m_vehicle + 0x6C, 0.35)
                            elseif tagName == "vehicles\\banshee\\banshee_mp" then
                                write_float(m_vehicle + 0x90, 30)
                                write_float(m_vehicle + 0x70, 0.35)
                                write_float(m_vehicle + 0x6C, -0.4)
                            elseif tagName == "vehicles\\ghost\\ghost_mp" then
                                write_float(m_vehicle + 0x8C, 7)
                                write_float(m_vehicle + 0x70, 0.35)
                            elseif tagName == "vehicles\\warthog\\mp_warthog" then
                                write_float(m_vehicle + 0x94, 10)
                                write_float(m_vehicle + 0x70, 0.35)
                            elseif tagName == "vehicles\\rwarthog\\rwarthog" then
                                write_float(m_vehicle + 0x94, 15)
                                write_float(m_vehicle + 0x70, 0.35)
                            else
                                write_float(m_vehicle + 0x94, 10)
                                write_float(m_vehicle + 0x70, 0.35)
                            end
                        else
                            sendresponse(getname(players[i]) .. " is not in a vehicle", command, executor)
                        end
                    else
                        sendresponse(getname(players[i]) .. " is dead", command, executor)
                    end
                else
                    sendresponse(getname(players[i]) .. " is dead", command, executor)
                end
            end
        else
            sendresponse("Invalid Player", command, executor)
        end
    else
        sendresponse("Invalid Syntax: " .. command .. " [player]", command, executor)
    end
end

function Command_List(executor, command, word, count)
    local word = tonumber(word)
    if count == 2 then
        if word == 1 then
            sendresponse("sv_setafk, sv_admin_list, sv_admin_add, sv_admin_del, sv_revoke, sv_alias", command, executor)
            sendresponse("sv_adminblocker, sv_anticaps, sv_antispam, sv_ban", command, executor)
        elseif word == 2 then
            sendresponse("sv_bos, sv_boslist, sv_bosplayers, sv_chatcommands, sv_change_level", command, executor)
            sendresponse("sv_changeteam, sv_crash, sv_commands, sv_control, sv_count", command, executor)
        elseif word == 3 then
            sendresponse("sv_uniques_enabled, sv_deathless, sv_eject, sv_falldamage, sv_firstjoin_message", command, executor)
            sendresponse("sv_follow, sv_gethash, sv_getip, sv_getloc, sv_setgod", command, executor)
        elseif word == 4 then
            sendresponse("sv_cheat_hax, sv_heal, sv_help, sv_hide, sv_hitler, sv_ipadminadd, sv_ipadmindel", command, executor)
            sendresponse("sv_ipban, sv_ipbanlist, sv_info", command, executor)
        elseif word == 5 then
            sendresponse("sv_infinite_ammo, sv_ipunban, sv_invis, sv_kick, sv_kill, sv_killspree, sv_launch", command, executor)
            sendresponse("sv_list, sv_scrim, sv_login", command, executor)
        elseif word == 6 then
            sendresponse("sv_map, sv_mnext, sv_reset, sv_move, sv_mute, sv_nameban, sv_namebanlist", command, executor)
            sendresponse("sv_nameunban, sv_noweapons, sv_os, ", command, executor)
        elseif word == 7 then
            sendresponse("sv_pvtmessage, sv_pvtsay, sv_players_more, sv_players, sv_resetweapons, sv_resp", command, executor)
            sendresponse("sv_rtv_enabled, sv_rtv_needed, sv_serveradmin_message, sv_scrimmode, ", command, executor)
        elseif word == 8 then
            sendresponse("sv_spawn, sv_give, sv_spammax, sv_spamtimeout, sv_setammo, sv_setassists", command, executor)
            sendresponse("sv_setcolor, sv_setdeaths, sv_setfrags, sv_setkills, ", command, executor)
        elseif word == 9 then
            sendresponse("sv_setmode, sv_pass, sv_setscore, sv_respawn_time, sv_setplasmas, sv_setspeed", command, executor)
            sendresponse("sv_specs, sv_mc, sv_superban, sv_suspend, ", command, executor)
        elseif word == 10 then
            sendresponse("sv_status, sv_takeweapons, sv_tbagdet, sv_test, sv_textban, sv_textbanlist", command, executor)
            sendresponse("sv_textunban, sv_time_cur, sv_unbos, sv_cheat_unhax, ", command, executor)
        elseif word == 11 then
            sendresponse("sv_unhide, sv_ungod, sv_uninvis, sv_unmute, sv_unsuspend, sv_viewadmins", command, executor)
            sendresponse("sv_votekick_enabled, sv_votekick_needed, sv_votekick_action, sv_welcomeback_message, ", command, executor)
        elseif word == 12 then
            sendresponse("sv_write, sv_balance, sv_stickman, sv_addrcon, sv_delrcon, sv_rconlist", command, executor)
            sendresponse("sv_iprangeban, sv_iprangeunban, sv_iprangebanlist, sv_read", command, executor)
        elseif word == 13 then
            sendresponse("sv_load, sv_unload, sv_resetplayer, sv_damage, sv_hash_duplicates", command, executor)
            sendresponse("sv_multiteam_vehicles", command, executor)
        else
            sendresponse("The commands list is only 13 pages", command, executor)
        end
    else
        sendresponse("Invalid Syntax: " .. command .. " {page} - Valid Pages are: 1-13", command, executor)
    end
end

function Command_Lo3(executor, command, count)
    if count == 1 then
        if lo3_timer == nil then
            lo3_timer = timer(2000, "lo3Timer")
        end
        sendresponse("Live on three.", command, executor)
    else
        sendresponse("Invalid Syntax: " .. command, command, executor)
    end
end

function Command_Login(executor, command, username, password, count)
    if count == 1 and executor ~= nil and next(admin_table) == nil and next(admin_table) == nil then
        temp_admins[getip(executor)] = true
        sendresponse("You have successfully logged in, you are now able to use chat commands.", command, executor)
    elseif executor == nil then
        sendresponse("The server cannot use this command.", command, executor)
    elseif next(admin_table) ~= nil and next(admin_table) ~= nil then
        sendresponse("This command is currently unavailable", command, executor)
    else
        sendresponse("Invalid Syntax: " .. command, command, executor)
    end
end

function Command_Map(executor, command)
    local args = tokenizestring(command)
    local count = #args
    if count > 2 and tonumber(args) == nil then
        local found = false
        local arguments = ""
        for i = 4, #args do
            if arguments == nil then
                arguments = args[i]
            else
                arguments = arguments .. " " .. args[i]
            end
            if args[i] == "commands" and args[i] ~= args[1] and args[i] ~= args[2] and args[i] ~= args[3] and not Persistent then
                found = true
            end
        end
        if not found then
            arguments = arguments .. " commands"
        end
        arguments = string.gsub(arguments, "  ", " ")
        if tonumber(arguments) == nil then
            local response = ""
            if string.sub(args[1], 1, 2) ~= "sv" then
                response = execute_command("sv_map " .. args[2] .. " \"" .. args[3] .. "\" " .. tostring(arguments), true)
            else
                response = execute_command("sv_map " .. args[2] .. " \"" .. args[3] .. "\" " .. tostring(arguments), true)
            end
            if response == "" or response == nil then return end
            sendresponse(response, args[1], executor)
        else
            sendresponse("Internal Error Occured Check the Command Script Errors log", args[1], executor)
            cmderrors("Error Occured at Command_Map")
        end
    else
        sendresponse("Invalid Syntax: " .. args[1] .. " [map] [gametype] {script1} {script2}...", args[1], executor)
    end
end

function Command_Mapnext(executor, command, count)
    if count == 1 then
        if executor then
            execute_command("sv_map_next", executor)
        else
            execute_command("sv_map_next", true)
        end
    else
        sendresponse("Invalid Syntax: " .. command, command, executor)
    end
end

function Command_Mapreset(executor, command, count)
    if count == 1 then
        sendresponse("[MAP RESET] The map has been reset", command, executor)
        execute_command("sv_map_reset")
    else
        sendresponse("Invalid Syntax: " .. command, command, executor)
    end
end

function Command_Move(executor, command, PlayerIndex, X, Y, Z, count)
    if count == 5 then
        if tonumber(X) and tonumber(Y) and tonumber(Z) then
            local players = getvalidplayers(PlayerIndex, executor)
            if players then
                for i = 1, #players do
                    local m_playerObjId = get_dynamic_player(players[i])
                    if m_playerObjId then
                        local m_objectId = nil
                        if isinvehicle(players[i]) then
                            local m_vehicleId = read_dword(getobject(m_playerObjId) + 0x11C)
                            m_objectId = m_vehicleId
                        elseif m_playerObjId then
                            m_objectId = m_playerObjId
                        end
                        if m_objectId then
                            local x, y, z = getobjectcoords(m_objectId)
                            movobjectcoords(m_objectId, x + X, y + Y, z + Z)
                            sendresponse(getname(players[i]) .. " has been moved", command, executor)
                            sendresponse("You have been moved.", "\\", players[i])
                        end
                    else
                        sendresponse(getname(players[i]) .. " is dead", command, executor)
                    end
                end
            else
                sendresponse("Invalid Player", command, executor)
            end
        else
            sendresponse("They must all be numbers", command, executor)
        end
    else
        sendresponse("Invalid Syntax: " .. command .. " [player] [x] [y] [z]", command, executor)
    end
end

function Command_Mute(executor, command, PlayerIndex, count)
    if count == 2 then
        local players = getvalidplayers(PlayerIndex, executor)
        if players then
            for i = 1, #players do
                local ip = getip(players[i])
                local mute
                if admin_table[gethash(players[i])] or ipadmins[ip] then
                    mute = true
                    sendresponse(getname(players[i]) .. " is an Admin, you cannot mute them", command, executor)
                    break
                end
                if not mute then
                    if not mute_table[ip] and not spamtimeout_table[ip] then
                        mute_table[ip] = true
                        sendresponse(getname(players[i]) .. " was muted by an admin", command, executor)
                    else
                        sendresponse(getname(players[i]) .. " has already been muted.", command, executor)
                    end
                else
                    sendresponse("Admins cannot be muted.", command, executor)
                end
            end
        else
            sendresponse("Invalid Player", command, executor)
        end
    else
        sendresponse("Invalid Syntax: " .. command .. " [player]", command, executor)
    end
end

function Command_MultiTeamVehicles(executor, command, boolean, count)
    if gametype == 2 and not team_play then
        if count == 1 then
            if multiteam_vehicles then
                sendresponse("Multi Team Vehicles are currently enabled", command, executor)
            else
                sendresponse("Multi Team Vehicles are currently disabled", command, executor)
            end
        elseif count == 2 then
            if (boolean == "1" or boolean == "true") and not multiteam_vehicles then
                multiteam_vehicles = true
                for i = 1, 16 do
                    local m_player = getplayer(i)
                    if m_player then
                        write_byte(m_player + 0x20, 0)
                    end
                end
                sendresponse("Multi Team Vehicles are now enabled", command, executor)
            elseif (boolean == "1" or boolean == "true") and multiteam_vehicles then
                sendresponse("Multi Team Vehicles are already enabled", command, executor)
            elseif (boolean == "0" or boolean == "false") and multiteam_vehicles or multiteam_vehicles == nil then
                multiteam_vehicles = false
                for i = 1, 16 do
                    local m_player = getplayer(i)
                    if m_player then
                        write_byte(m_player + 0x20, i)
                    end
                end
                sendresponse("Multi Team Vehicles are now disabled", command, executor)
            elseif (boolean == "0" or boolean == "false") and not multiteam_vehicles then
                sendresponse("Multi Team Vehicles are already disabled", command, executor)
            else
                sendresponse("Invalid Boolean: 0 for false, 1 for true", command, executor)
            end
        else
            sendresponse("Invalid Syntax: " .. command .. " {boolean}", command, executor)
        end
    else
        sendresponse("This command is currently disabled for this game", command, executor)
    end
end

function Command_Nameban(executor, command, PlayerIndex, count)
    if count == 2 and tonumber(command) == nil then
        local players = getvalidplayers(PlayerIndex, executor, command)
        if players then
            for i = 1, #players do
                if CheckAccess(executor, command, players[i], getaccess(executor)) then
                    local name = getname(players[i])
                    local bool = true
                    for i = 1, #name_bans do
                        if name_bans[i] == name then bool = false break end
                    end
                    if bool then
                        table.insert(name_bans, name)
                        Ipban(players[i])
                        msg = name .. " has been name banned from the server"
                        sendresponse(msg, "/", executor)
                    end
                else
                    local Command = getvalidformat(command)
                    sendresponse("You cannot execute " .. Command .. " on this admin.", command, executor)
                    sendresponse(tostring(getname(executor)) .. " attemped to use " .. Command .. " on you", command, players[i])
                end
            end
        else
            sendresponse("Invalid Player", command, executor)
        end
    else
        sendresponse("Invalid Syntax: " .. command .. " [player]", command, executor)
    end
end

function Command_Namebanlist(executor, command, count)
    if count == 1 then
        if name_bans == { } or name_bans == nil or #name_bans == 0 then
            sendresponse("There are no names banned from the server.", command, executor)
            return
        end
        for i = 1, #name_bans do
            if name_bans[i] then
                sendresponse("[" .. i .. "] " .. name_bans[i], command, executor)
            end
        end
    else
        sendresponse("Invalid Syntax: " .. command, command, executor)
    end
end

function Command_Nameunban(executor, command, ID, count)
    if count == 2 then
        local ID = tonumber(ID)
        if name_bans[ID] then
            sendresponse(name_bans[ID] .. " is now allowed in the server again.", command, executor)
            name_bans[ID] = nil
        else
            sendresponse("That name has not been banned.", command, executor)
        end
    else
        sendresponse("Invalid Syntax: " .. command .. " [ID]", command, executor)
    end
end

function Command_Noweapons(executor, command, boolean, count)
    if count == 1 then
        if noweapons then
            sendresponse("Noweapons mode is currently enabled.", command, executor)
        else
            sendresponse("Noweapons mode is currently disabled.", command, executor)
        end
    elseif count == 2 then
        if (boolean == "1" or boolean == "true") and not noweapons then
            for i = 1, 16 do
                if getplayer(i) then
                    local m_objectId = get_dynamic_player(i)
                    if m_objectId then
                        local m_object = getobject(m_objectId)
                        if m_object then
                            for j = 0, 3 do
                                local weap_id = read_dword(m_object + 0x2F8 +(j * 4))
                                if getobject(weap_id) then
                                    destroyobject(weap_id)
                                end
                            end
                        end
                    end
                end
            end
            sendresponse("Noweapons is now on. You cannot pick up weapons.", command, executor)
            noweapons = true
        elseif boolean == "1" or boolean == "true" then
            sendresponse("Noweapons is already enabled", command, executor)
        elseif boolean ~= "0" and boolean ~= "false" then
            sendresponse("Invalid Boolean: 0 for false, 1 for true", command, executor)
        elseif (boolean == "0" or boolean == "false") and noweapons then
            for i = 1, 16 do
                if getplayer(i) and get_dynamic_player(i) then
                    local ip = getip(i)
                    if Noweapons[ip] then Noweapons[ip] = nil end
                    resetweapons(i)
                end
            end
            sendresponse("Noweapons mode is now off.", command, executor)
            noweapons = false
        elseif noweapons == nil then
            sendresponse("Noweapons mode is now off.", command, executor)
            noweapons = false
        elseif boolean == "0" or boolean == "false" then
            sendresponse("Noweapons is already disabled", command, executor)
        else
            sendresponse("Invalid Boolean: 0 for false, 1 for true", command, executor)
        end
    else
        sendresponse("Invalid Syntax: " .. command .. " [boolean]", command, executor)
    end
end

function Command_Nuke(executor, command, PlayerIndex, count)
    if count == 2 then
        local players = getvalidplayers(PlayerIndex, executor)
        if players then
            for i = 1, #players do
                local name = getname(players[i])
                local m_objectId = get_dynamic_player(players[i])
                if m_objectId ~= nil then
                    local m_object = getobject(m_objectId)
                    local x, y, z = getobjectcoords(m_objectId)
                    for j = 1, 5 do
                        local nukeproj = createobject(rocket_tag_id, m_objectId, 0, false, x, y, z + 10)
                        table.insert(nukes, nukeproj)
                        local m_proj = getobject(nukeproj)
                        write_float(m_proj + 0x70, -5)
                    end
                else
                    sendresponse("Cannot nuke " .. name .. " because they are dead", command, executor)
                end
            end
        else
            sendresponse("Invalid Player", command, executor)
        end
    else
        sendresponse("Invalid Syntax: " .. command .. " [player]", command, executor)
    end
end

function Command_Overshield(executor, command, PlayerIndex, count)
    if count == 1 and executor ~= nil then
        local m_playerObjId = get_dynamic_player(executor)
        if m_playerObjId then
            local m_object = getobject(m_playerObjId)
            if m_object then
                local obj_shields = read_float(m_object + 0xE4)
                if obj_shields <= 1 then
                    local m_vehicleId = read_dword(m_object + 0x11C)
                    if m_vehicleId == nil then
                        local x, y, z = getobjectcoords(m_playerObjId)
                        local os = createobject(overshield_tag_id, 0, 0, false, x, y, z + 0.5)
                        if os ~= nil then write_float(getobject(os) + 0x70, -2) end
                    else
                        write_float(m_object + 0xE4, 3)
                    end
                    sendresponse("You have given yourself an overshield", command, executor)
                else
                    sendresponse("You already have an overshield", command, executor)
                end
            else
                sendresponse("You are dead", command, executor)
            end
        else
            sendresponse("You are dead", command, executor)
        end
    elseif count == 1 and executor == nil then
        sendresponse("The server cannot have an over shield.", command, executor)
    elseif count == 2 then
        local players = getvalidplayers(PlayerIndex, executor)
        if players then
            for i = 1, #players do
                local m_playerObjId = get_dynamic_player(players[i])
                if m_playerObjId then
                    local m_object = getobject(m_playerObjId)
                    if m_object then
                        local obj_shields = read_float(m_object + 0xE4)
                        if obj_shields <= 1 then
                            local m_vehicleId = read_dword(m_object + 0x11C)
                            if m_vehicleId == nil then
                                local x, y, z = getobjectcoords(m_playerObjId)
                                local os = createobject(overshield_tag_id, 0, 0, false, x, y, z + 0.5)
                                if os ~= nil then write_float(getobject(os) + 0x70, -2) end
                            else
                                write_float(m_object + 0xE4, 3)
                            end
                            sendresponse(getname(players[i]) .. " has been given an overshield", command, executor)
                        else
                            sendresponse(getname(players[i]) .. " already has an overshield", command, executor)
                        end
                    else
                        sendresponse(getname(players[i]) .. " is dead", command, executor)
                    end
                else
                    sendresponse(getname(players[i]) .. " is dead", command, executor)
                end
            end
        else
            sendresponse("Invalid Player", command, executor)
        end
    else
        sendresponse("Invalid Syntax: " .. command .. " {player}", command, executor)
    end
end

function Command_Players(executor, command, count)
    if count == 1 then
        sendresponse("Player Search:", command, executor)
        sendresponse("[ ID.    -    Name.    -    Team.    -    IP. ]", command, executor)
        for i = 1, 16 do
            if getplayer(i) then
                local name = getname(i)
                local id = resolveplayer(i)
                local player_team = getteam(i)
                local ip = getip(i)
                local hash = gethash(i)
                if team_play then
                    if player_team == 0 then
                        player_team = "Red Team"
                    elseif player_team == 1 then
                        player_team = "Blue Team"
                    else
                        player_team = "Hidden"
                    end
                else
                    player_team = "FFA"
                end
                sendresponse("" .. id .. ".   " .. name .. "   |   " .. player_team .. "  -  IP: " .. ip, command, executor)
            end
        end
    else
        sendresponse("Invalid Syntax: " .. command, command, executor)
    end
end

function getteam(PlayerIndex)
    if PlayerIndex ~= nil and PlayerIndex ~= "-1" then
        local team = get_var(PlayerIndex, "$team")
        return team
    end
    return nil
end

function Command_PlayersMore(executor, command, count)
    if count == 1 or count == 2 and t[2] == "more" then
        sendresponse("[ID - Name -  Team - Status - IP]", command, executor)
        for i = 1, 16 do
            if getplayer(i) then
                local ip = getip(i)
                local player_team = getteam(i)
                if team_play then
                    if player_team == 0 then
                        player_team = "Red"
                    elseif player_team == 1 then
                        player_team = "Blue"
                    else
                        player_team = "Hidden"
                    end
                else
                    player_team = "FFA"
                end
                if admin_table[gethash(i)] or ipadmins[ip] then
                    ifadmin = "Admin"
                else
                    ifadmin = "Regular"
                end
                sendresponse(get_var(i, "$n") .. " - " .. getname(i) .. " - " .. player_team .. " - " .. ifadmin .. " - " .. ip, command, executor)
            end
        end
    else
        sendresponse("Invalid Syntax: " .. command, command, executor)
    end
end

function Command_PrivateMessage(executor, command, boolean, count)
    if count == 1 then
        if pm_enabled then
            sendresponse("Private Messaging is currently on", command, executor)
        else
            sendresponse("Private Messaging is currently off", command, executor)
        end
    elseif count == 2 then
        if (boolean == "1" or boolean == "true") and pm_enabled ~= true then
            pm_enabled = true
            sendresponse("Private Messaging is now enabled", command, executor)
        elseif (boolean == "1" or boolean == "true") and pm_enabled == true then
            sendresponse("Private Messaging is already enabled", command, executor)
        elseif (boolean == "0" or boolean == "false") and pm_enabled ~= false then
            pm_enabled = false
            sendresponse("Private Messaging is now disabled", command, executor)
        elseif pm_enabled == nil then
            pm_enabled = false
            sendresponse("Private Messaging is now disabled", command, executor)
        elseif (boolean == "0" or boolean == "false") and pm_enabled == false then
            sendresponse("Private Messaging is already disabled", command, executor)
        else
            sendresponse("Invalid Boolean: 0 for false, 1 for true", command, executor)
        end
    else
        sendresponse("Invalid Syntax: " .. command .. " {boolean}", command, executor)
    end
end

function Command_Privatesay(executor, args, count)
    if count >= 3 and tonumber(args[1]) == nil then
        local players = getvalidplayers(args[2], executor)
        if players then
            local message = ""
            for i = 3, #args do
                message = message .. args[i] .. " "
            end
            for i = 1, #players do
                privateSay(players[i], tostring(message))
            end
            sendresponse("Private messages sent.", args[1], executor)
        else
            sendresponse("Invalid Player", args[1], executor)
        end
    else
        sendresponse("Invalid Syntax: " .. args[1] .. " [player] [message]", args[1], executor)
    end
end

function Command_RconPasswordList(executor, command, count)
    if count == 1 then
        local Response = "[rcon] - [level]\n"
        for k, v in pairs(rcon_passwords) do
            if rcon_passwords[k] ~= nil and rcon_passwords[k] ~= { } then
                for key, value in ipairs(rcon_passwords[k]) do
                    Response = Response .. "[ " .. rcon_passwords[k][key].password .. " ] - [ " .. rcon_passwords[k][key].level .. " ]\n"
                end
            end
        end
        sendresponse(Response, command, executor)
    else
        sendresponse("Invalid Syntax: " .. command, command, executor)
    end
end

function Command_Read(executor, command, type, struct, offset, value, PlayerIndex, count)
    local offset = tonumber(offset)
    if count > 4 and count < 7 and tonumber(type) == nil and tonumber(struct) == nil and offset then
        local players = getvalidplayers(PlayerIndex, executor)
        if players then
            for i = 1, #players do
                local m_objectId = get_dynamic_player(players[i])
                if m_objectId then
                    if struct == "PlayerIndex" then
                        struct = getplayer(players[i])
                    elseif struct == "object" then
                        struct = getobject(m_objectId)
                        if struct == nil then sendresponse(getname(players[i]) .. " is not alive.", command, executor) return end
                    elseif getobject(m_objectId) == nil then
                        sendresponse(getname(players[i]) .. " is not alive.", command, executor)
                        return
                    elseif struct == "weapon" then
                        local m_object = getobject(m_objectId)
                        struct = getobject(read_dword(m_object + 0x118))
                        if struct == nil then sendresponse(getname(players[i]) .. " is not holding a weapon", command, executor) return end
                    elseif tonumber(struct) == nil then
                        sendresponse("Invalid Struct. Valid structs are: player, object, and weapon", command, executor)
                        return
                    end
                end
                if value then
                    if type == "byte" then
                        response = tostring(read_byte(struct + offset, value))
                    elseif type == "float" then
                        response = tostring(read_float(struct + offset, value))
                    elseif type == "word" then
                        response = tostring(readword(struct + offset, value))
                    elseif type == "dword" then
                        response = tostring(read_dword(struct + offset, value))
                    else
                        sendresponse("Invalid Type. Valid types are byte, float, word, and dword", command, executor)
                        return
                    end
                    sendresponse("Reading " .. tostring(value) .. " to struct " .. tostring(struct) .. " at offset " .. tostring(offset) .. " was a success", command, executor)
                    sendrespose(response, command, executor)
                end
            end
        else
            sendresponse("Invalid Player", command, executor)
        end
    else
        sendresponse("Invalid Syntax: " .. command .. " [type] [struct] [offset] [value] [player]", command, executor)
    end
end

function Command_ResetPlayer(executor, command, PlayerIndex, count)
    if count == 2 then
        local players = getvalidplayers(PlayerIndex, executor)
        if players then
            for i = 1, #players do
                local ip = getip(players[i])
                local m_objectId = get_dynamic_player(players[i])
                local m_object
                if m_objectId then
                    m_object = getobject(m_objectId)
                end
                local id = resolveplayer(players[i])
                local m_player = getplayer(players[i])
                follow[id] = nil
                resetweapons(players[i])
                timer(0, "cleanupdrones", players[i])
                if m_object then
                    write_float(m_object + 0xE0, 1)
                    write_float(m_object + 0xE4, 1)
                end
                write_dword(m_player + 0x2C, 0)
                ghost_table[ip] = nil
                mode[ip] = nil
                gods[ip] = nil
                hidden[id] = nil
                hidden[id] = nil
                Noweapons[ip] = nil
                for j = 1, 16 do
                    for k = 1, 16 do
                        if control_table[j][k] == players[i] then
                            control_table[j][k] = nil
                            bool = true
                            break
                        end
                    end
                    if bool then
                        break
                    end
                end
                sendresponse(getname(players[i]) .. " has been reset.", command, executor)
            end
        end
    else
        sendresponse("Invalid Syntax: " .. command .. " [player]", command, executor)
    end
end

function Command_Resetweapons(executor, command, PlayerIndex, count)
    if count == 2 then
        local players = getvalidplayers(PlayerIndex, executor)
        if players then
            for i = 1, #players do
                local ip = getip(players[i])
                if ip then
                    if Noweapons[ip] then
                        Noweapons[ip] = nil
                        local m_objectId = get_dynamic_player(players[i])
                        if m_objectId then
                            local m_object = getobject(m_objectId)
                            if m_object then
                                resetweapons(players[i])
                                sendresponse(getname(players[i]) .. " had their weapons reset", command, executor)
                            end
                        end
                    else
                        sendresponse(getname(players[i]) .. " never had their weapons taken away", command, executor)
                    end
                end
            end
        else
            sendresponse("Invalid Player", command, executor)
        end
    else
        sendresponse("Invalid Syntax: " .. command .. " [player]", command, executor)
    end
end

function Command_Resp(executor, command, PlayerIndex, time, count)
    if count == 3 and tonumber(time) then
        local players = getvalidplayers(PlayerIndex, executor)
        if players then
            for i = 1, #players do
                local m_player = getplayer(players[i])
                local m_objectId = get_dynamic_player(players[i])
                if m_objectId == nil then
                    write_dword(m_player + 0x2c, time * 33)
                    sendresponse("Setting " .. getname(players[i]) .. "'s respawn time to " .. time .. " seconds", command, executor)
                else
                    sendresponse(getname(players[i]) .. " is alive. You cannot execute this command on him.", command, executor)
                end
            end
        else
            sendresponse("Invalid Player", command, executor)
        end
    else
        sendresponse("Invalid Syntax: " .. command .. " [player] [time]", command, executor)
    end
end

function Command_RTVEnabled(executor, command, boolean, count)
    if count == 1 then
        if rockthevote then
            sendresponse("RockTheVote is currently on", command, executor)
        else
            sendresponse("RockTheVote is currently off", command, executor)
        end
    elseif count == 2 then
        if (boolean == "1" or boolean == "true") and rockthevote ~= true then
            rockthevote = true
            if rtv_required == nil then
                rtv_required = 0.6
            end
            sendresponse("RockTheVote is now enabled The default percentage needed is 60%.", command, executor)
            sendresponse("Change this with sv_rtv_needed", command, executor)
        elseif (boolean == "1" or boolean == "true") and rockthevote == true then
            sendresponse("RockTheVote is already enabled", command, executor)
        elseif (boolean == "0" or boolean == "false") and rockthevote ~= false then
            rockthevote = false
            sendresponse("RockTheVote is now disabled", command, executor)
        elseif rockthevote == nil then
            rockthevote = false
            sendresponse("RockTheVote is now disabled", command, executor)
        elseif (boolean == "0" or boolean == "false") and rockthevote == false then
            sendresponse("RockTheVote is already disabled", command, executor)
        else
            sendresponse("Invalid Boolean: 0 for false, 1 for true", command, executor)
        end
    else
        sendresponse("Invalid Syntax: " .. command .. " {boolean}", command, executor)
    end
end

function Command_RTVRequired(executor, command, percent, count)
    if count == 1 then
        if rtv_required == nil then rtv_required = 0.6 end
        sendresponse(tostring(rtv_required * 100) .. "% votes required for RTV", command, executor)
    elseif count == 2 and tonumber(percent) then
        if tonumber(percent) <= 1 then
            sendresponse("Votes required for RTV has been set to " .. tonumber(percent) * 100 .. "%", command, executor)
            rtv_required = tonumber(percent)
        end
    else
        sendresponse("Invalid Syntax: " .. command .. " [votes required (as a decimal)]", command, executor)
    end
end

function Command_SAMessage(executor, command, boolean, count)
    if count == 1 then
        if sa_message then
            sendresponse("Server Admin Message is currently on", command, executor)
        else
            sendresponse("Server Admin Message is currently off", command, executor)
        end
    elseif count == 2 then
        if (boolean == "1" or boolean == "true") and sa_message ~= true then
            sa_message = true
            sendresponse("Server Admin Message is now enabled", command, executor)
        elseif (boolean == "1" or boolean == "true") and sa_message == true then
            sendresponse("Server Admin Message is already enabled", command, executor)
        elseif (boolean == "0" or boolean == "false") and sa_message ~= false then
            sa_message = false
            sendresponse("Server Admin Message is now disabled", command, executor)
        elseif sa_message == nil then
            sa_message = false
            sendresponse("Server Admin Message is now disabled", command, executor)
        elseif (boolean == "0" or boolean == "false") and sa_message == false then
            sendresponse("Server Admin Message is already disabled", command, executor)
        else
            sendresponse("Invalid Boolean: 0 for false, 1 for true", command, executor)
        end
    else
        sendresponse("Invalid Syntax: " .. command .. " {boolean}", command, executor)
    end
end

function Command_Say(executor, arg, count)
    if count >= 2 then
        local message = ""
        for i = 2, #arg do
            message = message .. arg[i] .. " "
        end
        Say(server_prefix .. " " .. message, 5)
        sendresponse("Message sent.", arg[1], executor)
    else
        sendresponse("Invalid Syntax: " .. arg[1] .. " [message]", arg[1], executor)
    end
end

function Command_ScrimMode(executor, command, boolean, count)
    if count == 1 then
        if scrim_mode then
            sendresponse("Scrim Mode is currently on", command, executor)
        else
            sendresponse("Scrim Mode is currently off", command, executor)
        end
    elseif count == 2 then
        if (boolean == "1" or boolean == "true") and scrim_mode ~= true then
            scrim_mode = true
            falldamage = true
            deathless = false
            for i = 1, 16 do
                if getplayer(i) and get_dynamic_player(i) then
                    local ip = getip(i)
                    local m_objectId = get_dynamic_player(i)
                    local m_object
                    if m_objectId then
                        m_object = getobject(m_objectId)
                    end
                    local id = resolveplayer(i)
                    local m_player = getplayer(i)
                    follow[id] = nil
                    resetweapons(i)
                    timer(0, "cleanupdrones", i)
                    dmgmultiplier[ip] = 1.0
                    if m_object then
                        write_float(m_object + 0xE0, 1)
                        write_float(m_object + 0xE4, 1)
                    end
                    write_dword(m_player + 0x2C, 0)
                    ghost_table[ip] = nil
                    mode[ip] = nil
                    gods[ip] = nil
                    hidden[id] = nil
                    hidden[id] = nil
                    if Noweapons[ip] then Noweapons[ip] = nil end
                    if infammo then
                        kill(i)
                    end
                end
            end
            for i = 1, 16 do
                for j = 1, 16 do
                    if control_table[j] then
                        for k = 1, 16 do
                            if control_table[j][k] == i then
                                control_table[j][k] = nil
                                bool = true
                                break
                            end
                        end
                    end
                    if bool then
                        break
                    end
                end
            end
            infammo = false
            control_table = { }
            follow = { }
            hidden = { }
            gods = { }
            ghost_table = { }
            mode = { }
            Noweapons = { }
            nukes = { }
            objects = { }
            objspawnid = { }
            suspend_table = { }
            vehicle_drone_table = { }
            sendresponse("Scrim Mode is now enabled", command, executor)
        elseif (boolean == "1" or boolean == "true") and scrim_mode == true then
            sendresponse("Scrim Mode is already enabled", command, executor)
        elseif (boolean == "0" or boolean == "false") and scrim_mode ~= false then
            scrim_mode = false
            sendresponse("Scrim Mode is now disabled", command, executor)
        elseif scrim_mode == nil then
            scrim_mode = false
            sendresponse("Scrim Mode is now disabled", command, executor)
        elseif (boolean == "0" or boolean == "false") and scrim_mode == false then
            sendresponse("Scrim Mode is already disabled", command, executor)
        else
            sendresponse("Invalid Boolean: 0 for false, 1 for true", command, executor)
        end
    else
        sendresponse("Invalid Syntax: " .. command .. " {boolean}", command, executor)
    end
end

function Command_ScriptLoad(executor, command, count)
    if count >= 1 then
        local arg = tokenizestring(command)
        command = "sv_script_load"
        for i = 2, #arg do
            command = command .. " " .. arg[i]
        end
        if executor then
            execute_command(command, executor)
        else
            response = execute_command(command)
            sendresponse(response, arg[1], executor)
        end
    end
end

function Command_ScriptUnload(executor, command, count)
    if count >= 1 then
        local arg = tokenizestring(command)
        command = "sv_script_unload"
        for i = 2, #arg do
            if arg[i] ~= "commands" and arg[i] ~= "command" and arg[i] ~= "cmd" and arg[i] ~= "cmds" then
                command = command .. " " .. arg[i]
            end
        end
        if executor then
            execute_command(command, executor)
        else
            response = execute_command(command)
            sendresponse(response, arg[1], executor)
        end
    end
end

function Command_Setammo(executor, command, PlayerIndex, type, ammo, count)
    if count == 4 and tonumber(ammo) then
        local players = getvalidplayers(PlayerIndex, executor)
        if players then
            for i = 1, #players do
                local player_object = get_dynamic_player(players[i])
                if player_object then
                    local m_weaponId = read_dword(player_object + 0x118)
                    if m_weaponId then
                        if type == "unloaded" or type == "1" then
                            safe_write(true)
                            write_dword(m_weaponId + 0x2B6, tonumber(ammo))
                            safe_write(false)
                            sync_ammo(m_weaponId)
                            sendresponse(getname(players[i]) .. " had their unloaded ammo changed to " .. ammo, command, executor)
                        elseif type == "2" or type == "loaded" then
                            safe_write(true)
                            write_dword(m_weaponId + 0x2B8, tonumber(ammo))
                            safe_write(false)
                            sync_ammo(m_weaponId)
                            sendresponse(getname(players[i]) .. " had their loaded ammo changed to " .. ammo, command, executor)
                        else
                            sendresponse("Invalid type: 1 for unloaded, 2 for loaded ammo", command, executor)
                        end
                    else
                        sendresponse(getname(players[i]) .. " is not holding any weapons", command, executor)
                    end
                else
                    sendresponse(getname(players[i]) .. " is dead", command, executor)
                end
            end
        else
            sendresponse("Invalid Player", command, executor)
        end
    else
        sendresponse("Invalid Syntax: " .. command .. " [player] [type] [ammo]", command, executor)
    end
end

function Command_Setassists(executor, command, PlayerIndex, assists, count)
    if count == 3 and tonumber(assists) then
        local players = getvalidplayers(PlayerIndex, executor)
        if players then
            for i = 1, #players do
                local m_player = getplayer(players[i])
                local Assists = tonumber(assists)
                if Assists > 0x7FFF then
                    write_wordsigned(m_player + 0xA4, 0x7FFF)
                elseif Assists < -0x7FFF then
                    write_wordsigned(m_player + 0xA4, -0x7FFF)
                else
                    write_wordsigned(m_player + 0xA4, Assists)
                end
                sendresponse(getname(players[i]) .. " had their assists set to " .. assists, command, executor)
            end
        else
            sendresponse("Invalid Player", command, executor)
        end
    else
        sendresponse("Invalid Syntax: " .. command .. " [player] [assists]", command, executor)
    end
end

function Command_Setcolor(executor, command, PlayerIndex, color, count)
    if count == 2 then
        local players = getvalidplayers(PlayerIndex, executor)
        if players then
            for i = 1, #players do
                sendresponse(getname(players[i]) .. " is currently " .. getcolor(players[i]), command, executor)
            end
        else
            sendresponse("Invalid Player", command, executor)
        end
    elseif count == 3 then
        local players = getvalidplayers(PlayerIndex, executor)
        if players then
            for i = 1, #players do
                local m_player = getplayer(players[i])
                local m_objectId = get_dynamic_player(players[i])
                if m_objectId then
                    local x, y, z = getobjectcoords(m_objectId)
                    if color == "white" then
                        write_byte(m_player + 0x60, 0)
                    elseif color == "black" then
                        write_byte(m_player + 0x60, 1)
                    elseif color == "red" then
                        write_byte(m_player + 0x60, 2)
                    elseif color == "blue" then
                        write_byte(m_player + 0x60, 3)
                    elseif color == "gray" then
                        write_byte(m_player + 0x60, 4)
                    elseif color == "yellow" then
                        write_byte(m_player + 0x60, 5)
                    elseif color == "green" then
                        write_byte(m_player + 0x60, 6)
                    elseif color == "pink" then
                        write_byte(m_player + 0x60, 7)
                    elseif color == "purple" then
                        write_byte(m_player + 0x60, 8)
                    elseif color == "cyan" then
                        write_byte(m_player + 0x60, 9)
                    elseif color == "cobalt" then
                        write_byte(m_player + 0x60, 10)
                    elseif color == "orange" then
                        write_byte(m_player + 0x60, 11)
                    elseif color == "teal" then
                        write_byte(m_player + 0x60, 12)
                    elseif color == "sage" then
                        write_byte(m_player + 0x60, 13)
                    elseif color == "brown" then
                        write_byte(m_player + 0x60, 14)
                    elseif color == "tan" then
                        write_byte(m_player + 0x60, 15)
                    elseif color == "maroon" then
                        write_byte(m_player + 0x60, 16)
                    elseif color == "salmon" then
                        write_byte(m_player + 0x60, 17)
                    else
                        sendresponse("Invalid Color", command, executor)
                        return
                    end
                    sendresponse(getname(players[i]) .. " had their color changed to " .. color .. "", command, executor)
                    if m_objectId ~= nil then
                        destroyobject(m_objectId)
                        if colorspawn == nil then colorspawn = { } end
                        if colorspawn[players[i]] == nil then colorspawn[players[i]] = { } end
                        colorspawn[players[i]][1] = x
                        colorspawn[players[i]][2] = y
                        colorspawn[players[i]][3] = z
                    end
                end
            end
        else
            sendresponse("Invalid Player", command, executor)
        end
    else
        sendresponse("Invalid Syntax: " .. command .. " [player] {color}", command, executor)
    end
end

function Command_Setdeaths(executor, command, PlayerIndex, deaths, count)
    if count == 3 and tonumber(deaths) then
        local players = getvalidplayers(PlayerIndex, executor)
        if players then
            for i = 1, #players do
                local m_player = getplayer(players[i])
                Deaths = tonumber(deaths)
                if Deaths > 0x7FFF then
                    write_wordsigned(m_player + 0xAE, 0x7FFF)
                elseif Deaths < -0x7FFF then
                    write_wordsigned(m_player + 0xAE, -0x7FFF)
                else
                    write_wordsigned(m_player + 0xAE, Deaths)
                end
                sendresponse(getname(players[i]) .. " had their deaths set to " .. deaths, command, executor)
            end
        else
            sendresponse("Invalid Player", command, executor)
        end
    else
        sendresponse("Invalid Syntax: " .. command .. " [player] [deaths]", command, executor)
    end
end

function Command_Setfrags(executor, command, PlayerIndex, frags, count)
    if count == 3 and tonumber(frags) then
        local players = getvalidplayers(PlayerIndex, executor)
        if players then
            for i = 1, #players do
                local m_objectId = get_dynamic_player(players[i])
                if m_objectId then
                    if tonumber(frags) <= 255 then
                        write_byte(m_objectId + 0x31E, frags)
                        sendresponse("Setting " .. getname(players[i]) .. "'s frag grenades to " .. frags, command, executor)
                        sendresponse("Your frag grenades were set to " .. frags, command, players[i])
                    else
                        write_byte(m_objectId + 0x31E, 255)
                        sendresponse("Setting " .. getname(players[i]) .. "'s frag grenades to " .. frags, command, executor)
                        sendresponse("Your frag grenades were set to " .. frags, command, players[i])
                    end
                else
                    sendresponse(getname(players[i]) .. " is dead", command, executor)
                end
            end
        else
            sendresponse("Invalid Player", command, executor)
        end
    else
        sendresponse("Invalid Syntax: " .. command .. " [player] [amount]", command, executor)
    end
end

function Command_Setkills(executor, command, PlayerIndex, kills, count)
    if count == 3 then
        local players = getvalidplayers(PlayerIndex, executor)
        if players then
            for i = 1, #players do
                local m_player = getplayer(players[i])
                kills = tonumber(kills)
                if kills > 0x7FFF then
                    write_wordsigned(m_player + 0x9C, 0x7FFF)
                elseif kills < -0x7FFF then
                    write_wordsigned(m_player + 0x9C, -0x7FFF)
                else
                    write_wordsigned(m_player + 0x9C, kills)
                end
                sendresponse(getname(players[i]) .. " had their kills set to " .. kills, command, executor)
            end
        else
            sendresponse("Invalid Player", command, executor)
        end
    else
        sendresponse("Invalid Syntax: " .. command .. " [player] [kills]", command, executor)
    end
end

function Command_Setmode(executor, command, PlayerIndex, Mode, object, count)
    if PlayerIndex == nil then
        sendresponse("Invalid Syntax: " .. command .. " [player] [mode] {object (for spawngun only)}", command, executor)
        return
    end
    local players = getvalidplayers(PlayerIndex, executor)
    if players then
        if count == 3 then
            for i = 1, #players do
                if Mode == "destroy" then
                    mode[getip(players[i])] = "destroy"
                    sendresponse(getname(players[i]) .. " is now in destroy mode", command, executor)
                elseif Mode == "portalgun" then
                    mode[getip(players[i])] = "portalgun"
                    sendresponse(getname(players[i]) .. " is now in portalgun mode", command, executor)
                elseif Mode == "entergun" then
                    mode[getip(players[i])] = "entergun"
                    sendresponse(getname(players[i]) .. " is now in entergun mode", command, executor)
                elseif Mode == "normal" or Mode == "none" or Mode == "regular" then
                    objspawnid[getip(players[i])] = nil
                    mode[getip(players[i])] = nil
                    sendresponse(getname(players[i]) .. " is now in normal mode", command, executor)
                else
                    sendresponse("Invalid Mode\n-- destroy\n-- portalgun\n-- entergun\n-- spawngun\n-- normal", command, executor)
                end
            end
        elseif count == 4 then
            for i = 1, #players do
                if Mode == "spawngun" then
                    local objexists = false
                    objspawnid[getip(players[i])] = nil
                    mode[getip(players[i])] = nil
                    for j = 1, #objects do
                        if object == objects[j][1] then
                            mode[getip(players[i])] = "spawngun"
                            objspawnid[getip(players[i])] = objects[j][3]
                            sendresponse(getname(players[i]) .. " is now spawning " .. objects[j][1] .. "", command, executor)
                            objexists = true
                            break
                        end
                    end
                    if objexists == false then
                        sendresponse("Object does not exist. Make sure you are spelling it right.", command, executor)
                    end
                end
            end
        else
            sendresponse("Invalid Syntax: " .. command .. " [player] [mode] {object}", command, executor)
            sendresponse("Modes:\n-- destroy\n-- portalgun\n-- entergun\n-- spawngun\n-- normal", command, executor)
        end
    else
        sendresponse("Invalid Player", command, executor)
    end
end

function Command_Setpassword(executor, command, password, count)
    if count == 1 then
        local response = execute_command("sv_password", true)
        if response then
            sendresponse(response, command, executor)
        else
            sendresponse("Critical Error: " .. passwrd .. "'", command, executor)
        end
    elseif count == 2 then
        if password == "" then
            execute_command('sv_password ""')
            sendresponse("Password has been taken off", command, executor)
            passwrd = nil
        elseif passwrd then
            execute_command('sv_password ' .. password)
            sendresponse("The password is now " .. password, command, executor)
            passwrd = password
        else
            sendresponse("Internal Error Occured Check the Command Script Errors log", command, executor)
            cmderrors("Error Occured at Command_Setpassword")
        end
    else
        sendresponse("Invalid Syntax: " .. command .. " {password}", command, executor)
    end
end

function Command_Setplasmas(executor, command, PlayerIndex, plasmas, count)
    if count == 3 and tonumber(plasmas) then
        local players = getvalidplayers(PlayerIndex, executor)
        if players then
            for i = 1, #players do
                local m_objectId = getplayerobjectid(players[i])
                if m_objectId then
                    if tonumber(plasmas) <= 255 then
                        write_byte(m_objectId + 0x31F, tonumber(plasmas))
                        sendresponse("Setting " .. getname(players[i]) .. "'s plasma grenades to: " .. plasmas, command, executor)
                        sendresponse("Your plasma grenades were set to: " .. plasmas, command, players[i])
                    else
                        write_byte(m_objectId + 0x31F, 255)
                        sendresponse("Setting " .. getname(players[i]) .. "'s plasma grenades to " .. plasmas, command, executor)
                        sendresponse("Your plasma grenades were set to: " .. plasmas, command, players[i])
                    end
                else
                    sendresponse(getname(players[i]) .. " is dead!", command, executor)
                end
            end
        else
            sendresponse("Invalid Player", command, executor)
        end
    else
        sendresponse("Invalid Syntax: sv_setplasmas [player] [amount]", command, executor)
    end
end

function Command_Setresp(executor, command, time, count)
    if count == 2 then
        if time == "default" then
            respset = false
            sendresponse("Respawn time set to the gametype's default setting", command, executor)
        elseif tonumber(time) then
            resptime = time
            respset = true
            sendresponse("Respawn time set to " .. time .. " seconds", command, executor)
        elseif respset == nil then
            sendresponse("Respawn time not set. Defaulting to gametype's default setting.", command, executor)
        else
            sendresponse("Invalid Syntax: " .. command .. " [seconds]", command, executor)
        end
    else
        sendresponse("Invalid Syntax: " .. command .. " [seconds]", command, executor)
    end
end

function Command_Setscore(executor, command, PlayerIndex, score, count)
    if count == 3 and tonumber(score) then
        local players = getvalidplayers(PlayerIndex, executor)
        if players then
            for i = 1, #players do
                setscore(players[i], tonumber(score))
                sendresponse(getname(players[i]) .. " had their score set to " .. score .. "", command, executor)
            end
        else
            sendresponse("Invalid Player", command, executor)
        end
    else
        sendresponse("Invalid Syntax: " .. command .. " [player] [score]", command, executor)
    end
end

function Command_Setspeed(executor, command, PlayerIndex, speed, count)
    if count == 2 then
        local players = getvalidplayers(PlayerIndex, executor)
        if players then
            for i = 1, #players do
                local m_player = getplayer(players[i])
                local cur_speed = read_float(m_player + 0x6C)
                sendresponse(getname(players[i]) .. "'s speed is currently " .. cur_speed, command, executor)
            end
        else
            sendresponse("Invalid Player", command, executor)
        end
    elseif count == 3 and tonumber(speed) then
        local players = getvalidplayers(PlayerIndex, executor)
        if players then
            for i = 1, #players do
                setspeed(players[i], speed)
                sendresponse(getname(players[i]) .. " had their speed changed to " .. speed, command, executor)
            end
        else
            sendresponse("Invalid Player", command, executor)
        end
    else
        sendresponse("Invalid Syntax: " .. command .. " [player] {speed}", command, executor)
    end
end

function Command_Setteleport(executor, command, locname, PlayerIndex, count)
    if count == 2 then
        response = false
        sendresponse("Invalid Syntax: " .. command .. " [locname] [player]", command, executor)
    elseif count == 3 then
        local players = getvalidplayers(PlayerIndex, executor)
        if players then
            for i = 1, #players do
                local m_objectId = get_dynamic_player(players[i])
                if m_objectId then
                    if getobject(m_objectId) then
                        execute_command("sv_teleport_add " .. tostring(locname), players[i])
                        if string.find(response, "corresponds") then
                            sendresponse("Teleport location " .. locname .. " now corresponds to " .. getname(players[i]) .. "'s location", command, executor)
                        else
                            say(tostring(response))
                            sendresponse(locname .. " is already added", command, executor)
                        end
                    else
                        sendresponse("Cannot add teleport because the player is dead.", command, executor)
                    end
                else
                    sendresponse("Cannot add teleport because the player is dead.", command, executor)
                end
            end
        else
            sendresponse("Invalid Player", command, executor)
        end
    else
        sendresponse("Invalid Syntax: " .. command .. " [locname] [player]", command, executor)
    end
end

function Command_TeleportList(executor, command, count)
    if count == 2 then
        local response = execute_command("sv_teleport_list", true)
        sendresponse(tostring(response), command, executor)
    end
end

function Command_Spawn(executor, command, object, PlayerIndex, amount, resptime, recycle, type, count)
    local bool = true
    if type == "enter" then
        if count == 2 then
            if executor ~= nil then
                PlayerIndex = get_var(executor, "$n")
            else
                sendresponse("what are you doing, the server isn't a player!, it can't enter a vehicle...", command, executor)
                return
            end
        elseif count == 3 then
            if string.lower(PlayerIndex) == "me" and executor ~= nil then
                PlayerIndex = get_var(executor, "$n")
            end
        else
            sendresponse("Invalid Syntax: " .. command .. " [vehicle] {player}", command, executor)
            return
        end
        message = command .. " " .. object .. " " .. PlayerIndex
    elseif type == "give" then
        if count == 2 then
            if executor ~= nil then
                PlayerIndex = get_var(executor, "$n")
            else
                sendresponse("what are you doing, the server isn't a player, it can't be given a weapon...", command, executor)
                return
            end
        elseif count == 3 then
            if string.lower(PlayerIndex) == "me" and executor ~= nil then
                PlayerIndex = get_var(executor, "$n")
            end
        else
            sendresponse("Invalid Syntax: " .. command .. " [weapon] {player}", command, executor)
            return
        end
        message = command .. " " .. object .. " " .. PlayerIndex
    elseif type == "spawn" then
        if object then
            if count == 2 then
                if executor ~= nil then
                    message = command .. " " .. object .. " " .. get_var(executor, "$n")
                else
                    sendresponse("what are you doing, the server isn't a player, you can't spawn at its locations...", command, executor)
                    return
                end
            elseif count == 3 then
                if string.lower(PlayerIndex) == "me" and executor ~= nil then
                    PlayerIndex = get_var(executor, "$n")
                end
                message = command .. " " .. object .. " " .. PlayerIndex
            elseif count == 4 then
                message = command .. " " .. object .. " " .. PlayerIndex .. " " .. amount
            elseif count == 5 then
                message = command .. " " .. object .. " " .. PlayerIndex .. " " .. amount .. " " .. resptime
            elseif count == 6 then
                message = command .. " " .. object .. " " .. PlayerIndex .. " " .. amount .. " " .. resptime .. " " .. recycle
            else
                sendresponse("Invalid Syntax: " .. command .. " [object] {player} {amount} {resptime} {recycle}", command, executor)
                return
            end
        else
            sendresponse("Missing Object", command, executor)
            return
        end
    else
        sendresponse("An unknown error has occured.", command, executor)
    end
    if type == "spawn" then
        bool = true
    --------------------------------------------------------------------------------------------------------------------------------------
        if object == "cyborg" or object == "bot" or object == "mastercheif" or object == "biped" or object == "bipd" then
            Spawn(message, "Cyborg", "bipd", cyborg_tag_id, executor, type)
            object_to_spawn = bipds_table[1][2]
        elseif object == "captain" or object == "keyes" then
            Spawn(message, "Captain Keyes", "bipd", captain_tag_id, executor, type)
            object_to_spawn = bipds_table[2][2]
        elseif object == "cortana" then
            Spawn(message, "Cortana", "bipd", cortana_tag_id, executor, type)
            object_to_spawn = bipds_table[3][2]
        elseif object == "cortana2" then
            Spawn(message, "Cortana2", "bipd", cortana2_tag_id, executor, type)
            object_to_spawn = bipds_table[4][2]
        elseif object == "crewman" then
            Spawn(message, "Crewman", "bipd", crewman_tag_id, executor, type)
            object_to_spawn = bipds_table[5][2]
        elseif object == "elite" then
            Spawn(message, "elite", "bipd", elite_tag_id, executor, type)
            object_to_spawn = bipds_table[6][2]
        elseif object == "elite2" then
            Spawn(message, "Elite Special", "bipd", elite2_tag_id, executor, type)
            object_to_spawn = bipds_table[7][2]
        elseif object == "engineer" then
            Spawn(message, "Engineer", "bipd", engineer_tag_id, executor, type)
            object_to_spawn = bipds_table[8][2]
        elseif object == "flood" then
            Spawn(message, "Flood Captain", "bipd", flood_tag_id, executor, type)
            object_to_spawn = bipds_table[9][2]
        elseif object == "flood2" then
            Spawn(message, "Flood Infection", "bipd", flood2_tag_id, executor, type)
            object_to_spawn = bipds_table[10][2]
        elseif object == "flood3" then
            Spawn(message, "Flood Carrier", "bipd", "characters\\floodcarrier\\floodcarrier", executor, type)
            object_to_spawn = bipds_table[11][2]
        elseif object == "floodelite" then
            Spawn(message, "FloodCombat Elite", "bipd", "characters\\floodcombat elite\\floodcombat elite", executor, type)
            object_to_spawn = bipds_table[12][2]
        elseif object == "floodhuman" then
            Spawn(message, "FloodCombat Human", "bipd", "characters\\floodcombat_human\\floodcombat_human", executor, type)
            object_to_spawn = bipds_table[13][2]
        elseif object == "pedobear" or object == "grunt" then
            Spawn(message, "Pedobear", "bipd", "characters\\grunt\\grunt", executor, type)
            object_to_spawn = bipds_table[14][2]
        elseif object == "hunter" then
            Spawn(message, "Hunter", "bipd", "characters\\hunter\\hunter", executor, type)
            object_to_spawn = bipds_table[15][2]
        elseif object == "marine" then
            Spawn(message, "Marine", "bipd", "characters\\marine\\marine", executor, type)
            object_to_spawn = bipds_table[16][2]
        elseif object == "marinesuicide" or object == "marine2" then
            Spawn(message, "Marine Suicidal", "bipd", "characters\\marine_suicidal\\marine_suicidal", executor, type)
            object_to_spawn = bipds_table[17][2]
        elseif object == "monitor" then
            Spawn(message, "Monitor", "bipd", "characters\\monitor\\monitor", executor, type)
            object_to_spawn = bipds_table[18][2]
        elseif object == "sentinel" then
            Spawn(message, "Sentinel", "bipd", "characters\\sentinel\\sentinel", executor, type)
            object_to_spawn = bipds_table[19][2]
        elseif object == "johnson" then
            Spawn(message, "Sgt. Johnson", "bipd", "characters\\johnson\\johnson", executor, type)
            object_to_spawn = bipds_table[20][2]
        --------------------------------------------------------------------------------------------------------------------------------------
        elseif object == "camo" or object == "camouflage" then
            Spawn(message, "Camouflage", "eqip", camouflage_tag_id, executor, type)
            object_to_spawn = eqip_table[1][2]
        elseif object == "healthpack" then
            Spawn(message, "Health Pack", "eqip", healthpack_tag_id, executor, type)
            object_to_spawn = eqip_table[2][2]
        elseif object == "overshield" or object == "os" then
            Spawn(message, "Overshield", "eqip", overshield_tag_id, executor, type)
            object_to_spawn = eqip_table[3][2]
        elseif object == "dblspd" then
            Spawn(message, "Double Speed", "eqip", doublespeed_tag_id, executor, type)
            object_to_spawn = eqip_table[4][2]
        elseif object == "fullspec" then
            Spawn(message, "Full-Spectrum Vision", "eqip", fullspec_tag_id, executor, type)
            object_to_spawn = eqip_table[5][2]
        elseif object == "fnade" or object == "nades" then
            Spawn(message, "Frag Grenade", "eqip", fragnade_tag_id, executor, type)
            object_to_spawn = eqip_table[6][2]
        elseif object == "pnade" then
            Spawn(message, "Plasma Grenade", "eqip", plasmanade_tag_id, executor, type)
            object_to_spawn = eqip_table[7][2]
        elseif object == "rifleammo" then
            Spawn(message, "Assault Rifle Ammo", "eqip", rifleammo_tag_id, executor, type)
            object_to_spawn = eqip_table[8][2]
        elseif object == "needlerammo" then
            Spawn(message, "Needler Ammo", "eqip", needlerammo_tag_id, executor, type)
            object_to_spawn = eqip_table[9][2]
        elseif object == "pistolammo" then
            Spawn(message, "Pistol Ammo", "eqip", pistolammo_tag_id, executor, type)
            object_to_spawn = eqip_table[10][2]
        elseif object == "rocketammo" then
            Spawn(message, "Rocket Ammo", "eqip", rocketammo_tag_id, executor, type)
            object_to_spawn = eqip_table[11][2]
        elseif object == "shottyammo" then
            Spawn(message, "Shotgun Ammo", "eqip", shotgunammo_tag_id, executor, type)
            object_to_spawn = eqip_table[12][2]
        elseif object == "sniperammo" then
            Spawn(message, "Sniper Ammo", "eqip", sniperammo_tag_id, executor, type)
            object_to_spawn = eqip_table[13][2]
        elseif object == "flameammo" then
            Spawn(message, "Flamethrower Ammo", "eqip", flameammo_tag_id, executor, type)
            object_to_spawn = eqip_table[14][2]
        else
            bool = false
        end
        if bool then
            return
        end
    end
    if type ~= "enter" then
        bool = true
        if object == "rifle" or object == "arifle" or object == "assaultrifle" then
            object_to_spawn = weapons[1][2]
            Spawn(message, "Assault Rifle", "weap", object_to_spawn, executor, type)
        elseif object == "ball" or object == "oddball" then
            object_to_spawn = weapons[2][2]
            Spawn(message, "Oddball", "weap", object_to_spawn, executor, type)
        elseif object == "flag" then
            object_to_spawn = weapons[3][2]
            Spawn(message, "Flag", "weap", object_to_spawn, executor, type)
        elseif object == "flamethrower" or object == "flame" then
            object_to_spawn = weapons[4][2]
            Spawn(message, "Flame Thrower", "weap", object_to_spawn, executor, type)
        elseif object == "ggun" or object == "gravitygun" then
            object_to_spawn = weapons[5][2]
            Spawn(message, "Gravity Gun", "weap", object_to_spawn, executor, type)
        elseif object == "needler" then
            object_to_spawn = weapons[6][2]
            Spawn(message, "Needler", "weap", object_to_spawn, executor, type)
        elseif object == "pistol" then
            object_to_spawn = weapons[7][2]
            Spawn(message, "Pistol", "weap", object_to_spawn, executor, type)
        elseif object == "ppistol" or object == "plasmapistol" then
            object_to_spawn = weapons[8][2]
            Spawn(message, "Plasma Pistol", "weap", object_to_spawn, executor, type)
        elseif object == "prifle" or object == "plasmarifle" then
            object_to_spawn = weapons[9][2]
            Spawn(message, "Plasma Rifle", "weap", object_to_spawn, executor, type)
        elseif object == "frg" or object == "fuelrod" or object == "rod" or object == "plasmacannon" then
            object_to_spawn = weapons[10][2]
            Spawn(message, "Fuel Rod", "weap", object_to_spawn, executor, type)
        elseif object == "rocket" or object == "rocketlauncher" or object == "rox" then
            object_to_spawn = weapons[11][2]
            Spawn(message, "Rocket Launcher", "weap", object_to_spawn, executor, type)
        elseif object == "shotty" or object == "shotgun" then
            object_to_spawn = weapons[12][2]
            Spawn(message, "Shotgun", "weap", object_to_spawn, executor, type)
        elseif object == "sniper" then
            object_to_spawn = weapons[13][2]
            Spawn(message, "Sniper Rifle", "weap", object_to_spawn, executor, type)
        elseif object == "energysword" or object == "esword" then
            object_to_spawn = weapons[14][2]
            Spawn(message, "Energy Sword", "weap", object_to_spawn, executor, type)
        else
            bool = false
        end
        if bool then
            return
        end
    end
    if type ~= "give" then
        bool = true
        if object == "hog" or object == "warthog" then
            object_to_spawn = vehicles[1][2]
            Spawn(message, "Warthog", "vehi", object_to_spawn, executor, type)
        elseif object == "ghost" then
            object_to_spawn = vehicles[2][2]
            Spawn(message, "Ghost", "vehi", object_to_spawn, executor, type)
        elseif object == "rhog" or object == "rocketwarthog" then
            object_to_spawn = vehicles[3][2]
            Spawn(message, "Rocket Warthog", "vehi", object_to_spawn, executor, type)
        elseif object == "shee" or object == "banshee" then
            object_to_spawn = vehicles[4][2]
            Spawn(message, "Banshee", "vehi", object_to_spawn, executor, type)
        elseif object == "tank" or object == "scorpion" then
            object_to_spawn = vehicles[5][2]
            Spawn(message, "Tank", "vehi", object_to_spawn, executor, type)
        elseif object == "turret" or object == "shade" then
            object_to_spawn = vehicles[6][2]
            Spawn(message, "Gun Turret", "vehi", object_to_spawn, executor, type)
        else
            bool = false
        end
        if bool then
            return
        end
    end
    if bool == false then
        if type == "give" then
            sendresponse("Invalid Weapon", command, executor)
        elseif type == "enter" then
            sendresponse("Invalid Vehicle.", command, executor)
        elseif type == "spawn" then
            sendresponse("Invalid Object", command, executor)
        end
    end
end

function Command_SpamMax(executor, command, value, count)
    if count == 1 then
        spam_max = tonumber(spam_max) or 7
        sendresponse("Spam max is " .. spam_max, command, executor)
    elseif count == 2 and tonumber(value) then
        if value == 0 and antispam ~= false then
            antispam = false
            sendresponse("AntiSpam is now disabled", command, executor)
        elseif value == 0 and antispam == false then
            sendresponse("AntiSpam is already disabled", command, executor)
        else
            spam_max = tonumber(value)
            sendresponse("The Spam max is now " .. value, command, executor)
        end
    else
        sendresponse("Invalid Syntax:  " .. command .. " [value]", command, executor)
    end
end

function Command_SpamTimeOut(executor, command, time, count)
    if count == 1 then
        spam_timeout = tonumber(spam_timeout) or 60
        sendresponse("Spam timeout is " .. round(spam_timeout / 60, 1) .. " minute(s)", command, executor)
    elseif count == 2 and tonumber(time) then
        time = tonumber(time)
        if time == 0 and antispam ~= false then
            antispam = false
            sendresponse("AntiSpam is now disabled", command, executor)
        elseif time == 0 and antispam == false then
            sendresponse("AntiSpam is already disabled", command, executor)
        else
            spam_timeout = tonumber(time * 60)
            sendresponse("The Spam timeout is now " .. tostring(time) .. " minute(s)", command, executor)
        end
    else
        sendresponse("Invalid Syntax:  " .. command .. " [time]", command, executor)
    end
end

function Command_Specs(executor, command, count)
    if count == 1 then
        local specs = readtagname(specs_addr)
        sendresponse("The server specs are: " .. tostring(specs), command, executor)
    else
        sendresponse("Invalid Syntax: " .. command, command, executor)
    end
end

function Command_StartMapcycle(executor, command, count)
    if count == 1 then
        local response = execute_command("sv_mapcycle_begin", true)
        sendresponse(response[1], command, executor)
        execute_command("sv_mapcycle_begin")
    else
        sendresponse("Invalid Syntax: " .. command, command, executor)
    end
end

function Command_Status(executor, command, count)
    if count == 1 then
        local response = "Admin Blocker: " .. tostring(admin_blocker) .. "  |  Anti Caps: " .. tostring(anticaps) .. "  |  Anti Spam: " .. tostring(antispam) .. "\n"
        response = response .. "" .. "Chat Commands: " .. tostring(chatcommands) .. "  |  Deathless: " .. tostring(deathless) .. "  |  Falldamage: " .. tostring(falldamage) .. "\n"
        response = response .. "" .. "First Join Message: " .. tostring(firstjoin_message) .. "  |  Hash Check: " .. tostring(hash_check) .. "  |  Infinite Ammo: " .. tostring(infammo) .. "\n"
        response = response .. "" .. "Killspree: " .. tostring(killing_spree) .. "  |  Noweapons: " .. tostring(noweapons) .. "\n"
        response = response .. "" .. "Pvtmessage: " .. tostring(pm_enabled) .. "  |  Respawn_time: " .. tostring(respset) .. "  |  Rtv_enabled: " .. tostring(rockthevote) .. "\n"
        response = response .. "" .. "Rtv_needed: " .. tostring(rtv_required) .. "  |  Serveradmin_message: " .. tostring(sa_message) .. "  |  Spam Max: " .. tostring(spam_max) .. "\n"
        response = response .. "" .. "Spamtimeout: " .. tostring(spam_timeout) .. "seconds  |  Tbagdet: " .. tostring(tbag_detection) .. "  |  Uniques Enabled: " .. tostring(uniques_enabled) .. "\n"
        response = response .. "" .. "Version Check: " .. tostring(version_check) .. "  |  Version: " .. tostring(Version) .. "  |  Votekick Enabled: " .. tostring(votekick_allowed) .. "\n"
        response = response .. "" .. "Votekick Needed: " .. tostring(votekick_required) .. "  |  Votekick Action: " .. tostring(votekick_action) .. "  |  Welcomeback Message: " .. tostring(wb_message)
        sendresponse(response, command, executor)
    else
        sendresponse("Invalid Syntax: " .. command, command, executor)
    end
end

function Command_Superban(executor, command, PlayerIndex, message, count)
    if count == 2 or count == 3 then
        local players = getvalidplayers(PlayerIndex, executor, command)
        if players then
            local name = "the Server"
            if executor ~= nil then name = getname(executor) end
            for i = 1, #players do
                message = tostring(message) or "None Given"
                BanReason(getname(players[i]) .. " was banned by " .. name .. " Reason: " .. message .. " Type: Super Ban")
                say(getname(players[i]) .. " was Super banned by " .. name .. " Reason: " .. message)
                table.insert(name_bans, getname(players[i]))
                local ip = getip(players[i])
                ip_banlist[ip] = { }
                table.insert(ip_banlist[ip], { ["name"] = getname(players[i]), ["ip"] = ip, ["time"] = - 1, ["id"] = ip_banid })
                ip_banid = ip_banid + 1
                local words = tokenizestring(ip, ".")
                local ip2 = words[1] .. "." .. words[2]
                iprange_banlist[ip2] = { }
                table.insert(iprange_banlist[ip2], { ["name"] = getname(players[i]), ["ip"] = ip2, ["time"] = ipbantime, ["id"] = iprange_banid })
                iprange_banid = iprange_banid + 1
                execute_command("sv_ban " .. resolveplayer(players[i]))
            end
        else
            sendresponse("Invalid Player", command, executor)
        end
    else
        sendresponse("Invalid Syntax: " .. command .. " [player] {reason}", command, executor)
    end
end

function Command_Suspend(executor, command, PlayerIndex, time, count)
    local players = getvalidplayers(PlayerIndex, executor)
    if players then
        for i = 1, #players do
            if suspend_table[getip(players[i])] == nil then
                local m_player = getplayer(players[i])
                local player_respawn_time = read_dword(m_player + 0x2c)
                if count == 2 then
                    kill(players[i])
                    write_dword(m_player + 0x2C, 2592000)
                    suspend_table[getip(players[i])] = 2
                    sendresponse(getname(players[i]) .. " was suspended by an admin", command, executor)
                elseif count == 3 then
                    kill(players[i])
                    write_dword(m_player + 0x2C, time * 30)
                    suspend_table[getip(players[i])] = 1
                    if tonumber(time) == 1 then
                        sendresponse(getname(players[i]) .. " was suspended by an admin for " .. time .. " second", command, executor)
                    else
                        sendresponse(getname(players[i]) .. " was suspended by an admin for " .. time .. " seconds", command, executor)
                    end
                else
                    sendresponse("Invalid Syntax: sv_suspend [player] {time}", command, executor)
                end
            else
                sendresponse(getname(players[i]) .. " has already been suspended.", command, executor)
            end
        end
    else
        sendresponse("Invalid Player", command, executor)
    end
end

function Command_Takeweapons(executor, command, PlayerIndex, count)
    if count == 2 then
        local players = getvalidplayers(PlayerIndex, executor)
        if players then
            for i = 1, #players do
                local ip = getip(players[i])
                if Noweapons[ip] == nil then
                    Noweapons[ip] = 1
                    local m_objectId = get_dynamic_player(players[i])
                    if m_objectId then
                        local m_object = getobject(m_objectId)
                        if m_object then
                            for j = 0, 3 do
                                local m_weaponId = read_dword(m_object + 0x2F8 + j * 4)
                                local m_weapon = getobject(m_weaponId)
                                if m_weapon then
                                    destroyobject(m_weaponId)
                                end
                            end
                        end
                    end
                    sendresponse(getname(players[i]) .. " now has no weapons", command, executor)
                else
                    sendresponse(getname(players[i]) .. " already has no weapons", command, executor)
                end
            end
        else
            sendresponse("Invalid Player", command, executor)
        end
    else
        sendresponse("Invalid Syntax: " .. command .. " [player]", command, executor)
    end
end

function Command_TbagDetection(executor, command, boolean, count)
    if count == 1 then
        if tbag_detection then
            sendresponse("Tbag Detection is currently on", command, executor)
        else
            sendresponse("Tbag Detection is currently off", command, executor)
        end
    elseif count == 2 then
        if (boolean == "1" or boolean == "true") and tbag_detection ~= true then
            tbag_detection = true
            sendresponse("Tbag Detection is now enabled", command, executor)
        elseif (boolean == "1" or boolean == "true") and tbag_detection == true then
            sendresponse("Tbag Detection is already enabled", command, executor)
        elseif (boolean ~= "0" and boolean ~= "false") then
            sendresponse("Invalid Boolean: 0 for false, 1 for true", command, executor)
        elseif (boolean == "0" or boolean == "false") and tbag_detection ~= false then
            tbag_detection = false
            sendresponse("Tbag Detection is now disabled", command, executor)
        elseif tbag_detection == nil then
            tbag_detection = true
            sendresponse("Tbag Detection is now enabled", command, executor)
        elseif (boolean == "0" or boolean == "false") and tbag_detection == false then
            sendresponse("Tbag Detection is already disabled", command, executor)
        else
            sendresponse("Invalid Boolean: 0 for false, 1 for true", command, executor)
        end
    else
        sendresponse("Invalid Syntax: " .. command .. " {boolean}", command, executor)
    end
end

function Command_TeleportDelete(executor, command, location, count)
    if count == 3 then
        tostring(location)
        local response = execute_command("sv_teleport_del " .. location, true)
        sendresponse(tostring(response[1]), command, executor)
    else
        sendresponse("Invalid Syntax: " .. command .. " [ID]", command, executor)
    end
end

function Command_Teleport(executor, command, PlayerIndex, location, y, z, count)
    if count == 3 then
        local players = getvalidplayers(PlayerIndex, executor)
        if players then
            for i = 1, #players do
                local response = execute_command("sv_teleport " .. resolveplayer(players[i]) .. " " .. location, true)
                if string.find(response[1], "valid") then
                    sendresponse("Location '" .. tostring(location) .. "' does not exist for this map", command, executor)
                else
                    sendresponse("Teleporting " .. getname(players[i]) .. " to location '" .. location .. "'", command, executor)
                end
            end
        else
            sendresponse("Invalid Player", command, executor)
        end
    elseif count == 5 then
        location = tonumber(t[3])
        y = tonumber(t[4])
        z = tonumber(t[5])
        local players = getvalidplayers(PlayerIndex, executor)
        if players then
            for i = 1, #players do
                local response = execute_command("sv_teleport " .. resolveplayer(players[i]) .. " " .. location .. " " .. y .. " " .. z, true)
                if string.find(response[1], "valid") then
                    sendresponse("Location '" .. tostring(location) .. "' does not exist for this map", command, executor)
                else
                    sendresponse("Teleporting " .. getname(players[i]) .. " to location '" .. location .. "'", command, executor)
                end
            end
        else
            sendresponse("Invalid Player", command, executor)
        end
    else
        sendresponse("Invalid Syntax: " .. command .. " [player] [location] or [x] [y] [z]", command, executor)
    end
end

function Command_Test(executor, command, arg1, arg2, arg3, arg4, count)
    if count == 1 then
        cprint("1", 2 + 8)
    elseif count == 2 then
        cprint("2", 2 + 8)
    elseif count == 3 then
        cprint("3", 2 + 8)
    elseif count == 4 then
        cprint("4", 2 + 8)
    elseif count == 5 then
        cprint("5", 2 + 8)
    else
        cprint("6", 2 + 8)
    end
end

function Command_Textban(executor, command, PlayerIndex, time, message, count)
    if count >= 2 and count <= 4 then
        local textbantime = wordtotime(time)
        local players = getvalidplayers(PlayerIndex, executor)
        if players then
            local name = "the Server"
            if executor ~= nil then name = getname(executor) end
            for i = 1, #players do
                local name = getname(players[i])
                local ip = getip(players[i])
                local hash = gethash(players[i])
                if admin_table[hash] or ipadmins[ip] then
                    sendresponse("Admins cannot be banned from the chat.", command, executor)
                else
                    local bool = true
                    for k, v in pairs(mute_banlist) do
                        for key, value in pairs(mute_banlist[k]) do
                            if mute_banlist[k][key].ip == ip or mute_banlist[k][key].hash == hash then
                                bool = false
                                sendresponse(name .. " is already textbanned", command, executor)
                                break
                            end
                        end
                        if not bool then
                            break
                        end
                    end
                    if bool then
                        message = tostring(message) or "None Given"
                        BanReason(getname(players[i]) .. " was text banned by " .. name .. " Reason: " .. message)
                        say(getname(players[i]) .. " was text banned by " .. name .. " Reason: " .. message)
                        mute_banlist[ip] = { }
                        table.insert(mute_banlist[ip], { ["name"] = name, ["hash"] = hash, ["ip"] = ip, ["time"] = textbantime, ["id"] = textbanid })
                        textbanid = textbanid + 1
                        local msg = ""
                        if textbantime == -1 then
                            msg = name .. " has been banned from the chat indefinitely"
                        else
                            msg = name .. " has been banned from the chat for " .. time .. ""
                        end
                        sendresponse(msg, command, executor)
                        cprint(msg)
                    end
                end
            end
        else
            sendresponse("Invalid Player", command, executor)
        end
    else
        sendresponse("Invalid Syntax: " .. command .. " [player] {time} {reason}", command, executor)
    end
end

function Command_Textbanlist(executor, command, count)
    if count == 1 then
        local response = "[ID   |   Name   |   Time Left ]\n"
        local response_table = { }
        for k, v in pairs(mute_banlist) do
            for key, value in ipairs(mute_banlist[k]) do
                local time = timetoword(mute_banlist[k][key].time)
                response_table[tonumber(mute_banlist[k][key].id)] = mute_banlist[k][key].name .. "  |  " .. time .. "\n"
            end
        end
        for i = 0, textbanid do
            if response_table[i] then
                response = response .. "" .. i .. "  |  " .. response_table[i]
            end
        end
        sendresponse(response, command, executor)
    else
        sendresponse("Invalid Syntax: " .. command, command, executor)
    end
end

function Command_Textunban(executor, command, ID, count)
    if count == 2 and tonumber(ID) then
        ID = tonumber(ID)
        local response = "Invalid ID"
        if ID <= textbanid then
            local bool = false
            for k, v in pairs(mute_banlist) do
                if mute_banlist[k] ~= { } then
                    for key, value in ipairs(mute_banlist[k]) do
                        if mute_banlist[k][key].id == ID then
                            bool = true
                            response = mute_banlist[k][key].name .. " has been untextbanned"
                            table.remove(mute_banlist[k], key)
                            break
                        end
                    end
                end
                if bool then
                    break
                end
            end
            sendresponse(response, command, executor)
        else
            sendresponse(response, command, executor)
        end
    else
        sendresponse("Invalid Syntax: " .. command .. " [ID]", command, executor)
    end
end

function Command_Teletoplayer(executor, command, PlayerIndex, player2, count)
    if count == 3 then
        local players = getvalidplayers(PlayerIndex, executor)
        if players then
            for i = 1, #players do
                local name = getname(players[i])
                local m_playerObjId = get_dynamic_player(players[i])
                if m_playerObjId then
                    local m_vehicleId = read_dword(m_playerObjId + 0x11C)
                    local m_vehicle = getobject(m_vehicleId)
                    local players2 = getvalidplayers(player2, executor)
                    if players2 then
                        local m_objectId = get_dynamic_player(players2[1])
                        if m_objectId then
                            if players2[2] == nil and players[i] ~= players2[1] then
                                local t_name = getname(players2[1])
                                local x, y, z = read_vector3d(m_objectId + 0x5C)
                                if m_vehicle then
                                    write_float(m_vehicle + 0x5C, x)
                                    write_float(m_vehicle + 0x60, y)
                                    write_float(m_vehicle + 0x64, z + 1.5)
                                    sendresponse(name .. " was teleported to " .. t_name, command, executor)
                                elseif tonumber(z) then
                                    write_vector3d(m_playerObjId + 0x5C, x, y, z + 1)
                                    sendresponse(name .. " was teleported to " .. t_name, command, executor)
                                end
                            elseif players2[2] then
                                sendresponse("You cannot teleport to multiple people.", command, executor)
                            end
                        else
                            sendresponse("The player you are trying to teleport to is dead", command, executor)
                        end
                    else
                        sendresponse("Invalid Player", command, executor)
                    end
                else
                    sendresponse("The player(s) you are trying to teleport are dead", command, executor)
                end
            end
        else
            sendresponse("Invalid Player", command, executor)
        end
    else
        sendresponse("Invalid Syntax: " .. command .. " [player] [player]", command, executor)
    end
end

function Command_Timelimit(executor, command, time, count)
    if count == 1 then
        local time_passed = read_dword(read_dword(gametime_base) + 0xC) / 1800
        local timelimit = read_dword(gametype_base + 0x78) / 1800
        local time_left = timelimit - time_passed
        local Timelimit = read_dword(timelimit_address)
        sendresponse("Current Timelimit is " .. round(timelimit) .. " minutes. Time remaining: " .. tostring(round(time_left, 0)) .. " minutes.", command, executor)
    elseif count == 2 and tonumber(time) then
        settimelimit(time)
        sendresponse("Timelimit set to " .. time .. " minutes", command, executor)
    else
        sendresponse("Invalid Syntax: " .. command .. " {time}", command, executor)
    end
end

function Command_Unban(executor, command, id, count)
    if count == 2 and tonumber(id) then
        local response = execute_command("sv_unban " .. tonumber(id), true)
        if response then
            if string.find(response[1], "Unbanning") then
                sendresponse(response[1], command, executor)
            else
                sendresponse("That ID has not been banned.", command, executor)
            end
        else
            sendresponse("An unknown error has occured getting the reply from execute_command.", command, executor)
        end
    else
        sendresponse("Invalid Syntax: " .. command .. " [Banlist ID]", command, executor)
    end
end

function Command_Unbos(executor, command, ID, count)
    if count == 2 then
        local entry = boslog_table[tonumber(ID)]
        local words = { }
        if entry == nil then
            sendresponse("Invalid Entry", command, executor)
        else
            local words = tokenizestring(entry, ",")
            local count = #words
            sendresponse("Removing " .. words[1] .. " - " .. words[2] .. " from BoS.", command, executor)
            table.remove(boslog_table, tonumber(ID))
        end
    else
        sendresponse("Invalid Syntax: " .. command .. " [entry]", command, executor)
    end
end

function Command_Ungod(executor, command, PlayerIndex, count)
    if count == 1 and executor ~= nil then
        local m_playerObjId = get_dynamic_player(executor)
        if m_playerObjId then
            local m_object = getobject(m_playerObjId)
            if m_object then
                local ip = getip(executor)
                if gods[ip] then
                    write_float(m_object + 0xE0, 1)
                    write_float(m_object + 0xE4, 1)
                    sendresponse("You are no longer in godmode.", command, executor, command, executor)
                    gods[ip] = nil
                else
                    sendresponse("You are not in godmode", command, executor)
                end
            else
                sendresponse("You are dead", command, executor)
            end
        else
            sendresponse("You are dead", command, executor)
        end
    elseif count == 1 and executor == nil then
        sendresponse("The server is always god", command, executor)
    elseif count == 2 then
        local players = getvalidplayers(PlayerIndex, executor)
        if players then
            for i = 1, #players do
                local m_playerObjId = get_dynamic_player(players[i])
                if m_playerObjId then
                    local m_object = getobject(m_playerObjId)
                    if m_object then
                        local ip = getip(players[i])
                        if gods[ip] then
                            write_float(m_object + 0xE0, 1)
                            write_float(m_object + 0xE4, 1)
                            gods[ip] = nil
                            sendresponse(getname(players[i]) .. " is no longer in godmode", command, executor)
                        else
                            sendresponse(getname(players[i]) .. " is not in godmode", command, executor)
                        end
                    else
                        sendresponse("The selected player is dead", command, executor)
                    end
                else
                    sendresponse("The selected player is dead", command, executor)
                end
            end
        else
            sendresponse("Invalid Player", command, executor)
        end
    else
        sendresponse("Invalid Syntax: " .. command .. " [player]", command, executor)
    end
end

function Command_Unhax(executor, command, PlayerIndex, count)
    if count == 2 then
        local players = getvalidplayers(PlayerIndex, executor)
        if players then
            for i = 1, #players do
                local m_player = getplayer(players[i])
                setscore(players[i], 0)
                write_word(m_player + 0x9C, 0)
                write_word(m_player + 0xA4, 0)
                write_word(m_player + 0xAC, 0)
                write_word(m_player + 0xAE, 0)
                write_word(m_player + 0xB0, 0)
                sendresponse(getname(players[i]) .. " has been unhaxed", command, executor)
            end
        else
            sendresponse("Invalid Player", command, executor)
        end
    else
        sendresponse("Invalid Syntax: " .. command .. " [player]", command, executor)
    end
end

function Command_Unhide(executor, command, PlayerIndex, count)
    if count == 1 and executor ~= nil then
        local id = resolveplayer(executor)
        if id ~= nil then
            if hidden[id] then
                sendresponse("You are no longer hidden", command, executor)
                hidden[id] = nil
            else
                sendresponse("You are not hidden", command, executor)
            end
        else
            sendresponse("The server cannot unhide itself", command, executor)
        end
    elseif count == 1 and executor == nil then
        sendresponse("The server is always hidden", command, executor)
    elseif count == 2 then
        local players = getvalidplayers(PlayerIndex, executor)
        if players then
            for i = 1, #players do
                local id = resolveplayer(players[i])
                if hidden[id] then
                    sendresponse(getname(players[i]) .. " is no longer hidden", command, executor)
                    hidden[id] = nil
                else
                    sendresponse(getname(players[i]) .. " was never hidden", command, executor)
                end
            end
        else
            sendresponse("Invalid Player", command, executor)
        end
    else
        sendresponse("Invalid Syntax: " .. command .. " {player}", command, executor)
    end
end

function Command_Uninvis(executor, command, PlayerIndex, count)
    if count == 1 and executor ~= nil then
        local ip = getip(executor)
        if ghost_table[ip] == nil then
            sendresponse("You are not invisible", command, executor)
        else
            ghost_table[ip] = nil
            sendresponse("You are no longer invisible", command, executor)
        end
    elseif count == 1 and executor == nil then
        sendresponse("The server is always invisible", command, executor)
    elseif count == 2 and tonumber(command) == nil then
        local players = getvalidplayers(PlayerIndex, executor)
        if players then
            for i = 1, #players do
                local ip = getip(players[i])
                if ghost_table[ip] == nil then
                    sendresponse(getname(players[i]) .. " is not invisible", command, executor)
                else
                    ghost_table[ip] = nil
                    sendresponse(getname(players[i]) .. " is no longer invisible", command, executor)
                end
            end
        else
            sendresponse("Invalid Player", command, executor)
        end
    else
        sendresponse("Invalid Syntax: " .. command .. " [player]", command, executor)
    end
end

function Command_Unmute(executor, command, PlayerIndex, count)
    if count == 2 then
        local players = getvalidplayers(PlayerIndex, executor)
        if players then
            for i = 1, #players do
                local ip = getip(players[i])
                if mute_table[ip] or spam_table[ip] ~= 0 then
                    mute_table[ip] = nil
                    spamtimeout_table[ip] = nil
                    spam_table[ip] = 0
                    sendresponse(getname(players[i]) .. " has been unmuted", command, executor)
                else
                    sendresponse(getname(players[i]) .. " has not been muted.", command, executor)
                end
            end
        else
            sendresponse("Invalid Player", command, executor)
        end
    else
        sendresponse("Invalid Syntax: " .. command .. " [player]", command, executor)
    end
end

function Command_Unsuspend(executor, command, PlayerIndex, count)
    if count == 2 then
        local players = getvalidplayers(PlayerIndex, executor)
        if players then
            for i = 1, #players do
                if suspend_table[getip(players[i])] then
                    write_dword(getplayer(players[i]) + 0x2C, 0)
                    sendresponse(getname(players[i]) .. " has been unsuspended", command, executor)
                else
                    sendresponse(getname(players[i]) .. " has not been suspended.", command, executor)
                end
            end
        else
            sendresponse("Invalid Player")
        end
    else
        sendresponse("Invalid Syntax: " .. command .. " [player]")
    end
end

function DelayCleanUpDrones(PlayerIndex, command, executor)
   if getplayer(PlayerIndex) then
        if vehicle_drone_table[PlayerIndex] then
            for k, v in pairs(vehicle_drone_table[PlayerIndex]) do
                if vehicle_drone_table[PlayerIndex][k] > 0 then 
                    if v then
                        if drone_obj then
                            destroy_object(v)
                            sendresponse("Cleaning up " .. drone_name .."'s vehicles.", command, executor)
                        end
                        vehicle_drone_table[PlayerIndex][k] = nil
                    end
                else
                    sendresponse("Nothing to clean up!", command, executor)
                end
            end
        end
    end
end

function Command_Clean(executor, command, PlayerIndex, count)
    if count == 2 then
        local players = getvalidplayers(PlayerIndex, executor)
        if players then
            for i = 1, #players do
                drone_name = getname(players[i])
                timer(0, "DelayCleanUpDrones", players[i], command, executor)
            end
        else
            sendresponse("Invalid Player", command, executor)
        end
    else
        sendresponse("Invalid Syntax: " .. command .. " [player]", command, executor)
    end
end

function Command_Versioncheck(boolean)
    if count == 2 then
        if (boolean == "1" or boolean == "true") and version_check ~= true then
            version_check = true
            write_byte(versioncheck_addr, 0x7D)
        elseif (boolean == "0" or boolean == "false") and version_check then
            version_check = false
            write_byte(versioncheck_addr, 0xEB)
        elseif version_check == nil then
            version_check = false
            write_byte(versioncheck_addr, 0xEB)
        end
    end
end

function Command_Viewadmins(executor, command, count)
    if count == 1 then
        sendresponse("The current admins in the server are listed below:", command, executor)
        sendresponse("[Level] Name: [Admin Type]", command, executor)
        local admins = { }
        for i = 1, 16 do
            local m_player = getplayer(i)
            if m_player then
                local hash = gethash(i)
                local name = getname(i)
                if admin_table[hash] then
                    admins[name] = { "hash", "notip", admin_table[hash].level }
                end
                if ipadmins[getip(i)] then
                    if admins[name] and admins[name] ~= { } then
                        admins[name][2] = "ip"
                    else
                        admins[name] = { "nothash", "ip", ipadmins[getip(i)].level }
                    end
                end
            end
        end
        for k, v in pairs(admins) do
            local message = ""
            if admins[k][1] == "hash" and admins[k][2] == "ip" then
                message = "[" .. admins[k][3] .. "] " .. k .. "  :  Hash Admin and IP Admin"
            elseif admins[k][1] == "hash" then
                message = "[" .. admins[k][3] .. "] " .. k .. "  :  Hash Admin"
            elseif admins[k][2] == "ip" then
                message = "[" .. admins[k][3] .. "] " .. k .. "  :  IP Admin"
            end
            sendresponse(message, command, executor)
        end
    else
        sendresponse("Invalid Syntax: " .. command, command, executor)
    end
end

function Command_VotekickAction(executor, command, action, count)
    if count == 1 then
        sendresponse("The current action for people who are votekicked is '" .. tostring(votekick_action) .. "'", command, executor)
        sendresponse("Valid actions are 'kick' and 'ban'", command, executor)
    elseif count == 2 and(action == "kick" or action == "ban") then
        sendresponse("The current VoteKick action has been changed to '" .. action .. "'", command, executor)
        votekick_action = tostring(action)
    else
        sendresponse("Invalid Syntax: " .. command .. " {action}", command, executor)
    end
end

function Command_VotekickEnabled(executor, command, boolean, count)
    if count == 1 then
        if votekick_allowed then
            sendresponse("VoteKick is currently on", command, executor)
        else
            sendresponse("VoteKick is currently off", command, executor)
        end
    elseif count == 2 then
        if (boolean == "1" or boolean == "true") and votekick_allowed ~= true then
            votekick_allowed = true
            if rtv_required == nil then
                rtv_required = 0.7
            end
            sendresponse("VoteKick is now enabled The default percentage needed is 70%.", command, executor)
            sendresponse("Change this with sv_votekick_needed", command, executor)
        elseif (boolean == "1" or boolean == "true") and votekick_allowed == true then
            sendresponse("VoteKick is already enabled", command, executor)
        elseif (boolean == "0" or boolean == "false") and votekick_allowed ~= false then
            votekick_allowed = false
            sendresponse("VoteKick is now disabled", command, executor)
        elseif votekick_allowed == nil then
            votekick_allowed = false
            sendresponse("VoteKick is now disabled", command, executor)
        elseif (boolean == "0" or boolean == "false") and votekick_allowed == false then
            sendresponse("VoteKick is already disabled", command, executor)
        else
            sendresponse("Invalid Boolean: 0 for false, 1 for true", command, executor)
        end
    else
        sendresponse("Invalid Syntax: " .. command .. " {boolean}", command, executor)
    end
end

function Command_VotekickRequired(executor, command, percent, count)
    if count == 1 then
        if votekick_required == nil then votekick_required = 0.7 end
        sendresponse(tostring(votekick_required * 100) .. "% votes required for VoteKick", command, executor)
    elseif count == 2 and tonumber(percent) then
        if tonumber(percent) <= 1 then
            sendresponse("Votes required for VoteKick has been set to " .. tonumber(percent) * 100 .. "%", command, executor)
            votekick_required = tonumber(percent)
        end
    else
        sendresponse("Invalid Syntax: " .. command .. " [votes required (as a decimal)]", command, executor)
    end
end

function Command_WelcomeBackMessage(executor, command, boolean, count)
    if count == 1 then
        if wb_message then
            sendresponse("Welcome Back Message is currently on", command, executor)
        else
            sendresponse("Welcome Back Message is currently off", command, executor)
        end
    elseif count == 2 then
        if (boolean == "1" or boolean == "true") and wb_message ~= true then
            wb_message = true
            sendresponse("Welcome Back Message is now enabled", command, executor)
        elseif (boolean == "1" or boolean == "true") and wb_message == true then
            sendresponse("Welcome Back Message is already enabled", command, executor)
        elseif (boolean == "0" or boolean == "false") and wb_message ~= false then
            wb_message = false
            sendresponse("Welcome Back Message is now disabled", command, executor)
        elseif wb_message == nil then
            wb_message = false
            sendresponse("Welcome Back Message is now disabled", command, executor)
        elseif (boolean == "0" or boolean == "false") and wb_message == false then
            sendresponse("Welcome Back Message is already disabled", command, executor)
        else
            sendresponse("Invalid Boolean: 0 for false, 1 for true", command, executor)
        end
    else
        sendresponse("Invalid Syntax: " .. command .. " {boolean}", command, executor)
    end
end

function Command_Write(executor, command, type, struct, offset, value, PlayerIndex, count)
    local offset = tonumber(offset)
    if count > 4 and count < 7 and tonumber(type) == nil and tonumber(struct) == nil and offset then
        local players = getvalidplayers(PlayerIndex, executor)
        if players then
            for i = 1, #players do
                local m_objectId = get_dynamic_player(players[i])
                if m_objectId then
                    if struct == "PlayerIndex" then
                        struct = getplayer(players[i])
                    elseif struct == "object" then
                        struct = getobject(m_objectId)
                        if struct == nil then sendresponse(getname(players[i]) .. " is not alive.", command, executor) return end
                    elseif getobject(m_objectId) == nil then
                        sendresponse(getname(players[i]) .. " is not alive.", command, executor)
                        return
                    elseif struct == "weapon" then
                        local m_object = getobject(m_objectId)
                        struct = getobject(read_dword(m_object + 0x118))
                        if struct == nil then sendresponse(getname(players[i]) .. " is not holding a weapon", command, executor) return end
                    elseif tonumber(struct) == nil then
                        sendresponse("Invalid Struct. Valid structs are: player, object, and weapon", command, executor)
                        return
                    end
                end
                if value then
                    if type == "byte" then
                        write_byte(struct + offset, value)
                    elseif type == "float" then
                        write_float(struct + offset, value)
                    elseif type == "word" then
                        write_word(struct + offset, value)
                    elseif type == "dword" then
                        write_dword(struct + offset, value)
                    else
                        sendresponse("Invalid Type. Valid types are byte, float, word, and dword", command, executor)
                        return
                    end
                    sendresponse("Writing " .. tostring(value) .. " to struct " .. tostring(struct) .. " at offset " .. tostring(offset) .. " was a success", command, executor)
                end
            end
        else
            sendresponse("Invalid Player", command, executor)
        end
    else
        sendresponse("Invalid Syntax: " .. command .. " [type] [struct] [offset] [value] [player]", command, executor)
    end
end

function AccessMerging()
    for i = 0, #access_table do
        if access_table[i] ~= -1 then
            if string.find(access_table[i], ",sv_kick,") then
                access_table[i] = access_table[i] .. ",sv_k"
            end
            if string.find(access_table[i], ",sv_admin_cur,") then
                access_table[i] = access_table[i] .. ",sv_viewadmins"
            end
            if string.find(access_table[i], ",sv_admin") then
                access_table[i] = access_table[i] .. ",sv_a"
            end
            if string.find(access_table[i], ",sv_setafk,") then
                access_table[i] = access_table[i] .. ",sv_afk"
            end
            if string.find(access_table[i], ",sv_setammo,") then
                access_table[i] = access_table[i] .. ",sv_ammo"
            end
            if string.find(access_table[i], ",sv_ban,") then
                access_table[i] = access_table[i] .. ",sv_b"
            end
            if string.find(access_table[i], ",sv_setinvis,") then
                access_table[i] = access_table[i] .. ",sv_invis"
            end
            if string.find(access_table[i], ",sv_map,") then
                access_table[i] = access_table[i] .. ",sv_m"
            end
            if string.find(access_table[i], ",sv_mapcycle_begin,") then
                access_table[i] = access_table[i] .. ",sv_mc"
            end
            if string.find(access_table[i], ",sv_map_next,") then
                access_table[i] = access_table[i] .. ",sv_mnext"
            end
            if string.find(access_table[i], ",sv_players,") then
                access_table[i] = access_table[i] .. ",sv_pl"
            end
            if string.find(access_table[i], ",sv_map_reset,") then
                access_table[i] = access_table[i] .. ",sv_reset"
            end
            if string.find(access_table[i], ",sv_password,") then
                access_table[i] = access_table[i] .. ",sv_pass"
            end
            if string.find(access_table[i], ",sv_admin_del,") then
                access_table[i] = access_table[i] .. ",sv_revoke"
            end
            if string.find(access_table[i], ",sv_respawn_time,") then
                access_table[i] = access_table[i] .. ",sv_setresp"
            end
            if string.find(access_table[i], ",sv_teleport_add,") then
                access_table[i] = access_table[i] .. ",sv_st"
            end
            if string.find(access_table[i], ",sv_teleport") then
                access_table[i] = access_table[i] .. ",sv_t"
            end
            if string.find(access_table[i], ",sv_changeteam,") then
                access_table[i] = access_table[i] .. ",sv_ts"
            end
            if string.find(access_table[i], ",sv_teleport_pl,") then
                access_table[i] = access_table[i] .. ",sv_tp"
            end
            if string.find(access_table[i], ",sv_control,") then
                access_table[i] = access_table[i] .. ",sv_c"
            end
            if string.find(access_table[i], ",sv_follow,") then
                access_table[i] = access_table[i] .. ",sv_f"
            end
            if string.find(access_table[i], ",sv_cheat_hax,") then
                access_table[i] = access_table[i] .. ",sv_hax"
            end
            if string.find(access_table[i], ",sv_cheat_unhax,") then
                access_table[i] = access_table[i] .. ",sv_unhax"
            end
            if string.find(access_table[i], ",sv_infinite_ammo,") then
                access_table[i] = access_table[i] .. ",sv_infammo"
            end
            if string.find(access_table[i], ",sv_move,") then
                access_table[i] = access_table[i] .. ",sv_j"
            end
            if string.find(access_table[i], ",sv_scrim,") then
                access_table[i] = access_table[i] .. ",sv_lo3"
            end
            if string.find(access_table[i], ",sv_setspeed,") then
                access_table[i] = access_table[i] .. ",sv_spd"
            end
            if string.find(access_table[i], ",sv_time_cur,") then
                access_table[i] = access_table[i] .. ",sv_timelimit"
            end
            if string.find(access_table[i], ",sv_setgod,") and not string.find(access_table[i], ",sv_god,") then
                access_table[i] = access_table[i] .. ",sv_god"
            end
            if access_table[i] ~= -1 then
                if not access_table or not access_table[i] or not access_table[i]:len() then cprint("ACCESS.INI IS INCORRECTLY FORMATTED") return end
                if string.sub(access_table[i], access_table[i]:len(), access_table[i]:len()) ~= "," then
                    access_table[i] = access_table[i] .. ","
                end
            end
        end
    end
end

function BanReason(message)
    WriteLog(profilepath .. "commands_BanReasons.log", tostring(message))
end

function cmderrors(message)
    WriteLog(profilepath .. "CommandScriptErrors.log", tostring(message))
end

function cmdlog(message)
    WriteLog(profilepath .. "command_logs.log", tostring(message))
end

function checkaccess(Command, access, PlayerIndex, type)
    if Command and tonumber(access) >= 0 then
        local command_list = access_table[tonumber(access)]
        local command = Command:gsub("/", "sv_")
        if command_list == -1 or command_list == "data=-1" then
            return true
        else
            local found = command_list:find("," .. command .. ",")
            if found then
                return true
            end
        end
    else
        cprint("Missing command")
    end
    return false
end

function CheckAccess(executor, command, PlayerIndex, access, type)
    if tonumber(PlayerIndex) and admin_blocker > 0 and command and tonumber(access) then
        local access_player = getaccess(tonumber(PlayerIndex))
        if access_player then
            local Command = getvalidformat(command)
            for i = 0, #command_access do
                if Command == command_access[i] then
                    if admin_blocker == 1 and access > access_player then
                        return false
                    elseif admin_blocker == 2 and access >= access_player then
                        return false
                    elseif admin_blocker == 3 and access_table[tonumber(access)] == -1 then
                        return false
                    end
                end
            end
        end
    end
    return true
end

function inSphere(PlayerIndex, x, y, z, radius)
    if PlayerIndex then
        local player_static = get_player(PlayerIndex)
        local obj_x = read_float(player_static + 0xF8)
        local obj_y = read_float(player_static + 0xFC)
        local obj_z = read_float(player_static + 0x100)
        local x_diff = x - obj_x
        local y_diff = y - obj_y
        local z_diff = z - obj_z
        local dist_from_center = math.sqrt(x_diff ^ 2 + y_diff ^ 2 + z_diff ^ 2)
        if dist_from_center <= radius then
            return true
        end
    end
    return false
end

function check_sphere(m_objectId, X, Y, Z, R)
    local Pass = false
    if getobject(m_objectId) then
        local x, y, z = getobjectcoords(m_objectId)
        if (X - x) ^ 2 +(Y - y) ^ 2 +(Z - z) ^ 2 <= R then
            Pass = true
        end
    end
    return Pass
end

function cleanupdrones(PlayerIndex)
   if getplayer(PlayerIndex) then
        if vehicle_drone_table[PlayerIndex] then
            for k, v in pairs(vehicle_drone_table[PlayerIndex]) do
                if v then
                    if drone_obj then
                        destroy_object(v)
                    end
                end
                vehicle_drone_table[PlayerIndex][k] = nil
            end
        end
    end
end

function DefaultSvTimer()
    local defaults_lines = #defaulttxt_commands
    local temp_lines = 0
    local file = io.open(profilepath .. 'commands_defaults.txt')
    local temp_commands_executed = { }
    if file then
        for line in file:lines() do
            execute_command_sequence(tostring(line))
            temp_lines = temp_lines + 1
            local temp = tokenizestring(tostring(line))
            temp_commands_executed[temp_lines] = temp[1]
        end
        file:close()
    else
        file = io.open(profilepath .. 'commands_defaults.txt', "a")
        cprint("Defaults.txt not found. File will be created.", 4 + 8)
        for i = 0, defaults_lines + 1 do
            if defaulttxt_commands[i] then
                execute_command(defaulttxt_commands[i])
                file:write(defaulttxt_commands[i] .. "\n")
            end
        end
        file:close()
        temp_lines = defaults_lines
    end
    if not changelog then cprint("Change log Version " .. script_version .. " is being written") end
    if access_error then cprint("access.ini is not setup correctly", 4 + 8) end
    cprint("===================================================================================================", 2 + 8)
    cprint("")
    cprint("          ..|'''.|                                                     '||         ", 4 + 8)
    cprint("          .|'     '    ...   .. .. ..   .. .. ..    ....   .. ...      .. ||   ....  ", 4 + 8)
    cprint("          ||         .|  '|.  || || ||   || || ||  '' .||   ||  ||   .'  '||  ||. '  ", 4 + 8)
    cprint("          '|.      . ||   ||  || || ||   || || ||  .|' ||   ||  ||   |.   ||  . '|.. ", 4 + 8)
    cprint("          ''|....'   '|..|' .|| || ||. .|| || ||. '|..'|' .||. ||.  '|..'||. |'..|' ", 4 + 8)
    cprint("                      ->-<->-<->-<->-<->-<->-<->-<->-<->-<->-<->-<->-<->-")
    cprint("                            Commands Script Version " .. script_version .. " for SAPP 10.0")
    cprint("                      ->-<->-<->-<->-<->-<->-<->-<->-<->-<->-<->-<->-<->-")
    cprint("")
    cprint("===================================================================================================", 2 + 8)
    -- timer(0, "deleteadmins")
    return false
end

function DelayEject(id, count, PlayerIndex)
    exit_vehicle(PlayerIndex)
    return false
end

function deleteadmins(id, count)
    local file = io.open(profilepath .. 'commands_admin.txt', "r")
    if file then
        local file2 = io.open(profilepath .. "commands_old-admin.txt", "w")
        for line in file:lines() do
            words = tokenizestring(line, ",")
            execute_command("sv_admin_del " .. words[3])
            file2:write(line)
        end
        file2:close()
        file:close()
        os.remove(profilepath .. 'commands_admin.txt')
    end
    return false
end

function endian(address, offset, length)
    local data_table = { }
    local data = ""
    for i = 0, length do
        local hex = string.format("%X", read_byte(address + offset + i))
        if tonumber(hex, 16) < 16 then
            hex = 0 .. hex
        end
        table.insert(data_table, hex)
    end
    for k, v in pairs(data_table) do
        data = v .. data
    end
    return data
end

function FollowTimer(id, count, arguments)
    local PlayerIndex = arguments[1]
    local player2 = arguments[2]
    if getplayer(PlayerIndex) and getplayer(player2) then
        local m_objectId = get_dynamic_player(PlayerIndex)
        local m_playerObjId = get_dynamic_player(player2)
        if m_objectId and m_playerObjId then
            if getplayer(PlayerIndex) and getobject(m_objectId) then
                if getplayer(player2) and getobject(m_playerObjId) then
                    local m_object = getobject(m_playerObjId)
                    local m_Object = getobject(m_objectId)
                    if x == nil then
                        x, y, z = getobjectcoords(m_playerObjId)
                        movobjectcoords(m_objectId, x, y, z + 0.5)
                    end
                    local obj_x_vel = read_float(m_object + 0x68)
                    local obj_y_vel = read_float(m_object + 0x6C)
                    local obj_z_vel = read_float(m_object + 0x70)
                    write_float(m_Object + 0x68, obj_x_vel)
                    write_float(m_Object + 0x6C, obj_y_vel)
                    write_float(m_Object + 0x70, obj_z_vel)
                elseif getplayer(player2) then
                    x, y, z = nil
                else
                    local id = resolveplayer(PlayerIndex)
                    follow[id] = nil
                    return false
                end
            end
        end
    else
        return false
    end
    return true
end

function getaccess(PlayerIndex, Environment)
    if PlayerIndex and getplayer(PlayerIndex) then
        local hash = gethash(PlayerIndex)
        local ip = getip(PlayerIndex)
        local hash2
        local ip2
        if players_list[PlayerIndex] then
            hash2 = players_list[PlayerIndex].hash
            ip2 = players_list[PlayerIndex].ip
        end
        if hash and ip then
            if admin_table[hash] then
                return tonumber(admin_table[hash].level)
            elseif ipadmins[ip] then
                return tonumber(ipadmins[ip].level)
            elseif temp_admins[ip] then
                return 0
            end
        elseif hash2 and ip2 then
            if admin_table[hash2] then
                return tonumber(admin_table[hash2].level)
            elseif ipadmins[ip2] then
                return tonumber(ipadmins[ip2].level)
            end
        end
    end
    return
end

function GetGameAddresses()
    if halo_type == "PC" then
        oddball_globals = 0x639E18
        slayer_globals = 0x63A0E8
        name_base = 0x745D4A
        specs_addr = 0x662D04
        hashcheck_addr = 0x59c280
        versioncheck_addr = 0x5152E7
        map_pointer = 0x63525c
        gametype_base = 0x671340
        gametime_base = 0x671420
        machine_pointer = 0x745BA0
        timelimit_address = 0x626630
        special_chars = 0x517D6B
        gametype_patch = 0x481F3C
        devmode_patch1 = 0x4A4DBF
        devmode_patch2 = 0x4A4E7F
        hash_duplicate_patch = 0x59C516
        obj_header_pointer = 0x744C18
    else
        oddball_globals = 0x5BDEB8
        slayer_globals = 0x5BE108
        name_base = 0x6C7B6A
        specs_addr = 0x5E6E63
        hashcheck_addr = 0x530130
        obj_header_pointer = 0x6C69F0
        versioncheck_addr = 0x4CB587
        map_pointer = 0x5B927C
        gametype_base = 0x5F5498
        gametime_base = 0x5F55BC
        machine_pointer = 0x6C7980
        timelimit_address = 0x5AA5B0
        special_chars = 0x4CE0CD
        gametype_patch = 0x45E50C
        devmode_patch1 = 0x47DF0C
        devmode_patch2 = 0x47DFBC
        hash_duplicate_patch = 0x5302E6
    end
end

function GetHelp(command)
    local response = ""
    if command == "sv_admin_add" or command == "sv_a" then
        response = "-- Admin Add\n-- Syntax: sv_admin_add [player or hash] [nickname] [level]\n-- Add's a player to the admin list via player number"
    elseif command == "sv_admin_del" then
        response = "-- Admin Delete\n-- Syntax: sv_admin_del [ID]\n-- Remove Admin\n"
    elseif command == "sv_revoke" then
        response = "-- Admin Revoke \n-- Syntax: sv_revoke [player]\n-- Remove admin via Hash and IP\n"
    elseif command == "sv_ipadminadd" or command == "sv_ipadminadd" then
        response = "-- IP Admin Add\n-- Syntax: sv_ipadminadd [player] [nickname] [level]\n-- Add admin via there IP instead of their hash."
    elseif command == "sv_ipadmindel" or command == "sv_ipadmindel" then
        response = "-- IP Admin Delete\n-- Syntax: sv_ipadmindel [ID]\n-- Delete the selected IP admin from the admin list."
    elseif command == "sv_admin_list" or command == "sv_adminlist" then
        response = "-- Admin List\n-- Syntax: sv_admin_list\n-- Shows a list of all Admins"
    elseif command == "sv_viewadmins" then
        response = "-- Viewadmins\n-- Syntax: sv_viewadmins\n-- Shows Current Admins in the Server"
    elseif command == "sv_alias" then
        response = "-- Alias\n-- Syntax: sv_alias [player]\n-- Shows all names used with the hash"
    elseif command == "sv_map" then
        response = "-- Map Command\n-- Syntax: sv_map [map] [gametype] commands {script2} {script3}"
    elseif command == "sv_mc" then
        response = "-- Start MapCycle\n-- Syntax: sv_mc\n-- Shortcut for sv_mapcycle_begin"
    elseif command == "sv_mnext" then
        response = "-- Map Next\n-- Syntax: sv_mnext\n-- Shortcut for sv_map_next"
    elseif command == "sv_time_cur" then
        response = "-- Current Time\n-- Syntax: sv_time_cur {time}\n-- Displays remaining time in the match, and change the remaining time in the match"
    elseif command == "sv_reset" or command == "sv_mapreset" then
        response = "-- Map Reset\n-- Syntax: sv_reset\n-- Shortcut for sv_map_reset"
    elseif command == "sv_respawn_time" then
        response = "-- Respawn Time for Server\n-- Syntax: sv_respawn_time [time]\n-- Change the server's respawn time"
    elseif command == "sv_rtv_enabled" then
        response = "-- RTV Boolean\n-- Syntax: sv_rtv_enabled [boolean]\n-- Enable or disable RTV"
    elseif command == "sv_rtv_needed" then
        response = "-- RTV Needed\n-- Syntax: sv_rtv_needed [decimal 0 to 1]\n-- Change the number of votes needed for RTV to change the map."
    elseif command == "sv_specs" then
        response = "-- Specs\n-- Syntax: sv_specs\n-- Display the server specs (like processor, RAM, model, etc)"
    elseif command == "sv_votekick_enabled" then
        response = "-- VoteKick Boolean\n-- Syntax: sv_votekick_enabled [boolean]\n-- Allow you to enable or disable votekick, Boolean can be 0, false, 1, or true"
    elseif command == "sv_votekick_needed" then
        response = "-- Vote Kick Needed\n-- Syntax: sv_votekick_needed [decimal 0 to 1]\n-- Allow you to change the number of votes needed for VoteKick to kick the PlayerIndex."
    elseif command == "sv_votekick_action" then
        response = "-- Vote Kick Action\n-- Syntax: sv_votekick_action [kick/ban]\n-- Allows you to either ban or kick the PlayerIndex that has been voted out."
    elseif command == "sv_bos" then
        response = "-- Ban on Sight\n-- Syntax: sv_bos [PlayerIndex]\n-- Add the specified PlayerIndex to the Ban On Sight list."
    elseif command == "sv_boslist" then
        response = "-- Ban on Sight List\n-- Syntax: sv_boslist\n-- Display the Ban On Sight list"
    elseif command == "sv_unbos" then
        response = "-- Remove from Ban on Sight List\n-- Syntax: sv_unbos [ID]\n-- Remove selected index off of the ban on sight list"
    elseif command == "sv_cl" or command == "sv_change_level" then
        response = "-- Change Level Command\n-- Syntax: sv_change_level [nickname] {level}\n-- Change the specified admins' level"
    elseif command == "sv_ts" or command == "sv_changeteam" then
        response = "-- Change team Command\n-- Syntax: sv_changeteam [PlayerIndex]\n-- Change the specified players team"
    elseif command == "sv_ipban" then
        response = "-- IP Ban\n-- Syntax: sv_ipban [PlayerIndex or ip] {time} {message}\n-- Ban the specified PlayerIndex via their IP, not their hash"
    elseif command == "sv_ipbanlist" then
        response = "-- IP Ban List\n-- Syntax: sv_ipbanlist\n-- Display the IP banlist"
    elseif command == "sv_ipunban" then
        response = "-- IP Unban\n-- Syntax: sv_ipunban [ID]\n-- Remove selected index off of the IP banlist"
    elseif command == "sv_superban" then
        response = "-- Superban\n-- Syntax: sv_superban [PlayerIndex] {time} {message}\n-- Ban the selected player via hash and IP"
    elseif command == "sv_falldamage" then
        response = "-- Fall Damage\n-- Syntax: sv_falldamage [boolean]\n-- Enable/Disable the damage players receive from falling."
    elseif command == "sv_firstjoin_message" then
        response = "-- First Join Message\n-- Syntax: sv_firstjoin_message [boolean]\n-- Enable/Disable the First Join Message. So the message the very first time they join the server."
    elseif command == "sv_gethash" then
        response = "-- Get Hash\n-- Syntax: sv_gethash [PlayerIndex]\n-- Get the specified PlayerIndex's hash"
    elseif command == "sv_getip" then
        response = "-- Get IP\n-- Syntax: sv_getip [PlayerIndex]\n-- Get the specified playersIP address"
    elseif command == "sv_info" then
        response = "-- Info\n-- Syntax: sv_info [PlayerIndex]\n-- Returns a lot of info of the specified PlayerIndex"
    elseif command == "sv_deathless" then
        response = "-- Deathless\n-- Syntax: sv_deathless [boolean]\n-- Enable/Disable Deathless Player Mode.\n-- Boolean can be true or 1 for on, and false or 0 for off"
    elseif command == "sv_setafk" then
        response = "-- Set AFK\n-- Syntax: sv_setafk [PlayerIndex]\n-- Set the PlayerIndex to be AFK."
    elseif command == "sv_textban" then
        response = "-- Text Ban\n-- Syntax: sv_textban [PlayerIndex] {time} {message}\n-- Ban the specified people from the chat permanently"
    elseif command == "sv_textbanlist" then
        response = "-- Text Banlist\n-- Syntax: sv_textbanlist\n-- Display the text banlist"
    elseif command == "sv_textunban" then
        response = "-- Text Unban\n-- Syntax: sv_textunban [ID]\n--  Remove selected index off of the text banlist"
    elseif command == "sv_mute" then
        response = "-- Mute\n-- Syntax: sv_mute [PlayerIndex]\n-- Mute the specified players(For the match only). Admins cannot be muted"
    elseif command == "sv_unmute" then
        response = "-- Unmute\n-- Syntax: sv_unmute [PlayerIndex]\n-- Unmute the specified PlayerIndex."
    elseif command == "sv_getloc" then
        response = "-- Get Location\n-- Syntax: sv_getloc [PlayerIndex]\n-- Get the specified players' coordinates in the server"
    elseif command == "sv_lo3" or command == "sv_scrim" then
        response = "-- Live on Three \n-- Syntax: sv_scrim\n-- This command will reset the map 3 times"
    elseif command == "sv_say" then
        response = "-- Say\n-- Syntax: sv_say [message]\n-- This will allow you to s a message as the server"
    elseif command == "sv_infammo" or command == "sv_infinite_ammo" then
        response = "-- Infinite Ammo \n-- Syntax: sv_infinite_ammo [boolean]\n-- Enable or disable infinite ammo mode"
    elseif command == "sv_crash" then
        response = "-- Crash\n-- Syntax: sv_crash [PlayerIndex]\n-- This command will crash the players halo, This will not affect the server"
    elseif command == "sv_control" then
        response = "-- Control\n-- Syntax: sv_control [player_1] [player_2]\n-- Allows you to control a PlayerIndex. [player_2] is the PlayerIndex being controlled"
    elseif command == "sv_count" then
        response = "-- Count\n-- Syntax: sv_count\n-- It will display the number of unique users."
    elseif command == "sv_uniques_enabled" then
        response = "-- Unique Counting\n-- Syntax: sv_uniques_enabled \n-- Enables/Disables the Unique Counting feature."
    elseif command == "sv_eject" then
        response = "-- Eject\n-- Syntax: sv_eject [PlayerIndex]\n-- Force the specified players to exit their vehicle"
    elseif command == "sv_follow" then
        response = "-- Follow\n-- Syntax: sv_follow [PlayerIndex]\n-- Allows you to follow the specified PlayerIndex"
    elseif command == "sv_setgod" then
        response = "-- Set God\n-- Syntax: sv_setgod [PlayerIndex]\n-- Gives you a lot of health"
    elseif command == "sv_hax" or command == "sv_cheat_hax" then
        response = "-- Cheat Hax\n-- Syntax: sv_cheat_hax [PlayerIndex]\n-- Secret"
    elseif command == "sv_unhax" or command == "sv_cheat_unhax" then
        response = "-- Cheat Unhax\n-- Syntax: sv_cheat_unhax [PlayerIndex]\n-- Secret"
    elseif command == "sv_heal" then
        response = "-- Heal\n-- Syntax: sv_heal [PlayerIndex]\n-- Heal the specified players"
    elseif command == "sv_help" then
        response = "-- Help\n-- Syntax: sv_help [command]\n-- If you type a correct command, it will display its syntax and its function."
    elseif command == "sv_hide" then
        response = "-- Hide\n-- Syntax: sv_hide [PlayerIndex]\n-- You are invisible. Not Camo."
    elseif command == "sv_hitler" then
        response = "-- Hitler\n-- Syntax: sv_hitler [PlayerIndex]\n-- A letha injection is given to the specified PlayerIndex."
    elseif command == "sv_invis" then
        response = "-- Invis\n-- Syntax: sv_invis [PlayerIndex] {time}\n-- Give the specified PlayerIndex an invis/camo"
    elseif command == "sv_kill" then
        response = "-- Kill\n-- Syntax: sv_kill [PlayerIndex]\n-- Kills the Player."
    elseif command == "sv_killingspree" or command == "sv_killspree" then
        response = "-- Killing Spree Detection\n-- Syntax: sv_killspree [boolean]\n-- Enable/Disable Killing Spree Notifications"
    elseif command == "sv_launch" then
        response = "-- Launch\n-- Syntax: sv_launch [PlayerIndex]\n-- Launches the person in a random direction."
    elseif command == "sv_move" then
        response = "-- Move\n-- Syntax: sv_move [PlayerIndex] [x] [y] [z]\n-- Move the PlayerIndex by the set number of coords."
    elseif command == "sv_nameban" then
        response = "-- Name Ban\n-- Syntax: sv_nameban [PlayerIndex]\n-- Ban a person via their name"
    elseif command == "sv_namebanlist" then
        response = "-- Name Ban List\n-- Syntax: sv_namebanlist\n-- Lists the names banned"
    elseif command == "sv_nameunban" then
        response = "-- Name Unban\n-- Syntax: sv_nameunban [ID]\n--  Remove selected index off of the Name banlist"
    elseif command == "sv_noweapons" then
        response = "-- No Weapons\n-- Syntax: sv_noweapons [boolean]\n-- Enable/disable the use of weapons in a server."
    elseif command == "sv_os" then
        response = "-- OverShield\n-- Syntax: sv_os [PlayerIndex]\n-- Give specified players an overshield(os)"
    elseif command == "sv_privatemessaging" or command == "sv_pvtmessage" then
        response = "-- Private Messaging\n-- Syntax: sv_pvtmessage [boolean]\n-- Enable/Disable Private Messaging"
    elseif command == "sv_resetweapons" then
        response = "-- Reset Weapons\n-- Syntax: sv_resetweapons [PlayerIndex]\n-- Reset the weapons of the specified players"
    elseif command == "sv_serveradmin_message" then
        response = "-- Server Admin Message\n-- Syntax: sv_serveradmin_message [boolean]\n-- Enable/Disable Server Admin Message"
    elseif command == "sv_enter" then
        response = "-- Enter\n-- Syntax: sv_enter [vehicle] [PlayerIndex]\n-- Force specified PlayerIndex into specified vehicle"
    elseif command == "sv_spawn" then
        response = "-- Spawn\n-- Syntax: sv_spawn [object] [PlayerIndex]\n-- Spawns specified object near specified PlayerIndex"
    elseif command == "sv_give" then
        response = "-- Give\n-- Syntax: sv_give [object] [PlayerIndex]\n-- Gives specified PlayerIndex the specified weapon"
    elseif command == "sv_setammo" then
        response = "-- Set Ammo\n-- Syntax: sv_setammo [PlayerIndex] [type] [ammo]\n-- Set the ammo of the players specified\n-- Mode means type of ammo, use 1 for unloaded ammo and 2 for loaded ammo"
    elseif command == "sv_" then
        response = "-- Set Assists\n-- Syntax: sv_setassists [PlayerIndex] [assists]\n-- Set the assists for the specified players"
    elseif command == "sv_setcolor" then
        response = "-- Set Color\n-- Syntax: sv_setcolor [PlayerIndex] [color]\n-- Change the color of the selected player. Works on FFA Only"
    elseif command == "sv_setdeaths" then
        response = "-- Set Deaths\n-- Syntax: sv_setdeaths [PlayerIndex] [deaths]\n-- Set the deaths for the specified players"
    elseif command == "sv_setfrags" then
        response = "-- Set Frags\n-- Syntax: sv_setfrags [PlayerIndex] [frags]\n-- Set the frags for the specified players"
    elseif command == "sv_setmode" then
        response = "-- Mode\n-- Syntax: sv_setmode [PlayerIndex] [mode] {object(for spawngun)}\n-- Set the PlayerIndex into the specified mode, There are 4 modes. They are listed here:\n-- Portalgun\n-- Entergun\n-- Destroy, be very careful with this mode.\n-- Spawngun\n-- To turn your modes off, just do /setmode [PlayerIndex] none."
    elseif command == "sv_setscore" then
        response = "-- Set Score\n-- Syntax: sv_setscore [PlayerIndex] [score]\n-- Set the score for the specified players"
    elseif command == "sv_setplasmas" then
        response = "-- Set Plasmas\n-- Syntax: sv_setplasmas [PlayerIndex] [plasmas]\n-- Set the plasmas for the specified players"
    elseif command == "sv_spd" or command == "sv_setspeed" then
        response = "-- Set Speed\n-- Syntax: sv_setspeed [PlayerIndex] {speed}\n-- Allow you to view the selected players speed and it will allow you to change it if you want"
    elseif command == "sv_pass" then
        response = "-- Password\n-- Syntax: sv_pass {password}\n-- Shortcut to change the server password."
    elseif command == "sv_resp" then
        response = "-- Respawn Time for Player\n-- Syntax: sv_resp [PlayerIndex] [time]\n-- Set the respawn time for the PlayerIndex (they must be dead)."
    elseif command == "sv_tbagdet" or command == "tbag" then
        response = "-- Tbag Detection\n-- Syntax: sv_tbagdet [boolean]\n-- Enable/Disable Tbagging"
    elseif command == "sv_tp" or command == "sv_teleport_pl" then
        response = "-- Teleport to Player\n-- Syntax: sv_teleport_pl [player_1] [player_2]\n-- Teleport player_1 to player_2"
    elseif command == "sv_suspend" then
        response = "-- Suspend\n-- Syntax: sv_suspend [PlayerIndex] {time}\n-- Suspend the specified players indefinitely, or for the specified time, \nby suspendingthat means they will not spawn"
    elseif command == "sv_takeweapons" then
        response = "-- Take Weapons\n-- Syntax: sv_takeweapons [PlayerIndex]\n-- Take all the weapons away from the specified PlayerIndex."
    elseif command == "sv_unban" then
        response = "-- Unban\n-- Syntax: sv_unban [ID]\n-- Unbans the specified PlayerIndex."
    elseif command == "sv_unhax" then
        response = "-- Cheat Unhax\n-- Syntax: sv_cheat_unhax [PlayerIndex]\n-- Unhaxs the specified PlayerIndex."
    elseif command == "sv_unhide" then
        response = "-- Unhide\n-- Syntax: sv_unhide [PlayerIndex]\n-- Unhides the specified PlayerIndex."
    elseif command == "sv_ungod" then
        response = "-- Ungod\n-- Syntax: sv_ungod [PlayerIndex]\n-- Ungods the specified PlayerIndex."
    elseif command == "sv_uninvis" then
        response = "-- Uninvis\n-- Syntax: sv_uninvis [PlayerIndex]\n-- Uninvises the specified PlayerIndex."
    elseif command == "sv_unsuspend" then
        response = "-- Unsusp\n-- Syntax: sv_unsuspend [PlayerIndex]\n-- Unsuspsend the specified PlayerIndex."
    elseif command == "sv_welcomeback_message" then
        response = "-- Welcome Back Message\n-- Syntax: sv_welcomeback_message [boolean]\n-- Enable/Disable Welcome Back Message"
    elseif command == "sv_write" then
        response = "-- Write\n-- Syntax: sv_write [type] [struct] [offset] [value] [PlayerIndex]\n-- Read the Guide for info on this command"
    elseif command == "sv_balance" then
        response = "-- Balance\n-- Syntax: sv_balance\n-- Balances Teams"
    elseif command == "sv_ pl" or command == "sv_players" then
        response = "-- Player list\n-- Syntax: sv_players\n-- sv_players command modified\n-- Shows Player ID, Player Name, and Player Team"
    elseif command == "sv_plmore" or command == "sv_players_more" then
        response = "-- Player list more\n-- Syntax: sv_players_more\n-- Shows Player ID, Player Name, Player Team, \nStatus(Admin/Regular), IP, and Hash"
    elseif command == "sv_stickman" then
        response = "-- Stickman Animation\n-- Syntax: sv_stickman\n"
    elseif command == "sv_kick" then
        response = "-- Kick\n-- Syntax: sv_kick [PlayerIndex] {message}\n-- Kicks the PlayerIndex out of the server with a reason written to the KickReason.log"
    elseif command == "sv_ban" then
        response = "-- Ban\n-- Syntax: sv_ban[PlayerIndex] {message} {time}\n-- Bans the PlayerIndex out of the server with a reason written to the BanReason.log"
    elseif command == "sv_chatcommands" then
        response = "-- ChatCommands\n-- Syntax: sv_chatcommands {boolean}\n-- Enables or Disables the chat commands in the sevrer"
    elseif command == "sv_login" then
        response = "-- Login\n-- Syntax: sv_login\n-- If there are no admins in the admin_table or ipadmins then you will be able to login with this command\n so you are able to use Chat commands even without being a hash or IP admin, it is only temporary."
    elseif command == "sv_status" then
        response = "-- Status\n-- Syntax: sv_status\n-- Shows a list of all the defaults.txt commands and their status."
    elseif command == "sv_adminblocker" then
        response = "-- Admin Blocker\n-- Syntax: sv_adminblocker {type}\n-- Enables, disables or limits the abiliy of an admin to kick/ban another admin"
    elseif command == "sv_anticaps" then
        response = "-- AntiCaps\n-- Syntax sv_anticaps {boolean} \n-- Enables or Disables the use of caps in the server"
    elseif command == "sv_antispam" then
        response = "-- AntiSpam\n-- Syntax sv_antispam {all | players | off} \n-- All = All Players\n-- Players = all players execept admins\n-- Off = Disables AntiSpam"
    elseif command == "sv_spammax" then
        response = "-- SpamMax\n-- Syntax: sv_spammax {value}\n-- Changes the max amount of messages that can be sent in 1 minute"
    elseif command == "sv_spamtimeout" then
        response = "-- SpamTimeout\n-- Syntax: sv_spamtimeout {time}\n-- Changes the time you are muted for spamming"
    elseif command == "sv_bosplayers" then
        response = "-- BosPlayers\n-- Syntax: sv_bosplayers\n-- Shows the available players that can be banned on sight."
    elseif command == "sv_scrimmode" then
        response = "-- Scrim Mode\n-- Syntax: sv_scrimmode {boolean}\n-- Enables/Disables the ability to you Cheat/Troll Commands."
    elseif command == "sv_credits" then
        response = "Version: " .. script_version .. " Credits: Aelite, Wizard, and Nuggets \nBase script created by: Smiley"
    elseif command == "sv_list" then
        response = "-- List\n-- Syntax: sv_list {page}\n-- Lists all commands"
    elseif command == "sv_pvtsay" then
        response = "-- Private Say\n--Syntax sv_pvtsay {PlayerIndex} {message}\n--Sends a private message to the specifed PlayerIndex"
    elseif command == "sv_cmds" then
        response = "-- Commands\n--Syntax sv_cmds\n-- Lists the commands you are allowed to executed"
    elseif command == "sv_setkills" then
        response = "-- Set Kills\n--Syntax sv_setkills {PlayerIndex}\n-- Sets the kills for the specified players"
    elseif command == "sv_setassists" then
        response = "-- Set Assists\n--Syntax sv_setassists {PlayerIndex}\n-- Sets the assists for the specified players"
    elseif command == "sv_addrcon" then
        response = "-- Add Rcon Password\n-- Syntax sv_addrcon [password] {level}\n--Allows the use of more than one rcon password in the server"
    elseif command == "sv_delrcon" then
        response = "-- Delete Rcon Password\n-- Syntax sv_delrcon {password}\n-- Deletes the rcon password."
    elseif command == "sv_rconlist" then
        response = "-- Rcon Password List\n-- Syntax sv_rconlist\n-- Lists all available rcon passwords except the main rcon password"
    elseif command == "sv_iprangebanlist" then
        response = "-- IP Range Ban list\n-- Syntax sv_iprangebanlist\n-- Lists all players IP range banned."
    elseif command == "sv_iprangeban" then
        response = "-- IP Range Ban\n-- Syntax sv_iprangeban [PlayerIndex or ip] {time} {message}\n-- Bans an entire IP Range Ex: 192.198.0.0 - 192.168.255.255"
    elseif command == "sv_iprangeunban" then
        response = "-- IP Range Unban\n-- Syntax sv_iprangeunban [ID]\n-- Remove selected index off of the IP Range banlist"
    elseif command == "sv_read" then
        response = "-- Read\n-- Syntax: sv_read [type] [struct] [offset] [value] [PlayerIndex]\n-- Read the Guide for info on this command"
    elseif command == "sv_load" then
        response = "-- Script Load\n-- Syntax: sv_load\n-- Shortcut for sv_script_load"
    elseif command == "sv_unload" then
        response = "-- Script Unload\n-- Syntax: sv_unload\n-- Shortcut for sv_script_unload"
    elseif command == "sv_resetplayer" then
        response = "-- Reset Player\n-- Syntax: sv_resetplayer [PlayerIndex]\n-- Removes all troll settings from specified PlayerIndex"
    elseif command == "sv_dmg" or command == "sv_damage" then
        response = "-- Damage Multiplier\n-- Syntax: sv_damage [PlayerIndex] [damage multiplier]\n-- Increases the amount of damage the PlayerIndex does."
    elseif command == "sv_hash_duplicates" then
        response = "-- Hash Duplicate Checking\n-- Syntax: sv_hash_duplicates {boolean}\n-- Enables/Disables the server from checking if the hash key is already in the server."
    elseif command == "sv_multiteam_vehicles" then
        response = "-- Multi Team Vehicles\n-- Syntax: sv_multiteam_vehicles {boolean}\n-- Enables/Disables the ability to enter a vehicle with another PlayerIndex in FFA."
    else
        return "Invalid Command Use sv_list for list of commands"
    end
    return response .. "\n-- For more information check out the command script guide\n-- http://phasorscripts.wordpress.com/command-script-guide/"
end

function getobjecttag(m_objectId)
    if m_objectId then
        local m_object = getobject(m_objectId)
        if m_object then
            local object_map_id = read_dword(m_object)
            local map_base = read_dword(map_pointer)
            local map_tag_count = todec(endian(map_base, 0xC, 0x3))
            local tag_table_base = map_base + 0x28
            local tag_table_size = 0x20
            for i = 0,(map_tag_count - 1) do
                local tag_id = todec(endian(tag_table_base, 0xC +(tag_table_size * i), 0x3))
                if tag_id == object_map_id then
                    local tag_class = read_string(tag_table_base +(tag_table_size * i), 0x3, 1)
                    local tag_name_address = endian(tag_table_base, 0x10 +(tag_table_size * i), 0x3)
                    local tag_name = readtagname("0x" .. tag_name_address)
                    return tag_name, tag_class
                end
            end
        end
    end
end

function getvalidformat(command)
    local Command
    if string.sub(command, 1, 1) == "\\" or string.sub(command, 1, 1) == "/" then
        Command = "sv_" .. string.sub(command, 2)
    elseif string.sub(command, 1, 1) ~= "\\" and string.sub(command, 1, 1) ~= "/" and string.sub(command, 0, 3) ~= "sv_" then
        Command = "sv_" .. command
    else
        Command = command
    end
    return Command
end

function getvalidplayers(expression, PlayerIndex)
    if cur_players ~= 0 then
        local players = { }
        if expression == "*" then
            for i = 1, 16 do
                if getplayer(i) then
                    table.insert(players, i)
                end
            end
        elseif expression == "me" then
            if PlayerIndex ~= nil and PlayerIndex ~= -1 and PlayerIndex then
                table.insert(players, PlayerIndex)
            end
        elseif string.sub(expression, 1, 3) == "red" then
            for i = 1, 16 do
                if getplayer(i) and getteam(i) == 0 then
                    table.insert(players, i)
                end
            end
        elseif string.sub(expression, 1, 4) == "blue" then
            for i = 1, 16 do
                if getplayer(i) and getteam(i) == 1 then
                    table.insert(players, i)
                end
            end
        elseif (tonumber(expression) or 0) >= 1 and(tonumber(expression) or 0) <= 16 then
            local expression = tonumber(expression)
            if get_var(expression, "$n") then
                table.insert(players, get_var(expression, "$n"))
            end
        elseif expression == "random" or expression == "rand" then
            if cur_players == 1 and PlayerIndex ~= nil then
                table.insert(players, PlayerIndex)
                return players
            end
            local bool = false
            while not bool do
                num = math.random(1, 16)
                if getplayer(num) and num ~= PlayerIndex then
                    bool = true
                end
            end
            table.insert(players, num)
        else
            for i = 1, 16 do
                if getplayer(i) then
                    if string.wild(getname(i), expression) == true then
                        table.insert(players, i)
                    end
                end
            end
        end
        if players[1] then
            return players
        end
    end
    return false
end

function hashtoplayer(hash)
    for i = 1, 16 do
        if getplayer(i) and gethash(i) == hash then return i end
    end
end

function Ipban(PlayerIndex, bool)
    local hash = gethash(PlayerIndex)
    execute_command("sv_ban " .. resolveplayer(PlayerIndex))
    if not bool then
        local file = io.open(profilepath .. "commands_banned.txt", "r")
        if file then
            local Lines = 0
            for line in file:lines() do
                Lines = Lines + 1
                if line and line ~= "" then
                    if string.find(line, hash) then
                        execute_command("sv_unban " .. Lines - 2)
                    end
                end
            end
        end
    end
end

function lo3Timer(id, count)
    if gameend == true then return false end
    if count >= 3 then
        if scrim_mode then
            say("Scrim Mode is currently on")
        else
            say("Scrim Mode is currently off")
        end
        say("Start your match")
        execute_command("sv_map_reset")
        lo3_timer = nil
        return false
    else
        execute_command("sv_map_reset")
        return true
    end
end

function get_tag_info(tagclass, tagname)
    -- Credits to 002 for this function. Return metaid
    local tagarray = read_dword(0x40440000)
    for i = 0, read_word(0x4044000C) -1 do
        local tag = tagarray + i * 0x20
        local class = string.reverse(string.sub(read_string(tag), 1, 4))
        if (class == tagclass) then
            if (read_string(read_dword(tag + 0x10)) == tagname) then
                return read_dword(tag + 0xC)
            end
        end
    end
    return nil
end

function LoadTags()
    cyborg_tag_id = get_tag_info("bipd", "characters\\cyborg_mp\\cyborg_mp")
    captain_tag_id = get_tag_info("bipd", "characters\\captain\\captain")
    cortana_tag_id = get_tag_info("bipd", "characters\\cortana\\cortana")
    cortana2_tag_id = get_tag_info("bipd", "characters\\cortana\\halo_enhanced\\halo_enhanced")
    crewman_tag_id = get_tag_info("bipd", "characters\\crewman\\crewman")
    elite_tag_id = get_tag_info("bipd", "characters\\elite\\elite")
    elite2_tag_id = get_tag_info("bipd", "characters\\elite\\elite special")
    engineer_tag_id = get_tag_info("bipd", "characters\\engineer\\engineer")
    flood_tag_id = get_tag_info("bipd", "characters\\flood_captain\\flood_captain")
    flood2_tag_id = get_tag_info("bipd", "characters\\flood_infection\\flood_infection")
    
    bipds_table[1] = {"bipd", "tag_here"}
    bipds_table[2] = {"bipd", "tag_here"}
    bipds_table[3] = {"bipd", "tag_here"}
    bipds_table[4] = {"bipd", "tag_here"}
    bipds_table[5] = {"bipd", "tag_here"}
    bipds_table[6] = {"bipd", "tag_here"}
    bipds_table[7] = {"bipd", "tag_here"}
    bipds_table[8] = {"bipd", "tag_here"}
    bipds_table[9] = {"bipd", "tag_here"}
    bipds_table[10] = {"bipd", "tag_here"}

    -- Equipment
    camouflage_tag_id = get_tag_info("eqip", "powerups\\active camouflage")
    healthpack_tag_id = get_tag_info("eqip", "powerups\\health pack")
    overshield_tag_id = get_tag_info("eqip", "powerups\\over shield")
    doublespeed_tag_id = get_tag_info("eqip", "powerups\\double speed")
    fullspec_tag_id = get_tag_info("eqip", "powerups\\full-spectrum vision")
    fragnade_tag_id = get_tag_info("eqip", "weapons\\frag grenade\\frag grenade")
    plasmanade_tag_id = get_tag_info("eqip", "weapons\\plasma grenade\\plasma grenade")
    rifleammo_tag_id = get_tag_info("eqip", "powerups\\assault rifle ammo\\assault rifle ammo")
    needlerammo_tag_id = get_tag_info("eqip", "powerups\\needler ammo\\needler ammo")
    pistolammo_tag_id = get_tag_info("eqip", "powerups\\pistol ammo\\pistol ammo")
    rocketammo_tag_id = get_tag_info("eqip", "powerups\\rocket launcher ammo\\rocket launcher ammo")
    shotgunammo_tag_id = get_tag_info("eqip", "powerups\\shotgun ammo\\shotgun ammo")
    sniperammo_tag_id = get_tag_info("eqip", "powerups\\sniper rifle ammo\\sniper rifle ammo")
    flameammo_tag_id = get_tag_info("eqip", "powerups\\flamethrower ammo\\flamethrower ammo")
    
    eqip_table[1] = {"eqip", "powerups\\active camouflage"}
    eqip_table[2] = {"eqip", "powerups\\health pack"}
    eqip_table[3] = {"eqip", "powerups\\over shield"}
    eqip_table[4] = {"eqip", "powerups\\double speed"}
    eqip_table[5] = {"eqip", "powerups\\full-spectrum vision"}
    eqip_table[6] = {"eqip", "weapons\\frag grenade\\frag grenade"}
    eqip_table[7] = {"eqip", "weapons\\plasma grenade\\plasma grenade"}
    eqip_table[8] = {"eqip", "powerups\\assault rifle ammo\\assault rifle ammo"}
    eqip_table[9] = {"eqip", "powerups\\needler ammo\\needler ammo"}
    eqip_table[10] = {"eqip", "powerups\\pistol ammo\\pistol ammo"}
    eqip_table[11] = {"eqip", "powerups\\rocket launcher ammo\\rocket launcher ammo"}
    eqip_table[12] = {"eqip", "powerups\\shotgun ammo\\shotgun ammo"}
    eqip_table[13] = {"eqip", "powerups\\sniper rifle ammo\\sniper rifle ammo"}
    eqip_table[14] = {"eqip", "powerups\\flamethrower ammo\\flamethrower ammo"}

    -- Vehicles
    banshee_tag_id = get_tag_info("vehi", "vehicles\\banshee\\banshee_mp")
    turret_tag_id = get_tag_info("vehi", "vehicles\\c gun turret\\c gun turret_mp")
    ghost_tag_id = get_tag_info("vehi", "vehicles\\ghost\\ghost_mp")
    rwarthog_tag_id = get_tag_info("vehi", "vehicles\\rwarthog\\rwarthog")
    warthog_tag_id = get_tag_info("vehi", "vehicles\\warthog\\mp_warthog")
    scorpion_tag_id = get_tag_info("vehi", "vehicles\\scorpion\\scorpion_mp")
    wraith_tag_id = get_tag_info("vehi", "vehicles\\wraith\\wraith")
    pelican_tag_id = get_tag_info("vehi", "vehicles\\pelican\\pelican")

    vehicles[1] = { "vehi", "vehicles\\warthog\\mp_warthog"}
    vehicles[2] = { "vehi", "vehicles\\ghost\\ghost_mp"}
    vehicles[3] = { "vehi", "vehicles\\rwarthog\\rwarthog"}
    vehicles[4] = { "vehi", "vehicles\\banshee\\banshee_mp"}
    vehicles[5] = { "vehi", "vehicles\\scorpion\\scorpion_mp"}
    vehicles[6] = { "vehi", "vehicles\\c gun turret\\c gun turret_mp"}
    
    -- Weapons
    assaultrifle_tag_id = get_tag_info("weap", "weapons\\assault rifle\\assault rifle")
    oddball_tag_id = get_tag_info("weap", "weapons\\ball\\ball")
    flag_tag_id = get_tag_info("weap", "weapons\\flag\\flag")
    flamethrower_tag_id = get_tag_info("weap", "weapons\\flamethrower\\flamethrower")
    gravityrifle_tag_id = get_tag_info("weap", "weapons\\gravity rifle\\gravity rifle")
    needler_tag_id = get_tag_info("weap", "weapons\\needler\\mp_needler")
    pistol_tag_id = get_tag_info("weap", "weapons\\pistol\\pistol")
    plasmapistol_tag_id = get_tag_info("weap", "weapons\\plasma pistol\\plasma pistol")
    plasmarifle_tag_id = get_tag_info("weap", "weapons\\plasma rifle\\plasma rifle")
    plasmacannon_tag_id = get_tag_info("weap", "weapons\\plasma_cannon\\plasma_cannon")
    rocketlauncher_tag_id = get_tag_info("weap", "weapons\\rocket launcher\\rocket launcher")
    shotgun_tag_id = get_tag_info("weap", "weapons\\shotgun\\shotgun")
    sniper_tag_id = get_tag_info("weap", "weapons\\sniper rifle\\sniper rifle")
    energysword_tag_id = get_tag_info("weap", "weapons\\energy sword\\energy sword")
    
    weapons[1] = { "weap", "weapons\\assault rifle\\assault rifle"}
    weapons[2] = { "weap", "weapons\\ball\\ball"}
    weapons[3] = { "weap", "weapons\\flag\\flag"}
    weapons[4] = { "weap", "weapons\\flamethrower\\flamethrower"}
    weapons[5] = { "weap", "weapons\\gravity rifle\\gravity rifle"}
    weapons[6] = { "weap", "weapons\\needler\\mp_needler"}
    weapons[7] = { "weap", "weapons\\pistol\\pistol"}
    weapons[8] = { "weap", "weapons\\plasma pistol\\plasma pistol"}
    weapons[9] = { "weap", "weapons\\plasma rifle\\plasma rifle"}
    weapons[10] = { "weap", "weapons\\plasma_cannon\\plasma_cannon"}
    weapons[11] = { "weap", "weapons\\rocket launcher\\rocket launcher"}
    weapons[12] = { "weap", "weapons\\shotgun\\shotgun" }
    weapons[13] = { "weap", "weapons\\sniper rifle\\sniper rifle" }
    weapons[14] = { "weap", "weapons\\energy sword\\energy sword" }


    -- Projectiles
    bansheebolt_tag_id = get_tag_info("proj", "vehicles\\banshee\\banshee bolt")
    bansheeblast_tag_id = get_tag_info("proj", "vehicles\\banshee\\mp_banshee fuel rod")
    turretfire_tag_id = get_tag_info("proj", "vehicles\\c gun turret\\mp gun turret")
    ghostbolt_tag_id = get_tag_info("proj", "vehicles\\ghost\\ghost bolt")
    tankshot_tag_id = get_tag_info("proj", "vehicles\\scorpion\\bullet")
    tankblast_tag_id = get_tag_info("proj", "vehicles\\scorpion\\tank shell")
    warthogshot_tag_id = get_tag_info("proj", "vehicles\\warthog\\bullet")
    rifleshot_tag_id = get_tag_info("proj", "weapons\\assault rifle\\bullet")
    flame_tag_id = get_tag_info("proj", "weapons\\flamethrower\\flame")
    needlerfire_tag_id = get_tag_info("proj", "weapons\\needler\\mp_needle")
    pistolshot_tag_id = get_tag_info("proj", "weapons\\pistol\\bullet")
    plasmapistolbolt_tag_id = get_tag_info("proj", "weapons\\plasma pistol\\bolt")
    plasmariflebolt_tag_id = get_tag_info("proj", "weapons\\plasma rifle\\bolt")
    plasmarifleblast_tag_id = get_tag_info("proj", "weapons\\plasma rifle\\charged bolt")
    plasmacannonshot_tag_id = get_tag_info("proj", "weapons\\plasma_cannon\\plasma_cannon")
    rocket_tag_id = get_tag_info("proj", "weapons\\rocket launcher\\rocket")
    shotgunshot_tag_id = get_tag_info("proj", "weapons\\shotgun\\pellet")
    snipershot_tag_id = get_tag_info("proj", "weapons\\sniper rifle\\sniper bullet")

    -- Globals
    global_distanceId = get_tag_info("jpt!", "globals\\distance")
    global_fallingId = get_tag_info("jpt!", "globals\\falling")

    objects[1] = { "cyborg", "bipd", cyborg_tag_id }
    objects[2] = { "camo", "eqip", camouflage_tag_id }
    objects[3] = { "health", "eqip", healthpack_tag_id }
    objects[4] = { "overshield", "eqip", overshield_tag_id }
    objects[5] = { "fnade", "eqip", fragnade_tag_id }
    objects[6] = { "pnade", "eqip", plasmanade_tag_id }
    objects[7] = { "shee", "vehi", banshee_tag_id }
    objects[8] = { "turret", "vehi", turret_tag_id }
    objects[9] = { "ghost", "vehi", ghost_tag_id }
    objects[11] = { "tank", "vehi", scorpion_tag_id }
    objects[10] = { "rhog", "vehi", rwarthog_tag_id }
    objects[12] = { "hog", "vehi", warthog_tag_id }
    objects[13] = { "rifle", "weap", assaultrifle_tag_id }
    objects[14] = { "ball", "weap", oddball_tag_id }
    objects[15] = { "flag", "weap", flag_tag_id }
    objects[16] = { "flamethrower", "weap", flamethrower_tag_id }
    objects[17] = { "needler", "weap", needler_tag_id }
    objects[18] = { "pistol", "weap", pistol_tag_id }
    objects[19] = { "ppistol", "weap", plasmapistol_tag_id }
    objects[20] = { "prifle", "weap", plasmarifle_tag_id }
    objects[21] = { "frg", "weap", plasmacannon_tag_id }
    objects[22] = { "rocket", "weap", rocketlauncher_tag_id }
    objects[23] = { "shotgun", "weap", shotgun_tag_id }
    objects[24] = { "sniper", "weap", sniper_tag_id }
    objects[25] = { "sheebolt", "proj", bansheebolt_tag_id }
    objects[26] = { "sheerod", "proj", bansheeblast_tag_id }
    objects[27] = { "turretbolt", "proj", turretfire_tag_id }
    objects[28] = { "ghostbolt", "proj", ghostbolt_tag_id }
    objects[29] = { "tankshot", "proj", tankshot_tag_id }
    objects[30] = { "tankshell", "proj", tankblast_tag_id }
    objects[31] = { "hogshot", "proj", warthogshot_tag_id }
    objects[32] = { "rifleshot", "proj", rifleshot_tag_id }
    objects[33] = { "flame", "proj", flame_tag_id }
    objects[34] = { "needlershot", "proj", needlerfire_tag_id }
    objects[35] = { "pistolshot", "proj", pistolshot_tag_id }
    objects[36] = { "ppistolbolt", "proj", plasmapistolbolt_tag_id }
    objects[37] = { "priflebolt", "proj", plasmariflebolt_tag_id }
    objects[38] = { "priflecbolt", "proj", plasmarifleblast_tag_id }
    objects[39] = { "rocketproj", "proj", rocket_tag_id }
    objects[40] = { "shottyshot", "proj", shotgunshot_tag_id }
    objects[41] = { "snipershot", "proj", snipershot_tag_id }
    objects[42] = { "fuelrodshot", "proj", plasmacannonshot_tag_id }
    objects[43] = { "falldamage", "jpt", global_fallingId }
    objects[44] = { "distance", "jpt", global_distanceId }
end

function isinvehicle(PlayerIndex)
    local player_object = get_dynamic_player(PlayerIndex)
    if (player_object ~= 0) then
        local VehicleID = read_dword(player_object + 0x11C)
        if VehicleID == 0xFFFFFFFF then
            return false
        else
            return true
        end
    else
        return false
    end
end

function multiteamtimer(id, count, PlayerIndex)
    local m_player = getplayer(PlayerIndex)
    if m_player and multiteam_vehicles then
        write_byte(m_player + 0x20, 0)
    end
    return false
end

function nadeTimer(id, count)
    for c = 1, 16 do
        if getplayer(c) then
            local m_objectId = get_dynamic_player(c)
            if m_objectId then
                local m_object = getobject(m_objectId)
                if m_object then
                    write_byte(m_object + 0x31E, 3)
                    write_byte(m_object + 0x31F, 3)
                end
            end
        end
    end
    if infammo then
        return true
    elseif infammo then
        return true
    end
end

function read_string(address, length, endian)
    local char_table = { }
    local string = ""
    local offset = offset or 0x0
    if length == nil then
        if read_byte(address + offset + 1) == 0 and read_byte(address + offset) ~= 0 then
            length = 51000
        else
            length = 256
        end
    end
    for i = 0, length do
        if read_byte(address +(offset + i)) ~= 0 then
            table.insert(char_table, string.char(read_byte(address +(offset + i))))
        elseif i % 2 == 0 and read_byte(address + offset + i) == 0 then
            break
        end
    end
    for k, v in pairs(char_table) do
        if endian == 1 then
            string = v .. string
        else
            string = string .. v
        end
    end
    return string
end

function readtagname(address)
    local char_table = { }
    local i = 0
    local string = ""
    while read_byte(address + i) ~= 0 do
        table.insert(char_table, string.char(read_byte(address + i)))
        i = i + 1
    end
    for k, v in pairs(char_table) do
        string = string .. v
    end
    return string
end

function reloadadmins(id, count)
    local file = io.open(profilepath .. "commands_admin.txt", "r")
    if file then
        for line in file:lines() do
            local words = tokenizestring(line, ",")
            local count = #words
            if not admin_table[words[2]] then admin_table[words[2]] = { } end
            admin_table[words[2]].name = words[1]
            admin_table[words[2]].level = words[3]
            if count == 4 and tonumber(words[3]) then
                if not ipadmins[words[4]] then ipadmins[words[4]] = { } end
                ipadmins[words[4]].name = words[1]
                ipadmins[words[4]].level = words[3]
            end
        end
        file:close()
    end
    file = io.open(profilepath .. "commands_ipadmins.txt", "r")
    if file then
        for line in file:lines() do
            local words = tokenizestring(line, ",")
            local count = #words
            if not ipadmins[words[2]] then ipadmins[words[2]] = { } end
            ipadmins[words[2]].name = words[1]
            ipadmins[words[2]].level = words[3]
        end
        file:close()
    end
    return false
end

function resetweapons(PlayerIndex)
    if getplayer(PlayerIndex) then
        local m_objectId = get_dynamic_player(PlayerIndex)
        if m_objectId then
            local m_object = getobject(m_objectId)
            if m_object then
                if getobject(read_dword(m_object + 0x118)) then return end
                local x = read_float(m_object + 0x5C)
                local y = read_float(m_object + 0x60)
                local z = read_float(m_object + 0x64)
                assignweapon(PlayerIndex, createobject(pistol_tag_id, 0, 60, false, x + 1.0, y, z + 2.0))
                assignweapon(PlayerIndex, createobject(assaultrifle_tag_id, 0, 60, false, x + 1.0, y, z + 2.0))
            end
        end
    end
end

function round(val, decimal)
    if (decimal) then
        return math.floor((val * 10 ^ decimal) + 0.5) /(10 ^ decimal)
    else
        return math.floor(val + 0.5)
    end
end

function rtvTimer(id, count)
    if gameend == true then return false end
    if count == 1 then
        rtv_initiated = rtv_timeout
        rtv_table = { }
        say("The current rtv has expired")
        return false
    else
        return true
    end
end

function pack(...)
    local arg = { ...}
    return arg
end

-- Move ObjectID to X,Y,Z
function moveobject(ObjectID, x, y, z)
    local object = get_object_memory(ObjectID)
    if get_object_memory(ObjectID) ~= 0 then
        local veh_obj = get_object_memory(read_dword(object + 0x11C))
        write_vector3d((veh_obj ~= 0 and veh_obj or object) + 0x5C, x, y, z)
    end
end

function moveobject(ObjectID, x, y, z)
    local object = get_object_memory(ObjectID)
    if get_object_memory(ObjectID) ~= 0 then
        local veh_obj = get_object_memory(read_dword(object + 0x11C))
        write_vector3d((veh_obj ~= 0 and veh_obj or object) + 0x5C, x, y, z)
    end
end

function OnObjectSpawn(PlayerIndex, MapID, ParentID, ObjectID)
    TempObjectTable = { MapID, ParentID, PlayerIndex }
    local MapID = TempObjectTable[1]
    local PlayerIndex = TempObjectTable[3]
    for i = 25, 42 do
        if objects ~= { } and objects[i] ~= nil and MapID ~= nil and objects[i][3] ~= nil then
            if objects[i][3] == MapID then
                if PlayerIndex then
                    if mode[getip(PlayerIndex)] == "portalgun" then
                        timer(100, "portalgunTimer", PlayerIndex, objects[i][3])
                    elseif mode[getip(PlayerIndex)] == "spawngun" then
                        spawngunTimer( { ObjectID, PlayerIndex })
                    end
                    break
                end
            end
        end
    end
end

function portalgunTimer(PlayerIndex, projectile)
    if projectile ~= nil then
        if read_float(projectile + 0x68) == 0 then
            local x, y, z = read_vector3d(projectile)
            local playerObjId = tonumber(PlayerIndex)
            if playerObjId ~= nil then
                write_vector3d(et_dynamic_player(PlayerIndex), x, y, z)
            end
        else
            return true
        end
    end
    return false
end

function getplayerobjectid(PlayerIndex)
    if PlayerIndex ~= nil and PlayerIndex ~= "-1" then
        local player_object = get_dynamic_player(PlayerIndex)
        return player_object
    end
    return nil
end

function Say(message, time, exception)
    time = time or 3
    for i = 1, 16 do
        if getplayer(i) and exception ~= i then
            privateSay(i, message, time)
        end
    end
end

function sendresponse(message, command, PlayerIndex)
    if message then
        if message == "" then
            return
        elseif type(message) == "table" then
            message = message[1]
        end
        PlayerIndex = tonumber(PlayerIndex)
        if command then
            -- command was executed by a player --
            if tonumber(PlayerIndex) and PlayerIndex ~= nil and PlayerIndex ~= -1 and PlayerIndex >= 0 and PlayerIndex < 16 then
                if ischatcommand then
                    -- chat (in-game) --
                    privatesay(PlayerIndex, message)
                    ischatcommand = false
                else
                    -- rcon (in-game) --
                    rprint(PlayerIndex, message)
                end
            else
                -- server console --
                cprint(message .. "", 2 + 8)
            end

            if PlayerIndex ~= nil and PlayerIndex ~= -1 and PlayerIndex then
                cmdlog("Response to " .. getname(PlayerIndex) .. ": " .. message)
            end
        else
            cprint("Internal Error Occured Check the Command Script Errors log", 4 + 8)
            cmderrors("Error Occured at sendresponse: No Command Helpful info: " .. message)
        end
    end
end

function setscore(PlayerIndex, score)
    if tonumber(score) then
        if get_var(0, "$gt") == "ctf" then
            local m_player = getplayer(PlayerIndex)
            if score >= 0x7FFF then
                write_word(m_player + 0xC8, 0x7FFF)
            elseif score <= -0x7FFF then
                write_word(m_player + 0xC8, -0x7FFF)
            else
                write_word(m_player + 0xC8, score)
            end
        end
        if get_var(0, "$gt") == "slayer" then
            if score >= 0x7FFF then
                execute_command("score " .. PlayerIndex .. " +1")
            elseif score <= -0x7FFF then
                execute_command("score " .. PlayerIndex .. " -1")
            else
                execute_command("score " .. PlayerIndex .. " " .. score)
            end
        end
        if gametype == 3 then
            local oddball_game = read_byte(gametype_base + 0x8C)
            if oddball_game == 0 or oddball_game == 1 then
                if score * 30 >= 0x7FFFFFFF then
                    write_word(oddball_globals + 0x84 + PlayerIndex * 4, 0x7FFFFFFF)
                elseif score * 30 <= -0x7FFFFFFF then
                    write_word(oddball_globals + 0x84 + PlayerIndex * 4, -1 * 0x7FFFFFFF)
                else
                    write_word(oddball_globals + 0x84 + PlayerIndex * 4, score * 30)
                end
            else
                if score > 0x7FFFFC17 then
                    write_word(oddball_globals + 0x84 + PlayerIndex * 4, 0x7FFFFC17)
                elseif score <= -0x7FFFFC17 then
                    write_word(oddball_globals + 0x84 + PlayerIndex * 4, -0x7FFFFC17)
                else
                    write_word(oddball_globals + 0x84 + PlayerIndex * 4, score)
                end
            end
        elseif gametype == 4 then
            local m_player = getplayer(PlayerIndex)
            if score * 30 >= 0x7FFF then
                write_word(m_player + 0xC4, 0x7FFF)
            elseif score * 30 <= -0x7FFF then
                write_word(m_player + 0xC4, -0x7FFF)
            else
                write_word(m_player + 0xC4, score * 30)
            end
        elseif gametype == 5 then
            local m_player = getplayer(PlayerIndex)
            if score >= 0x7FFF then
                write_word(m_player + 0xC6, 0x7FFF)
            elseif score <= -0x7FFF then
                write_word(m_player + 0xC6, -0x7FFF)
            else
                write_word(m_player + 0xC6, score)
            end
        end
    end
end

function string.findchar(str, char)
    local chars = string.split(str, "")
    local indexes = { }
    for k, v in ipairs(chars) do
        if v == char then
            table.insert(indexes, k)
        end
    end
    return table.unpack(indexes)
end

function string.split(str, ...)
    local subs = { }
    local sub = ""
    local i = 1
    for _, v in ipairs(arg) do
        if v == "" then
            for x = 1, string.len(str) do
                table.insert(subs, string.sub(str, x, x))
            end

            return subs
        end
    end
    for _, v in ipairs(arg) do
        if string.sub(str, 1, 1) == v then
            table.insert(subs, "")
            break
        end
    end
    while i <= string.len(str) do
        local bool, bool2
        for x = 1, #arg do
            if arg[x] ~= "" then
                local length = string.len(arg[x])
                if string.sub(str, i, i +(length - 1)) == arg[x] then
                    if i == string.len(str) then
                        bool2 = true
                    else
                        bool = true
                    end
                    i = i +(length - 1)
                    break
                end
            else
                for q = 1, string.len(str) do
                    subs = { }
                    table.insert(subs, string.sub(str, q, q))
                    i = string.len(str)
                    break
                end
            end
        end
        if not bool then
            sub = sub .. string.sub(str, i, i)
        end
        if bool or i == string.len(str) then
            if sub ~= "" then
                table.insert(subs, sub)
                sub = ""
            end
        end
        if bool2 then
            table.insert(subs, "")
        end
        i = i + 1
    end
    for k, v in ipairs(subs) do
        for _, d in ipairs(arg) do
            subs[k] = string.gsub(v, d, "")
        end
    end
    return subs
end

function string.wild(match, wild, case_sensative)
    if not case_sensative then
        match, wild = string.lower(match), string.lower(wild)
    end
    if string.sub(wild, 1, 1) == "?" then wild = string.gsub(wild, "?", string.sub(match, 1, 1), 1) end
    if string.sub(wild, string.len(wild), string.len(wild)) == "?" then wild = string.gsub(wild, "?", string.sub(match, string.len(match), string.len(match)), 1) end
    if not string.find(wild, "*") and not string.find(wild, "?") and wild ~= match then return false end
    if string.sub(wild, 1, 1) ~= string.sub(match, 1, 1) and string.sub(wild, 1, 1) ~= "*" then return false end
    if string.sub(wild, string.len(wild), string.len(wild)) ~= string.sub(match, string.len(match), string.len(match)) and string.sub(wild, string.len(wild), string.len(wild)) ~= "*" then return false end
    local substrings = string.split(wild, "*")
    local begin = 1
    for k, v in ipairs(substrings) do
        local sublength = string.len(v)
        local temp_begin = begin
        local temp_end = begin + sublength - 1
        local matchsub = string.sub(match, begin, temp_end)
        local bool
        repeat
            local wild = v
            local indexes = pack(string.findchar(wild, "?"))
            if #indexes > 0 then
                for _, i in ipairs(indexes) do
                    wild = string.gsub(wild, "?", string.sub(matchsub, i, i), 1)
                end
            end
            if matchsub == wild then
                bool = true
                break
            end
            matchsub = string.sub(match, temp_begin, temp_end)
            temp_begin = temp_begin + 1
            temp_end = temp_end + 1
        until temp_end >= string.len(match)
        if not bool then
            return false
        end
        begin = sublength + 1
    end
    return true
end

function SelectPlayer(team)
    local t = { }
    for i = 1, 16 do
        if getplayer(i) and getteam(i) == team then
            table.insert(t, i)
        end
    end
    if #t > 0 then
        return t[rand(1, #t + 1)]
    end
    return nil
end

function settimelimit(value)
    if tonumber(value) then
        write_dword(timelimit_address, tonumber(value))
        local time_passed = read_dword(read_dword(gametime_base) + 0xC)
        write_dword(gametype_base + 0x78, 30 * 60 * value + time_passed)
    end
end

function Timer(id, count)
    if spam_max == nil then spam_max = 7 end
    if spam_timeout == nil then spam_timeout = 60 end
    for i = 1, 16 do
        if getplayer(i) then
            local ip = getip(i)
            if spam_table[ip] == nil then
                spam_table[ip] = 0
            end
            if spam_table[ip] < tonumber(spam_max) then
                if spam_table[ip] > 0 then
                    spam_table[ip] = spam_table[ip] -0.25
                end
            else
                say(getname(i) .. " has been muted for " .. spam_timeout .. " seconds for spamming")
                spam_table[ip] = -1
            end
            if spam_table[ip] == -1 then
                if spamtimeout_table[ip] == nil then
                    spamtimeout_table[ip] = tonumber(spam_timeout)
                else
                    spamtimeout_table[ip] = spamtimeout_table[ip] -1
                end
                if spamtimeout_table[ip] == 0 then
                    say(getname(i) .. " has been unmuted")
                    spamtimeout_table[ip] = nil
                    spam_table[ip] = 0
                end
            end
        end
    end
    for k, v in pairs(ip_banlist) do
        if ip_banlist[k] ~= { } then
            for key, value in ipairs(ip_banlist[k]) do
                if tonumber(ip_banlist[k][key].time) then
                    ip_banlist[k][key].time = tonumber(ip_banlist[k][key].time)
                else
                    ip_banlist[k][key].time = -1
                end
                if ip_banlist[k][key].time > 0 then
                    ip_banlist[k][key].time = ip_banlist[k][key].time - 1
                    if ip_banlist[k][key].time == 0 then
                        table.remove(ip_banlist[k], key)
                    end
                end
            end
        end
    end
    for k, v in pairs(mute_banlist) do
        if mute_banlist[k] ~= { } then
            for key, value in ipairs(mute_banlist[k]) do
                if tonumber(mute_banlist[k][key].time) then
                    mute_banlist[k][key].time = tonumber(mute_banlist[k][key].time)
                else
                    mute_banlist[k][key].time = -1
                end
                if mute_banlist[k][key].time > 0 then
                    mute_banlist[k][key].time = mute_banlist[k][key].time - 1
                    if mute_banlist[k][key].time == 0 then
                        table.remove(mute_banlist[k], key)
                    end
                end
            end
        end
    end

    for k, v in pairs(iprange_banlist) do
        if iprange_banlist[k] ~= { } then
            for key, value in ipairs(iprange_banlist[k]) do
                if tonumber(iprange_banlist[k][key].time) then
                    iprange_banlist[k][key].time = tonumber(iprange_banlist[k][key].time)
                else
                    iprange_banlist[k][key].time = -1
                end
                if iprange_banlist[k][key].time > 0 then
                    iprange_banlist[k][key].time = iprange_banlist[k][key].time - 1
                    if iprange_banlist[k][key].time == 0 then
                        table.remove(iprange_banlist[k], key)
                    end
                end
            end
        end
    end
    return true
end

-- destroy old vehicle --
function DestroyVehicle(Vehicle_ID)
    if Vehicle_ID then
        destroy_object(Vehicle_ID)
    end
end

            -- message | name | "vehi" | tag_id | Player | Type
function Spawn(message, objname, objtype, mapId, PlayerIndex, type)
    vehicle_id = 0
    local m = tokenizestring(message, " ")
    local count = #m
    if count >= 3 and count <= 6 then
        local players = getvalidplayers(m[3], PlayerIndex)
        if players then
            for i = 1, #players do
                if players[i] == nil then break end
                if getplayer(players[i]) then
                    local m_playerObjId = get_dynamic_player(players[i])
                    if m_playerObjId then
                        if isinvehicle(players[i]) then
                            VehicleID = read_dword(m_playerObjId + 0x11C)
                            if (VehicleID == 0xFFFFFFFF) then 
                                return false 
                            end
                            local obj_id = get_object_memory(VehicleID)
                            x, y, z = read_vector3d(obj_id + 0x5c)
                        else
                            x, y, z = read_vector3d(m_playerObjId + 0x5c)
                            local camera_x = read_float(m_playerObjId + 0x230)
                            local camera_y = read_float(m_playerObjId + 0x234)
                            x = x + camera_x * 2
                            y = y + camera_y * 2
                            z = z + 2
                        end
                        if count == 3 then
                            if objtype == "weap" and type == "give" then
                                local player_object = get_dynamic_player(players[i])
                                local x, y, z = read_vector3d(player_object + 0x5C)
                                local weapid = assign_weapon(spawn_object("weap", object_to_spawn, x, y, z + 0.5), players[i])
                                sendresponse(objname .. " given to " .. getname(players[i]), message, PlayerIndex)
                                sendresponse(getname(players[i]) .. " has been given a " .. objname .. ".", "//", players[i])
                            elseif type == "spawn" then
                                
                                local vehicle_id = spawn_object("vehi", object_to_spawn, x, y, z)
                                sendresponse(objname .. " spawned at " .. getname(players[i]) .. "'s location.", message, PlayerIndex)
                                vehicle_drone_table[players[i]] = vehicle_drone_table[players[i]] or { }
                                table.insert(vehicle_drone_table[players[i]], vehicle_id)
                                drone_obj = get_object_memory(vehicle_id)
                                
                            elseif type == "enter" then
                                local vehicle_id = spawn_object("vehi", object_to_spawn, x, y, z)
                                -- MultiControl ON | Player Not In Vehicle
                                if Multi_Control == true and not isinvehicle(players[i]) then
                                    enter_vehicle(vehicle_id, players[i], 0)
                                    sendresponse(getname(players[i]) .. " was forced to enter a " .. objname, message, PlayerIndex)
                                -- MultiControl ON | Player In Vehicle
                                elseif Multi_Control == true and isinvehicle(players[i]) then
                                    enter_vehicle(vehicle_id, players[i], 0)
                                    sendresponse(getname(players[i]) .. " was forced to enter a " .. objname, message, PlayerIndex)
                                -- MultiControl OFF | Player Not Vehicle
                                elseif Multi_Control == false and not isinvehicle(players[i]) then
                                    enter_vehicle(vehicle_id, players[i], 0)
                                    sendresponse(getname(players[i]) .. " was forced to enter a " .. objname, message, PlayerIndex)
                                -- MultiControl OFF | Player In Vehicle
                                elseif Multi_Control == false and isinvehicle(players[i]) then
                                    local player_object = get_dynamic_player(players[i])
                                    local Vehicle_ID = read_dword(player_object + 0x11C)
                                    local obj_id = get_object_memory(Vehicle_ID)
                                    exit_vehicle(players[i])
                                    timer(0, "DestroyVehicle", Vehicle_ID)
                                    enter_vehicle(vehicle_id, players[i], 0)
                                    sendresponse(getname(players[i]) .. " was forced to enter a " .. objname, message, PlayerIndex)
                                end
                                if vehicle_id ~= nil then
                                    vehicle_drone_table[players[i]] = vehicle_drone_table[players[i]] or { }
                                    table.insert(vehicle_drone_table[players[i]], vehicle_id)
                                    drone_obj = get_object_memory(vehicle_id)
                                end
                            end
                        elseif count == 4 then
                            if m[4] ~= 0 then
                                for i = 1, m[4] do
                                    spawn_object(mapId, 0, 0, false, x, y, z)
                                end
                                sendresponse(m[4] .. " " .. objname .. "s spawned at " .. getname(players[i]) .. "'s location.", message, PlayerIndex)
                                privatesay(players[i], objname .. " spawned above you.")
                            else
                                sendresponse("You didn't spawn anything")
                            end
                        elseif count == 5 then
                            if m[4] ~= 0 then
                                for i = 1, m[4] do
                                    spawn_object(mapId, 0, m[5], false, x, y, z)
                                end
                                sendresponse(m[4] .. " " .. objname .. "s spawned at " .. getname(players[i]) .. "'s location.", message, PlayerIndex)
                                privatesay(players[i], objname .. " spawned above you.")
                            else
                                sendresponse("You didn't spawn anything")
                            end
                        elseif count == 6 then
                            if m[4] ~= 0 then
                                for i = 1, m[4] do
                                    spawn_object(mapId, 0, m[5], m[6], x, y, z)
                                end
                                sendresponse(m[4] .. " " .. objname .. "s spawned at " .. getname(players[i]) .. "'s location.", message, PlayerIndex)
                                privatesay(players[i], objname .. " spawned above you.")
                            else
                                sendresponse("You didn't spawn anything", message, PlayerIndex)
                            end
                        end
                        elseif type ~= "give" then
                            sendresponse("Could not spawn next to " .. getname(players[i]) .. ". Player is dead.", message, PlayerIndex)
                        elseif type == "give" then
                        sendresponse("Could not give " .. getname(players[i]) .. " a " .. objname .. ". Player is dead.", message, PlayerIndex)
                    end
                else
                    sendresponse("Player is nil", message, PlayerIndex)
                end
            end
        else
            sendresponse("Invalid Player", message, PlayerIndex)
        end
    end
    return vehicle_id
end

function spawngunTimer(arguments, id)
    local PlayerIndex = arguments[2]
    local m_object = arguments[1]
    if m_object then
        local x = read_float(m_object + 0x5C)
        local y = read_float(m_object + 0x60)
        local z = read_float(m_object + 0x64)
        local odj = spawn_object(objspawnid[getip(PlayerIndex)], x, y, z + 0.6)
    end
    return false
end

function Stickman(id, count)
    if count == 1 then
        cprint("    _._    ")
        cprint("   / O \\   ")
        cprint("   \\| |/   ")
        cprint("O--+=-=+--O")
    elseif count == 2 then
        execute_command("cls")
        cprint("   ,-O-,   ")
        cprint("O--=---=--O")
        cprint("    2-2    ")
        cprint("    - -    ")
    elseif count == 3 then
        execute_command("cls")
        cprint("   ,_O_,   ")
        cprint("O--(---)--O")
        cprint("    >'>    ")
        cprint("    - -    ")
    elseif count == 4 then
        execute_command("cls")
        cprint("   ._O_.   ")
        cprint("O--<-+->--O")
        cprint("     X     ")
        cprint("    / \\    ")
        cprint("   -   -   ")
    elseif count == 5 then
        execute_command("cls")
        cprint("O--=-O-=--O")
        cprint("    '-'    ")
        cprint("     v     ")
        cprint("    / )    ")
        cprint("   ~  z    ")
    elseif count == 6 then
        execute_command("cls")
        cprint("O--,---,--O")
        cprint("   \\ O /   ")
        cprint("    - -    ")
        cprint("     -     ")
        cprint("    // \\    ")
        cprint("   =   =   ")
    elseif count == 7 then
        execute_command("cls")
        cprint("O--=-O-=--O")
        cprint("    '-'    ")
        cprint("     v     ")
        cprint("    / )    ")
        cprint("   ~  z    ")
    elseif count == 8 then
        execute_command("cls")
        cprint("   ._O_.   ")
        cprint("O--<-+->--O")
        cprint("     X     ")
        cprint("    / \\    ")
        cprint("   -   -   ")
    elseif count == 9 then
        execute_command("cls")
        cprint("   ,_O_,   ")
        cprint("O--(---)--O")
        cprint("    >'>    ")
        cprint("    - -    ")
    elseif count == 10 then
        execute_command("cls")
        cprint("   ,-O-,   ")
        cprint("O--=---=--O")
        cprint("    2-2    ")
        cprint("    - -    ")
    elseif count == 11 then
        execute_command("cls")
        cprint("    _._    ")
        cprint("   / O \\   ")
        cprint("   \\| |//   ")
        cprint("O--+=-=+--O")
    elseif count >= 12 then
        execute_command("cls")
        return false
    end
    return true
end

function todec(number)
    return tonumber(number, 16)
end

function timetoword(time)
    if time == -1 or time == "-1" then
        return -1
    elseif tonumber(time) then
        local returntime = ""
        local seconds = tonumber(time)
        local days = math.floor(seconds / 86400)
        seconds = seconds - days * 86400
        local hours = math.floor(seconds / 3600)
        seconds = seconds - hours * 3600
        local minutes = math.floor(seconds / 60)
        seconds = seconds - minutes * 60
        if seconds ~= 0 then
            returntime = seconds .. "s"
        end
        if minutes ~= 0 then
            if returntime == "" then
                returntime = minutes .. "m"
            else
                returntime = minutes .. "m " .. returntime
            end
        end
        if hours ~= 0 then
            if returntime == "" then
                returntime = hours .. "h"
            else
                returntime = hours .. "h " .. returntime
            end
        end
        if days ~= 0 then
            if returntime == "" then
                returntime = days .. "d"
            else
                returntime = days .. "d " .. returntime
            end
        end
        if returntime == "" then
            returntime = "0s"
        end
        return returntime
    else
        return -1
    end
end

function votekick(name, PlayerIndex)
    votekick_table = { }
    votekick_allowed = true
    if not votekicktimeouttimer then
        votekicktimeouttimer = timer(60000, "votekicktimeoutTimer")
    end
    say("Kicking " .. name .. "")
    if votekick_action == "ban" then
        execute_command("sv_ban " .. PlayerIndex + 1 .. " 5m")
    else
        execute_command("sv_kick " .. PlayerIndex + 1)
    end
end

function votekicktimeoutTimer(id, count)
    votekicktimeout_table = false
    say("VoteKick is now available again")
    return false
end

function wordtotime(time)
    if time then
        if tonumber(time) then
            return tonumber(time)
        else
            local timeban = 0
            local num = ""
            for i = 1, string.len(time) do
                local char = string.sub(time, i, i)
                if tonumber(char) then
                    num = num .. char
                else
                    local holder = 0
                    if char == "s" then
                        holder = tonumber(num)
                    elseif char == "m" then
                        holder = tonumber(num) * 60
                    elseif char == "h" then
                        holder = tonumber(num) * 60 * 60
                    elseif char == "d" then
                        holder = tonumber(num) * 60 * 60 * 24
                    else
                        holder = 0
                    end
                    if holder and timeban then
                        timeban = timeban + holder
                    else
                        if timeban then
                            timeban = timeban + 1
                        end
                    end
                    num = ""
                end
            end
            if timeban > 0 then
                return tonumber(timeban)
            end
        end
    else
        return -1
    end
end

function write_wordsigned(address, word)
    value = tonumber(word)
    if value == nil then value = tonumber(word, 16) end
    if value and value > 0x7FFF then
        local max = 0xFFFF
        local difference = max - value
        value = -1 - difference
    end
    write_word(address, value)
end

function WriteChangeLog()
    local file = io.open(profilepath .. "changelog_" .. script_version .. ".txt", "w")
    file:write("Converted to SAPP\n")
    file:close()
end

function WriteLog(filename, value)
    local file = io.open(filename, "a")
    if file then
        local timestamp = os.date("%Y/%m/%d %H:%M:%S")
        local line = string.format("%s\t%s\n", timestamp, tostring(value))
        file:write(line)
        file:close()
    end
end

function opairs(t)
    local keys = { }
    for k, v in pairs(t) do
        table.insert(keys, k)
    end
    table.sort(keys,
    function(a, b)
        if type(a) == "number" and type(b) == "number" then
            return a < b
        end
        an = string.lower(tostring(a))
        bn = string.lower(tostring(b))
        if an ~= bn then
            return an < bn
        else
            return tostring(a) < tostring(b)
        end
    end )
    local count = 1
    return function()
        if table.unpack(keys) then
            local key = keys[count]
            local value = t[key]
            count = count + 1
            return key, value
        end
    end
end

function table.len(t)
    local count = 0
    for k, v in pairs(t) do
        count = count + 1
    end
    return count
end

function read_widestring(address, length)
    local count = 0
    local byte_table = { }
    for i = 1, length do
        if read_byte(address + count) ~= 0 then
            byte_table[i] = string.char(read_byte(address + count))
        end
        count = count + 2
    end
    return table.concat(byte_table)
end<|MERGE_RESOLUTION|>--- conflicted
+++ resolved
@@ -2,17 +2,7 @@
 -- Credits to AelitePrime and Wizard for the original commands script (version 4.2 for Phasor).
 -- Converted to SAPP and re-written by Jericho Crosby (Chalwk)
 
-<<<<<<< HEAD
--- [ IN DEVELOPMENT ] -- [ IN DEVELOPMENT ] -- [ IN DEVELOPMENT ] -- [ IN DEVELOPMENT ] --
-<<<<<<< HEAD
-
 -- [ IN DEVELOPMENT ] -- -- [ IN DEVELOPMENT ] -- -- [ IN DEVELOPMENT ] -- -- [ IN DEVELOPMENT ] --
-
-=======
-=======
--- [ IN DEVELOPMENT ] -- -- [ IN DEVELOPMENT ] -- -- [ IN DEVELOPMENT ] -- -- [ IN DEVELOPMENT ] --
->>>>>>> ba89b88c02b9e54b0c0debcb0451c532b0d43f2c
->>>>>>> ca2bff9e
 -- Counts
 cur_players = 0
 ip_banid = 0
